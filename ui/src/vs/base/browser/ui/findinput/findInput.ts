/*---------------------------------------------------------------------------------------------
 *  Copyright (c) Microsoft Corporation. All rights reserved.
 *  Licensed under the MIT License. See License.txt in the project root for license information.
 *--------------------------------------------------------------------------------------------*/

import * as dom from 'vs/base/browser/dom';
import { IKeyboardEvent } from 'vs/base/browser/keyboardEvent';
import { IMouseEvent } from 'vs/base/browser/mouseEvent';
import { IToggleStyles, Toggle } from 'vs/base/browser/ui/toggle/toggle';
import { IContextViewProvider } from 'vs/base/browser/ui/contextview/contextview';
import { CaseSensitiveToggle, RegexToggle, WholeWordsToggle } from 'vs/base/browser/ui/findinput/findInputToggles';
import { HistoryInputBox, IInputBoxStyles, IInputValidator, IMessage as InputBoxMessage } from 'vs/base/browser/ui/inputbox/inputBox';
import { Widget } from 'vs/base/browser/ui/widget';
import { Emitter, Event } from 'vs/base/common/event';
import { KeyCode } from 'vs/base/common/keyCodes';
import 'vs/css!./findInput';
import * as nls from 'vs/nls';
import { DisposableStore, MutableDisposable } from 'vs/base/common/lifecycle';


export interface IFindInputOptions {
	readonly placeholder?: string;
	readonly width?: number;
	readonly validation?: IInputValidator;
	readonly label: string;
	readonly flexibleHeight?: boolean;
	readonly flexibleWidth?: boolean;
	readonly flexibleMaxHeight?: number;

	readonly showCommonFindToggles?: boolean;
	readonly appendCaseSensitiveLabel?: string;
	readonly appendWholeWordsLabel?: string;
	readonly appendRegexLabel?: string;
	readonly history?: string[];
	readonly additionalToggles?: Toggle[];
	readonly showHistoryHint?: () => boolean;
	readonly toggleStyles: IToggleStyles;
	readonly inputBoxStyles: IInputBoxStyles;
}

const NLS_DEFAULT_LABEL = nls.localize('defaultLabel', "input");

export class FindInput extends Widget {

	static readonly OPTION_CHANGE: string = 'optionChange';

	private placeholder: string;
	private validation?: IInputValidator;
	private label: string;
	private readonly showCommonFindToggles: boolean;
	private fixFocusOnOptionClickEnabled = true;
	private imeSessionInProgress = false;
	private additionalTogglesDisposables: MutableDisposable<DisposableStore> = this._register(new MutableDisposable());

	protected readonly controls: HTMLDivElement;
	protected readonly regex?: RegexToggle;
	protected readonly wholeWords?: WholeWordsToggle;
	protected readonly caseSensitive?: CaseSensitiveToggle;
	protected additionalToggles: Toggle[] = [];
	public readonly domNode: HTMLElement;
	public readonly inputBox: HistoryInputBox;

	private readonly _onDidOptionChange = this._register(new Emitter<boolean>());
	public readonly onDidOptionChange: Event<boolean /* via keyboard */> = this._onDidOptionChange.event;

	private readonly _onKeyDown = this._register(new Emitter<IKeyboardEvent>());
	public readonly onKeyDown: Event<IKeyboardEvent> = this._onKeyDown.event;

	private readonly _onMouseDown = this._register(new Emitter<IMouseEvent>());
	public readonly onMouseDown: Event<IMouseEvent> = this._onMouseDown.event;

	private readonly _onInput = this._register(new Emitter<void>());
	public readonly onInput: Event<void> = this._onInput.event;

	private readonly _onKeyUp = this._register(new Emitter<IKeyboardEvent>());
	public readonly onKeyUp: Event<IKeyboardEvent> = this._onKeyUp.event;

	private _onCaseSensitiveKeyDown = this._register(new Emitter<IKeyboardEvent>());
	public readonly onCaseSensitiveKeyDown: Event<IKeyboardEvent> = this._onCaseSensitiveKeyDown.event;

	private _onRegexKeyDown = this._register(new Emitter<IKeyboardEvent>());
	public readonly onRegexKeyDown: Event<IKeyboardEvent> = this._onRegexKeyDown.event;

	constructor(parent: HTMLElement | null, contextViewProvider: IContextViewProvider | undefined, options: IFindInputOptions) {
		super();
		this.placeholder = options.placeholder || '';
		this.validation = options.validation;
		this.label = options.label || NLS_DEFAULT_LABEL;
		this.showCommonFindToggles = !!options.showCommonFindToggles;

		const appendCaseSensitiveLabel = options.appendCaseSensitiveLabel || '';
		const appendWholeWordsLabel = options.appendWholeWordsLabel || '';
		const appendRegexLabel = options.appendRegexLabel || '';
		const history = options.history || [];
		const flexibleHeight = !!options.flexibleHeight;
		const flexibleWidth = !!options.flexibleWidth;
		const flexibleMaxHeight = options.flexibleMaxHeight;

		this.domNode = document.createElement('div');
		this.domNode.classList.add('monaco-findInput');

		this.inputBox = this._register(new HistoryInputBox(this.domNode, contextViewProvider, {
			placeholder: this.placeholder || '',
			ariaLabel: this.label || '',
			validationOptions: {
				validation: this.validation
			},
			history,
			showHistoryHint: options.showHistoryHint,
			flexibleHeight,
			flexibleWidth,
			flexibleMaxHeight,
			inputBoxStyles: options.inputBoxStyles,
		}));

<<<<<<< HEAD
		this.wholeWords = this._register(new WholeWordsCheckbox({
			appendTitle: appendWholeWordsLabel,
			isChecked: false,
			inputActiveOptionBorder: this.inputActiveOptionBorder,
			inputActiveOptionForeground: this.inputActiveOptionForeground,
			inputActiveOptionBackground: this.inputActiveOptionBackground
		}));
		this._register(this.wholeWords.onChange(viaKeyboard => {
			this._onDidOptionChange.fire(viaKeyboard);
			if (!viaKeyboard && this.fixFocusOnOptionClickEnabled) {
				this.inputBox.focus();
			}
			this.validate();
		}));

		this.caseSensitive = this._register(new CaseSensitiveCheckbox({
			appendTitle: appendCaseSensitiveLabel,
			isChecked: false,
			inputActiveOptionBorder: this.inputActiveOptionBorder,
			inputActiveOptionForeground: this.inputActiveOptionForeground,
			inputActiveOptionBackground: this.inputActiveOptionBackground
		}));
		this._register(this.caseSensitive.onChange(viaKeyboard => {
			this._onDidOptionChange.fire(viaKeyboard);
			if (!viaKeyboard && this.fixFocusOnOptionClickEnabled) {
				this.inputBox.focus();
			}
			this.validate();
		}));
		this._register(this.caseSensitive.onKeyDown(e => {
			this._onCaseSensitiveKeyDown.fire(e);
		}));

		if (this._showOptionButtons) {
			/* AGPL */
			this.inputBox.paddingRight = this.caseSensitive.width() + this.wholeWords.width(); // + this.regex.width();
			/* End AGPL */
		}

		// Arrow-Key support to navigate between options
		/* AGPL */
		let indexes = [this.caseSensitive.domNode, this.wholeWords.domNode]; //, this.regex.domNode];
		/* End AGPL */
		this.onkeydown(this.domNode, (event: IKeyboardEvent) => {
			if (event.equals(KeyCode.LeftArrow) || event.equals(KeyCode.RightArrow) || event.equals(KeyCode.Escape)) {
				let index = indexes.indexOf(<HTMLElement>document.activeElement);
				if (index >= 0) {
					let newIndex: number = -1;
					if (event.equals(KeyCode.RightArrow)) {
						newIndex = (index + 1) % indexes.length;
					} else if (event.equals(KeyCode.LeftArrow)) {
						if (index === 0) {
							newIndex = indexes.length - 1;
						} else {
							newIndex = index - 1;
=======
		if (this.showCommonFindToggles) {
			this.regex = this._register(new RegexToggle({
				appendTitle: appendRegexLabel,
				isChecked: false,
				...options.toggleStyles
			}));
			this._register(this.regex.onChange(viaKeyboard => {
				this._onDidOptionChange.fire(viaKeyboard);
				if (!viaKeyboard && this.fixFocusOnOptionClickEnabled) {
					this.inputBox.focus();
				}
				this.validate();
			}));
			this._register(this.regex.onKeyDown(e => {
				this._onRegexKeyDown.fire(e);
			}));

			this.wholeWords = this._register(new WholeWordsToggle({
				appendTitle: appendWholeWordsLabel,
				isChecked: false,
				...options.toggleStyles
			}));
			this._register(this.wholeWords.onChange(viaKeyboard => {
				this._onDidOptionChange.fire(viaKeyboard);
				if (!viaKeyboard && this.fixFocusOnOptionClickEnabled) {
					this.inputBox.focus();
				}
				this.validate();
			}));

			this.caseSensitive = this._register(new CaseSensitiveToggle({
				appendTitle: appendCaseSensitiveLabel,
				isChecked: false,
				...options.toggleStyles
			}));
			this._register(this.caseSensitive.onChange(viaKeyboard => {
				this._onDidOptionChange.fire(viaKeyboard);
				if (!viaKeyboard && this.fixFocusOnOptionClickEnabled) {
					this.inputBox.focus();
				}
				this.validate();
			}));
			this._register(this.caseSensitive.onKeyDown(e => {
				this._onCaseSensitiveKeyDown.fire(e);
			}));

			// Arrow-Key support to navigate between options
			const indexes = [this.caseSensitive.domNode, this.wholeWords.domNode, this.regex.domNode];
			this.onkeydown(this.domNode, (event: IKeyboardEvent) => {
				if (event.equals(KeyCode.LeftArrow) || event.equals(KeyCode.RightArrow) || event.equals(KeyCode.Escape)) {
					const index = indexes.indexOf(<HTMLElement>this.domNode.ownerDocument.activeElement);
					if (index >= 0) {
						let newIndex: number = -1;
						if (event.equals(KeyCode.RightArrow)) {
							newIndex = (index + 1) % indexes.length;
						} else if (event.equals(KeyCode.LeftArrow)) {
							if (index === 0) {
								newIndex = indexes.length - 1;
							} else {
								newIndex = index - 1;
							}
						}

						if (event.equals(KeyCode.Escape)) {
							indexes[index].blur();
							this.inputBox.focus();
						} else if (newIndex >= 0) {
							indexes[newIndex].focus();
>>>>>>> ace48dd4
						}

						dom.EventHelper.stop(event, true);
					}
				}
			});
		}

<<<<<<< HEAD
		let controls = document.createElement('div');
		controls.className = 'controls';
		controls.style.display = this._showOptionButtons ? 'block' : 'none';
		controls.appendChild(this.caseSensitive.domNode);
		controls.appendChild(this.wholeWords.domNode);
		/* AGPL */
		// controls.appendChild(this.regex.domNode);
		/* End AGPL */
=======
		this.controls = document.createElement('div');
		this.controls.className = 'controls';
		this.controls.style.display = this.showCommonFindToggles ? '' : 'none';
		if (this.caseSensitive) {
			this.controls.append(this.caseSensitive.domNode);
		}
		if (this.wholeWords) {
			this.controls.appendChild(this.wholeWords.domNode);
		}
		if (this.regex) {
			this.controls.appendChild(this.regex.domNode);
		}
>>>>>>> ace48dd4

		this.setAdditionalToggles(options?.additionalToggles);

		if (this.controls) {
			this.domNode.appendChild(this.controls);
		}

		parent?.appendChild(this.domNode);

		this._register(dom.addDisposableListener(this.inputBox.inputElement, 'compositionstart', (e: CompositionEvent) => {
			this.imeSessionInProgress = true;
		}));
		this._register(dom.addDisposableListener(this.inputBox.inputElement, 'compositionend', (e: CompositionEvent) => {
			this.imeSessionInProgress = false;
			this._onInput.fire();
		}));

		this.onkeydown(this.inputBox.inputElement, (e) => this._onKeyDown.fire(e));
		this.onkeyup(this.inputBox.inputElement, (e) => this._onKeyUp.fire(e));
		this.oninput(this.inputBox.inputElement, (e) => this._onInput.fire());
		this.onmousedown(this.inputBox.inputElement, (e) => this._onMouseDown.fire(e));
	}

	public get isImeSessionInProgress(): boolean {
		return this.imeSessionInProgress;
	}

	public get onDidChange(): Event<string> {
		return this.inputBox.onDidChange;
	}

	public layout(style: { collapsedFindWidget: boolean; narrowFindWidget: boolean; reducedFindWidget: boolean }) {
		this.inputBox.layout();
		this.updateInputBoxPadding(style.collapsedFindWidget);
	}

	public enable(): void {
		this.domNode.classList.remove('disabled');
		this.inputBox.enable();
		this.regex?.enable();
		this.wholeWords?.enable();
		this.caseSensitive?.enable();

		for (const toggle of this.additionalToggles) {
			toggle.enable();
		}
	}

	public disable(): void {
		this.domNode.classList.add('disabled');
		this.inputBox.disable();
		this.regex?.disable();
		this.wholeWords?.disable();
		this.caseSensitive?.disable();

		for (const toggle of this.additionalToggles) {
			toggle.disable();
		}
	}

	public setFocusInputOnOptionClick(value: boolean): void {
		this.fixFocusOnOptionClickEnabled = value;
	}

	public setEnabled(enabled: boolean): void {
		if (enabled) {
			this.enable();
		} else {
			this.disable();
		}
	}

	public setAdditionalToggles(toggles: Toggle[] | undefined): void {
		for (const currentToggle of this.additionalToggles) {
			currentToggle.domNode.remove();
		}
		this.additionalToggles = [];
		this.additionalTogglesDisposables.value = new DisposableStore();

		for (const toggle of toggles ?? []) {
			this.additionalTogglesDisposables.value.add(toggle);
			this.controls.appendChild(toggle.domNode);

			this.additionalTogglesDisposables.value.add(toggle.onChange(viaKeyboard => {
				this._onDidOptionChange.fire(viaKeyboard);
				if (!viaKeyboard && this.fixFocusOnOptionClickEnabled) {
					this.inputBox.focus();
				}
			}));

			this.additionalToggles.push(toggle);
		}

		if (this.additionalToggles.length > 0) {
			this.controls.style.display = '';
		}

		this.updateInputBoxPadding();
	}

	private updateInputBoxPadding(controlsHidden = false) {
		if (controlsHidden) {
			this.inputBox.paddingRight = 0;
		} else {
			this.inputBox.paddingRight =
				((this.caseSensitive?.width() ?? 0) + (this.wholeWords?.width() ?? 0) + (this.regex?.width() ?? 0))
				+ this.additionalToggles.reduce((r, t) => r + t.width(), 0);
		}
	}

	public clear(): void {
		this.clearValidation();
		this.setValue('');
		this.focus();
	}

	public getValue(): string {
		return this.inputBox.value;
	}

	public setValue(value: string): void {
		if (this.inputBox.value !== value) {
			this.inputBox.value = value;
		}
	}

	public onSearchSubmit(): void {
		this.inputBox.addToHistory();
	}

<<<<<<< HEAD
	public style(styles: IFindInputStyles): void {
		this.inputActiveOptionBorder = styles.inputActiveOptionBorder;
		this.inputActiveOptionForeground = styles.inputActiveOptionForeground;
		this.inputActiveOptionBackground = styles.inputActiveOptionBackground;
		this.inputBackground = styles.inputBackground;
		this.inputForeground = styles.inputForeground;
		this.inputBorder = styles.inputBorder;

		this.inputValidationInfoBackground = styles.inputValidationInfoBackground;
		this.inputValidationInfoForeground = styles.inputValidationInfoForeground;
		this.inputValidationInfoBorder = styles.inputValidationInfoBorder;
		this.inputValidationWarningBackground = styles.inputValidationWarningBackground;
		this.inputValidationWarningForeground = styles.inputValidationWarningForeground;
		this.inputValidationWarningBorder = styles.inputValidationWarningBorder;
		this.inputValidationErrorBackground = styles.inputValidationErrorBackground;
		this.inputValidationErrorForeground = styles.inputValidationErrorForeground;
		this.inputValidationErrorBorder = styles.inputValidationErrorBorder;

		this.applyStyles();
	}

	protected applyStyles(): void {
		if (this.domNode) {
			const checkBoxStyles: ICheckboxStyles = {
				inputActiveOptionBorder: this.inputActiveOptionBorder,
				inputActiveOptionForeground: this.inputActiveOptionForeground,
				inputActiveOptionBackground: this.inputActiveOptionBackground,
			};
			/* AGPL */
			// this.regex.style(checkBoxStyles);
			/* End AGPL */
			this.wholeWords.style(checkBoxStyles);
			this.caseSensitive.style(checkBoxStyles);

			const inputBoxStyles: IInputBoxStyles = {
				inputBackground: this.inputBackground,
				inputForeground: this.inputForeground,
				inputBorder: this.inputBorder,
				inputValidationInfoBackground: this.inputValidationInfoBackground,
				inputValidationInfoForeground: this.inputValidationInfoForeground,
				inputValidationInfoBorder: this.inputValidationInfoBorder,
				inputValidationWarningBackground: this.inputValidationWarningBackground,
				inputValidationWarningForeground: this.inputValidationWarningForeground,
				inputValidationWarningBorder: this.inputValidationWarningBorder,
				inputValidationErrorBackground: this.inputValidationErrorBackground,
				inputValidationErrorForeground: this.inputValidationErrorForeground,
				inputValidationErrorBorder: this.inputValidationErrorBorder
			};
			this.inputBox.style(inputBoxStyles);
		}
	}

=======
>>>>>>> ace48dd4
	public select(): void {
		this.inputBox.select();
	}

	public focus(): void {
		this.inputBox.focus();
	}

	public getCaseSensitive(): boolean {
		return this.caseSensitive?.checked ?? false;
	}

	public setCaseSensitive(value: boolean): void {
		if (this.caseSensitive) {
			this.caseSensitive.checked = value;
		}
	}

	public getWholeWords(): boolean {
		return this.wholeWords?.checked ?? false;
	}

	public setWholeWords(value: boolean): void {
		if (this.wholeWords) {
			this.wholeWords.checked = value;
		}
	}

	public getRegex(): boolean {
		return this.regex?.checked ?? false;
	}

	public setRegex(value: boolean): void {
		if (this.regex) {
			this.regex.checked = value;
			this.validate();
		}
	}

	public focusOnCaseSensitive(): void {
		this.caseSensitive?.focus();
	}

	public focusOnRegex(): void {
		this.regex?.focus();
	}

	private _lastHighlightFindOptions: number = 0;
	public highlightFindOptions(): void {
		this.domNode.classList.remove('highlight-' + (this._lastHighlightFindOptions));
		this._lastHighlightFindOptions = 1 - this._lastHighlightFindOptions;
		this.domNode.classList.add('highlight-' + (this._lastHighlightFindOptions));
	}

	public validate(): void {
		this.inputBox.validate();
	}

	public showMessage(message: InputBoxMessage): void {
		this.inputBox.showMessage(message);
	}

	public clearMessage(): void {
		this.inputBox.hideMessage();
	}

	private clearValidation(): void {
		this.inputBox.hideMessage();
	}
}<|MERGE_RESOLUTION|>--- conflicted
+++ resolved
@@ -113,79 +113,24 @@
 			inputBoxStyles: options.inputBoxStyles,
 		}));
 
-<<<<<<< HEAD
-		this.wholeWords = this._register(new WholeWordsCheckbox({
-			appendTitle: appendWholeWordsLabel,
-			isChecked: false,
-			inputActiveOptionBorder: this.inputActiveOptionBorder,
-			inputActiveOptionForeground: this.inputActiveOptionForeground,
-			inputActiveOptionBackground: this.inputActiveOptionBackground
-		}));
-		this._register(this.wholeWords.onChange(viaKeyboard => {
-			this._onDidOptionChange.fire(viaKeyboard);
-			if (!viaKeyboard && this.fixFocusOnOptionClickEnabled) {
-				this.inputBox.focus();
-			}
-			this.validate();
-		}));
-
-		this.caseSensitive = this._register(new CaseSensitiveCheckbox({
-			appendTitle: appendCaseSensitiveLabel,
-			isChecked: false,
-			inputActiveOptionBorder: this.inputActiveOptionBorder,
-			inputActiveOptionForeground: this.inputActiveOptionForeground,
-			inputActiveOptionBackground: this.inputActiveOptionBackground
-		}));
-		this._register(this.caseSensitive.onChange(viaKeyboard => {
-			this._onDidOptionChange.fire(viaKeyboard);
-			if (!viaKeyboard && this.fixFocusOnOptionClickEnabled) {
-				this.inputBox.focus();
-			}
-			this.validate();
-		}));
-		this._register(this.caseSensitive.onKeyDown(e => {
-			this._onCaseSensitiveKeyDown.fire(e);
-		}));
-
-		if (this._showOptionButtons) {
+		if (this.showCommonFindToggles) {
 			/* AGPL */
-			this.inputBox.paddingRight = this.caseSensitive.width() + this.wholeWords.width(); // + this.regex.width();
+			// this.regex = this._register(new RegexToggle({
+			// 	appendTitle: appendRegexLabel,
+			// 	isChecked: false,
+			// 	...options.toggleStyles
+			// }));
+			// this._register(this.regex.onChange(viaKeyboard => {
+			// 	this._onDidOptionChange.fire(viaKeyboard);
+			// 	if (!viaKeyboard && this.fixFocusOnOptionClickEnabled) {
+			// 		this.inputBox.focus();
+			// 	}
+			// 	this.validate();
+			// }));
+			// this._register(this.regex.onKeyDown(e => {
+			// 	this._onRegexKeyDown.fire(e);
+			// }));
 			/* End AGPL */
-		}
-
-		// Arrow-Key support to navigate between options
-		/* AGPL */
-		let indexes = [this.caseSensitive.domNode, this.wholeWords.domNode]; //, this.regex.domNode];
-		/* End AGPL */
-		this.onkeydown(this.domNode, (event: IKeyboardEvent) => {
-			if (event.equals(KeyCode.LeftArrow) || event.equals(KeyCode.RightArrow) || event.equals(KeyCode.Escape)) {
-				let index = indexes.indexOf(<HTMLElement>document.activeElement);
-				if (index >= 0) {
-					let newIndex: number = -1;
-					if (event.equals(KeyCode.RightArrow)) {
-						newIndex = (index + 1) % indexes.length;
-					} else if (event.equals(KeyCode.LeftArrow)) {
-						if (index === 0) {
-							newIndex = indexes.length - 1;
-						} else {
-							newIndex = index - 1;
-=======
-		if (this.showCommonFindToggles) {
-			this.regex = this._register(new RegexToggle({
-				appendTitle: appendRegexLabel,
-				isChecked: false,
-				...options.toggleStyles
-			}));
-			this._register(this.regex.onChange(viaKeyboard => {
-				this._onDidOptionChange.fire(viaKeyboard);
-				if (!viaKeyboard && this.fixFocusOnOptionClickEnabled) {
-					this.inputBox.focus();
-				}
-				this.validate();
-			}));
-			this._register(this.regex.onKeyDown(e => {
-				this._onRegexKeyDown.fire(e);
-			}));
 
 			this.wholeWords = this._register(new WholeWordsToggle({
 				appendTitle: appendWholeWordsLabel,
@@ -217,7 +162,10 @@
 			}));
 
 			// Arrow-Key support to navigate between options
-			const indexes = [this.caseSensitive.domNode, this.wholeWords.domNode, this.regex.domNode];
+			/* AGPL */
+			// const indexes = [this.caseSensitive.domNode, this.wholeWords.domNode, this.regex.domNode];
+			const indexes = [this.caseSensitive.domNode, this.wholeWords.domNode];
+			/* End AGPL */
 			this.onkeydown(this.domNode, (event: IKeyboardEvent) => {
 				if (event.equals(KeyCode.LeftArrow) || event.equals(KeyCode.RightArrow) || event.equals(KeyCode.Escape)) {
 					const index = indexes.indexOf(<HTMLElement>this.domNode.ownerDocument.activeElement);
@@ -238,7 +186,6 @@
 							this.inputBox.focus();
 						} else if (newIndex >= 0) {
 							indexes[newIndex].focus();
->>>>>>> ace48dd4
 						}
 
 						dom.EventHelper.stop(event, true);
@@ -247,16 +194,6 @@
 			});
 		}
 
-<<<<<<< HEAD
-		let controls = document.createElement('div');
-		controls.className = 'controls';
-		controls.style.display = this._showOptionButtons ? 'block' : 'none';
-		controls.appendChild(this.caseSensitive.domNode);
-		controls.appendChild(this.wholeWords.domNode);
-		/* AGPL */
-		// controls.appendChild(this.regex.domNode);
-		/* End AGPL */
-=======
 		this.controls = document.createElement('div');
 		this.controls.className = 'controls';
 		this.controls.style.display = this.showCommonFindToggles ? '' : 'none';
@@ -269,7 +206,6 @@
 		if (this.regex) {
 			this.controls.appendChild(this.regex.domNode);
 		}
->>>>>>> ace48dd4
 
 		this.setAdditionalToggles(options?.additionalToggles);
 
@@ -400,61 +336,6 @@
 		this.inputBox.addToHistory();
 	}
 
-<<<<<<< HEAD
-	public style(styles: IFindInputStyles): void {
-		this.inputActiveOptionBorder = styles.inputActiveOptionBorder;
-		this.inputActiveOptionForeground = styles.inputActiveOptionForeground;
-		this.inputActiveOptionBackground = styles.inputActiveOptionBackground;
-		this.inputBackground = styles.inputBackground;
-		this.inputForeground = styles.inputForeground;
-		this.inputBorder = styles.inputBorder;
-
-		this.inputValidationInfoBackground = styles.inputValidationInfoBackground;
-		this.inputValidationInfoForeground = styles.inputValidationInfoForeground;
-		this.inputValidationInfoBorder = styles.inputValidationInfoBorder;
-		this.inputValidationWarningBackground = styles.inputValidationWarningBackground;
-		this.inputValidationWarningForeground = styles.inputValidationWarningForeground;
-		this.inputValidationWarningBorder = styles.inputValidationWarningBorder;
-		this.inputValidationErrorBackground = styles.inputValidationErrorBackground;
-		this.inputValidationErrorForeground = styles.inputValidationErrorForeground;
-		this.inputValidationErrorBorder = styles.inputValidationErrorBorder;
-
-		this.applyStyles();
-	}
-
-	protected applyStyles(): void {
-		if (this.domNode) {
-			const checkBoxStyles: ICheckboxStyles = {
-				inputActiveOptionBorder: this.inputActiveOptionBorder,
-				inputActiveOptionForeground: this.inputActiveOptionForeground,
-				inputActiveOptionBackground: this.inputActiveOptionBackground,
-			};
-			/* AGPL */
-			// this.regex.style(checkBoxStyles);
-			/* End AGPL */
-			this.wholeWords.style(checkBoxStyles);
-			this.caseSensitive.style(checkBoxStyles);
-
-			const inputBoxStyles: IInputBoxStyles = {
-				inputBackground: this.inputBackground,
-				inputForeground: this.inputForeground,
-				inputBorder: this.inputBorder,
-				inputValidationInfoBackground: this.inputValidationInfoBackground,
-				inputValidationInfoForeground: this.inputValidationInfoForeground,
-				inputValidationInfoBorder: this.inputValidationInfoBorder,
-				inputValidationWarningBackground: this.inputValidationWarningBackground,
-				inputValidationWarningForeground: this.inputValidationWarningForeground,
-				inputValidationWarningBorder: this.inputValidationWarningBorder,
-				inputValidationErrorBackground: this.inputValidationErrorBackground,
-				inputValidationErrorForeground: this.inputValidationErrorForeground,
-				inputValidationErrorBorder: this.inputValidationErrorBorder
-			};
-			this.inputBox.style(inputBoxStyles);
-		}
-	}
-
-=======
->>>>>>> ace48dd4
 	public select(): void {
 		this.inputBox.select();
 	}

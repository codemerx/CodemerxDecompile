--- conflicted
+++ resolved
@@ -191,15 +191,10 @@
 		return schema === Schemas.untitled ? [Schemas.file] : (schema !== Schemas.file ? [schema, Schemas.file] : [schema]);
 	}
 
-<<<<<<< HEAD
-	protected async pickFileFolderAndOpenSimplified(schema: string, options: IPickAndOpenOptions, preferNewWindow: boolean): Promise<any> {
+	protected async pickFileFolderAndOpenSimplified(schema: string, options: IPickAndOpenOptions, preferNewWindow: boolean): Promise<void> {
 		/* AGPL */
 		const title = nls.localize('openFileOrFolder.title', 'Open Assembly');
 		/* End AGPL */
-=======
-	protected async pickFileFolderAndOpenSimplified(schema: string, options: IPickAndOpenOptions, preferNewWindow: boolean): Promise<void> {
-		const title = nls.localize('openFileOrFolder.title', 'Open File or Folder');
->>>>>>> ace48dd4
 		const availableFileSystems = this.addFileSchemaIfNeeded(schema);
 
 		const uri = await this.pickResource({ canSelectFiles: true, canSelectFolders: true, canSelectMany: false, defaultUri: options.defaultUri, title, availableFileSystems });

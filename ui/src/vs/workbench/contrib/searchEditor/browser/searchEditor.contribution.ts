/*---------------------------------------------------------------------------------------------
 *  Copyright (c) Microsoft Corporation. All rights reserved.
 *  Licensed under the MIT License. See License.txt in the project root for license information.
 *--------------------------------------------------------------------------------------------*/

import { KeyCode, KeyMod } from 'vs/base/common/keyCodes';
import { extname, isEqual } from 'vs/base/common/resources';
import { URI } from 'vs/base/common/uri';
import { ServicesAccessor } from 'vs/editor/browser/editorExtensions';
import { Range } from 'vs/editor/common/core/range';
<<<<<<< HEAD
import { ToggleCaseSensitiveKeybinding, ToggleWholeWordKeybinding } from 'vs/editor/contrib/find/findModel';
=======
import { ToggleCaseSensitiveKeybinding, ToggleRegexKeybinding, ToggleWholeWordKeybinding } from 'vs/editor/contrib/find/browser/findModel';
>>>>>>> ace48dd4
import { localize } from 'vs/nls';
import { Action2, MenuId, registerAction2 } from 'vs/platform/actions/common/actions';
import { CommandsRegistry } from 'vs/platform/commands/common/commands';
import { ContextKeyExpr, IContextKeyService } from 'vs/platform/contextkey/common/contextkey';
import { SyncDescriptor } from 'vs/platform/instantiation/common/descriptors';
import { IInstantiationService } from 'vs/platform/instantiation/common/instantiation';
import { KeybindingWeight } from 'vs/platform/keybinding/common/keybindingsRegistry';
import { LifecyclePhase } from 'vs/workbench/services/lifecycle/common/lifecycle';
import { Registry } from 'vs/platform/registry/common/platform';
import { EditorPaneDescriptor, IEditorPaneRegistry } from 'vs/workbench/browser/editor';
import { Extensions as WorkbenchExtensions, IWorkbenchContribution, IWorkbenchContributionsRegistry } from 'vs/workbench/common/contributions';
<<<<<<< HEAD
import { ActiveEditorContext, Extensions as EditorInputExtensions, IEditorInputFactory, IEditorInputFactoryRegistry } from 'vs/workbench/common/editor';
/* AGPL */
// import { IViewsService } from 'vs/workbench/common/views';
// import { getSearchView } from 'vs/workbench/contrib/search/browser/searchActions';
/* End AGPL */
import { searchRefreshIcon } from 'vs/workbench/contrib/search/browser/searchIcons';
import * as SearchConstants from 'vs/workbench/contrib/search/common/constants';
import * as SearchEditorConstants from 'vs/workbench/contrib/searchEditor/browser/constants';
import { SearchEditor } from 'vs/workbench/contrib/searchEditor/browser/searchEditor';
import { modifySearchEditorContextLinesCommand, openNewSearchEditor, selectAllSearchEditorMatchesCommand, toggleSearchEditorCaseSensitiveCommand, toggleSearchEditorContextLinesCommand, toggleSearchEditorWholeWordCommand } from 'vs/workbench/contrib/searchEditor/browser/searchEditorActions';
=======
import { IEditorSerializer, IEditorFactoryRegistry, EditorExtensions, DEFAULT_EDITOR_ASSOCIATION } from 'vs/workbench/common/editor';
import { ActiveEditorContext } from 'vs/workbench/common/contextkeys';
import { IViewsService } from 'vs/workbench/common/views';
import { getSearchView } from 'vs/workbench/contrib/search/browser/searchActionsBase';
import { searchNewEditorIcon, searchRefreshIcon } from 'vs/workbench/contrib/search/browser/searchIcons';
import * as SearchConstants from 'vs/workbench/contrib/search/common/constants';
import * as SearchEditorConstants from 'vs/workbench/contrib/searchEditor/browser/constants';
import { SearchEditor } from 'vs/workbench/contrib/searchEditor/browser/searchEditor';
import { createEditorFromSearchResult, modifySearchEditorContextLinesCommand, openNewSearchEditor, openSearchEditor, selectAllSearchEditorMatchesCommand, toggleSearchEditorCaseSensitiveCommand, toggleSearchEditorContextLinesCommand, toggleSearchEditorRegexCommand, toggleSearchEditorWholeWordCommand } from 'vs/workbench/contrib/searchEditor/browser/searchEditorActions';
>>>>>>> ace48dd4
import { getOrMakeSearchEditorInput, SearchConfiguration, SearchEditorInput, SEARCH_EDITOR_EXT } from 'vs/workbench/contrib/searchEditor/browser/searchEditorInput';
import { IEditorService } from 'vs/workbench/services/editor/common/editorService';
import { VIEW_ID } from 'vs/workbench/services/search/common/search';
import { RegisteredEditorPriority, IEditorResolverService } from 'vs/workbench/services/editor/common/editorResolverService';
import { IWorkingCopyEditorHandler, IWorkingCopyEditorService } from 'vs/workbench/services/workingCopy/common/workingCopyEditorService';
import { Disposable } from 'vs/base/common/lifecycle';
import { IWorkingCopyIdentifier } from 'vs/workbench/services/workingCopy/common/workingCopy';
import { EditorInput } from 'vs/workbench/common/editor/editorInput';
import { getActiveElement } from 'vs/base/browser/dom';

/* AGPL */
// const OpenInEditorCommandId = 'search.action.openInEditor';
/* End AGPL */
const OpenNewEditorToSideCommandId = 'search.action.openNewEditorToSide';
const FocusQueryEditorWidgetCommandId = 'search.action.focusQueryEditorWidget';
const FocusQueryEditorFilesToIncludeCommandId = 'search.action.focusFilesToInclude';
const FocusQueryEditorFilesToExcludeCommandId = 'search.action.focusFilesToExclude';

const ToggleSearchEditorCaseSensitiveCommandId = 'toggleSearchEditorCaseSensitive';
const ToggleSearchEditorWholeWordCommandId = 'toggleSearchEditorWholeWord';
<<<<<<< HEAD
/* AGPL */
// const ToggleSearchEditorRegexCommandId = 'toggleSearchEditorRegex';
/* End AGPL */
const ToggleSearchEditorContextLinesCommandId = 'toggleSearchEditorContextLines';
=======
const ToggleSearchEditorRegexCommandId = 'toggleSearchEditorRegex';
>>>>>>> ace48dd4
const IncreaseSearchEditorContextLinesCommandId = 'increaseSearchEditorContextLines';
const DecreaseSearchEditorContextLinesCommandId = 'decreaseSearchEditorContextLines';

const RerunSearchEditorSearchCommandId = 'rerunSearchEditorSearch';
const CleanSearchEditorStateCommandId = 'cleanSearchEditorState';
const SelectAllSearchEditorMatchesCommandId = 'selectAllSearchEditorMatches';



//#region Editor Descriptior
Registry.as<IEditorPaneRegistry>(EditorExtensions.EditorPane).registerEditorPane(
	EditorPaneDescriptor.create(
		SearchEditor,
		SearchEditor.ID,
		/* AGPL */
		localize('searchEditor', "Search Code Viewer")
		/* End AGPL */
	),
	[
		new SyncDescriptor(SearchEditorInput)
	]
);
//#endregion

//#region Startup Contribution
class SearchEditorContribution implements IWorkbenchContribution {
	constructor(
		@IEditorResolverService editorResolverService: IEditorResolverService,
		@IInstantiationService instantiationService: IInstantiationService,
	) {
		editorResolverService.registerEditor(
			'*' + SEARCH_EDITOR_EXT,
			{
				id: SearchEditorInput.ID,
				label: localize('promptOpenWith.searchEditor.displayName', "Search Editor"),
				detail: DEFAULT_EDITOR_ASSOCIATION.providerDisplayName,
				priority: RegisteredEditorPriority.default,
			},
			{
				singlePerResource: true,
				canSupportResource: resource => (extname(resource) === SEARCH_EDITOR_EXT)
			},
			{
				createEditorInput: ({ resource }) => {
					return { editor: instantiationService.invokeFunction(getOrMakeSearchEditorInput, { from: 'existingFile', fileUri: resource }) };
				}
			}
		);
	}
}

const workbenchContributionsRegistry = Registry.as<IWorkbenchContributionsRegistry>(WorkbenchExtensions.Workbench);
workbenchContributionsRegistry.registerWorkbenchContribution(SearchEditorContribution, LifecyclePhase.Starting);
//#endregion

//#region Input Serializer
type SerializedSearchEditor = { modelUri: string | undefined; dirty: boolean; config: SearchConfiguration; name: string; matchRanges: Range[]; backingUri: string };

class SearchEditorInputSerializer implements IEditorSerializer {

	canSerialize(input: SearchEditorInput) {
		return !!input.tryReadConfigSync();
	}

	serialize(input: SearchEditorInput) {
		if (input.isDisposed()) {
			return JSON.stringify({ modelUri: undefined, dirty: false, config: input.tryReadConfigSync(), name: input.getName(), matchRanges: [], backingUri: input.backingUri?.toString() } as SerializedSearchEditor);
		}

		let modelUri = undefined;
		if (input.modelUri.path || input.modelUri.fragment && input.isDirty()) {
			modelUri = input.modelUri.toString();
		}

		const config = input.tryReadConfigSync();
		const dirty = input.isDirty();
		const matchRanges = dirty ? input.getMatchRanges() : [];
		const backingUri = input.backingUri;

		return JSON.stringify({ modelUri, dirty, config, name: input.getName(), matchRanges, backingUri: backingUri?.toString() } as SerializedSearchEditor);
	}

	deserialize(instantiationService: IInstantiationService, serializedEditorInput: string): SearchEditorInput | undefined {
		const { modelUri, dirty, config, matchRanges, backingUri } = JSON.parse(serializedEditorInput) as SerializedSearchEditor;
		if (config && (config.query !== undefined)) {
			if (modelUri) {
				const input = instantiationService.invokeFunction(getOrMakeSearchEditorInput,
					{ from: 'model', modelUri: URI.parse(modelUri), config, backupOf: backingUri ? URI.parse(backingUri) : undefined });
				input.setDirty(dirty);
				input.setMatchRanges(matchRanges);
				return input;
			} else {
				if (backingUri) {
					return instantiationService.invokeFunction(getOrMakeSearchEditorInput,
						{ from: 'existingFile', fileUri: URI.parse(backingUri) });
				} else {
					return instantiationService.invokeFunction(getOrMakeSearchEditorInput,
						{ from: 'rawData', resultsContents: '', config });
				}
			}
		}
		return undefined;
	}
}

Registry.as<IEditorFactoryRegistry>(EditorExtensions.EditorFactory).registerEditorSerializer(
	SearchEditorInput.ID,
	SearchEditorInputSerializer);
//#endregion

//#region Commands
<<<<<<< HEAD
KeybindingsRegistry.registerCommandAndKeybindingRule(objects.assign({
	id: ToggleSearchEditorCaseSensitiveCommandId,
	weight: KeybindingWeight.WorkbenchContrib,
	when: ContextKeyExpr.and(SearchEditorConstants.InSearchEditor, SearchConstants.SearchInputBoxFocusedKey),
	handler: toggleSearchEditorCaseSensitiveCommand
}, ToggleCaseSensitiveKeybinding));

KeybindingsRegistry.registerCommandAndKeybindingRule(objects.assign({
	id: ToggleSearchEditorWholeWordCommandId,
	weight: KeybindingWeight.WorkbenchContrib,
	when: ContextKeyExpr.and(SearchEditorConstants.InSearchEditor, SearchConstants.SearchInputBoxFocusedKey),
	handler: toggleSearchEditorWholeWordCommand
}, ToggleWholeWordKeybinding));

/* AGPL */
// KeybindingsRegistry.registerCommandAndKeybindingRule(objects.assign({
// 	id: ToggleSearchEditorRegexCommandId,
// 	weight: KeybindingWeight.WorkbenchContrib,
// 	when: ContextKeyExpr.and(SearchEditorConstants.InSearchEditor, SearchConstants.SearchInputBoxFocusedKey),
// 	handler: toggleSearchEditorRegexCommand
// }, ToggleRegexKeybinding));
/* End AGPL */

KeybindingsRegistry.registerCommandAndKeybindingRule({
	id: ToggleSearchEditorContextLinesCommandId,
	weight: KeybindingWeight.WorkbenchContrib,
	when: ContextKeyExpr.and(SearchEditorConstants.InSearchEditor),
	handler: toggleSearchEditorContextLinesCommand,
	primary: KeyMod.Alt | KeyCode.KEY_L,
	mac: { primary: KeyMod.CtrlCmd | KeyMod.Alt | KeyCode.KEY_L }
});

KeybindingsRegistry.registerCommandAndKeybindingRule({
	id: IncreaseSearchEditorContextLinesCommandId,
	weight: KeybindingWeight.WorkbenchContrib,
	when: ContextKeyExpr.and(SearchEditorConstants.InSearchEditor),
	handler: (accessor: ServicesAccessor) => modifySearchEditorContextLinesCommand(accessor, true),
	primary: KeyMod.Alt | KeyCode.US_EQUAL
});

KeybindingsRegistry.registerCommandAndKeybindingRule({
	id: DecreaseSearchEditorContextLinesCommandId,
	weight: KeybindingWeight.WorkbenchContrib,
	when: ContextKeyExpr.and(SearchEditorConstants.InSearchEditor),
	handler: (accessor: ServicesAccessor) => modifySearchEditorContextLinesCommand(accessor, false),
	primary: KeyMod.Alt | KeyCode.US_MINUS
});

KeybindingsRegistry.registerCommandAndKeybindingRule({
	id: SelectAllSearchEditorMatchesCommandId,
	weight: KeybindingWeight.WorkbenchContrib,
	when: ContextKeyExpr.and(SearchEditorConstants.InSearchEditor),
	primary: KeyMod.CtrlCmd | KeyMod.Shift | KeyCode.KEY_L,
	handler: selectAllSearchEditorMatchesCommand
});

=======
>>>>>>> ace48dd4
CommandsRegistry.registerCommand(
	CleanSearchEditorStateCommandId,
	(accessor: ServicesAccessor) => {
		const activeEditorPane = accessor.get(IEditorService).activeEditorPane;
		if (activeEditorPane instanceof SearchEditor) {
			activeEditorPane.cleanState();
		}
	});
//#endregion

//#region Actions
<<<<<<< HEAD
/* AGPL */
const category = localize('search', "Search Code Viewer");
/* End AGPL */
=======
const category = { value: localize('search', "Search Editor"), original: 'Search Editor' };

export type LegacySearchEditorArgs = Partial<{
	query: string;
	includes: string;
	excludes: string;
	contextLines: number;
	wholeWord: boolean;
	caseSensitive: boolean;
	regexp: boolean;
	useIgnores: boolean;
	showIncludesExcludes: boolean;
	triggerSearch: boolean;
	focusResults: boolean;
	location: 'reuse' | 'new';
}>;

const translateLegacyConfig = (legacyConfig: LegacySearchEditorArgs & OpenSearchEditorArgs = {}): OpenSearchEditorArgs => {
	const config: OpenSearchEditorArgs = {};
	const overrides: { [K in keyof LegacySearchEditorArgs]: keyof OpenSearchEditorArgs } = {
		includes: 'filesToInclude',
		excludes: 'filesToExclude',
		wholeWord: 'matchWholeWord',
		caseSensitive: 'isCaseSensitive',
		regexp: 'isRegexp',
		useIgnores: 'useExcludeSettingsAndIgnoreFiles',
	};
	Object.entries(legacyConfig).forEach(([key, value]) => {
		(config as any)[(overrides as any)[key] ?? key] = value;
	});
	return config;
};
>>>>>>> ace48dd4

export type OpenSearchEditorArgs = Partial<SearchConfiguration & { triggerSearch: boolean; focusResults: boolean; location: 'reuse' | 'new' }>;
const openArgMetadata = {
	description: 'Open a new search editor. Arguments passed can include variables like ${relativeFileDirname}.',
	args: [{
		/* AGPL */
		name: 'Open new Search Code Viewer args',
		/* End AGPL */
		schema: {
			properties: {
				query: { type: 'string' },
				filesToInclude: { type: 'string' },
				filesToExclude: { type: 'string' },
				contextLines: { type: 'number' },
				matchWholeWord: { type: 'boolean' },
				isCaseSensitive: { type: 'boolean' },
				isRegexp: { type: 'boolean' },
				useExcludeSettingsAndIgnoreFiles: { type: 'boolean' },
				showIncludesExcludes: { type: 'boolean' },
				triggerSearch: { type: 'boolean' },
				focusResults: { type: 'boolean' },
				onlyOpenEditors: { type: 'boolean' },
			}
		}
	}]
} as const;

registerAction2(class extends Action2 {
	constructor() {
		super({
			id: 'search.searchEditor.action.deleteFileResults',
			title: { value: localize('searchEditor.deleteResultBlock', "Delete File Results"), original: 'Delete File Results' },
			keybinding: {
				weight: KeybindingWeight.EditorContrib,
				primary: KeyMod.CtrlCmd | KeyMod.Shift | KeyCode.Backspace,
			},
			precondition: SearchEditorConstants.InSearchEditor,
			category,
			f1: true,
		});
	}

	async run(accessor: ServicesAccessor) {
		const contextService = accessor.get(IContextKeyService).getContext(getActiveElement());
		if (contextService.getValue(SearchEditorConstants.InSearchEditor.serialize())) {
			(accessor.get(IEditorService).activeEditorPane as SearchEditor).deleteResultBlock();
		}
	}
});

registerAction2(class extends Action2 {
	constructor() {
		super({
			id: SearchEditorConstants.OpenNewEditorCommandId,
<<<<<<< HEAD
			/* AGPL */
			title: localize('search.openNewSearchEditor', "Open new Search Code Viewer"),
			/* End AGPL */
=======
			title: { value: localize('search.openNewSearchEditor', "New Search Editor"), original: 'New Search Editor' },
>>>>>>> ace48dd4
			category,
			f1: true,
			metadata: openArgMetadata
		});
	}
	async run(accessor: ServicesAccessor, args: LegacySearchEditorArgs | OpenSearchEditorArgs) {
		await accessor.get(IInstantiationService).invokeFunction(openNewSearchEditor, translateLegacyConfig({ location: 'new', ...args }));
	}
});

registerAction2(class extends Action2 {
	constructor() {
		super({
			id: SearchEditorConstants.OpenEditorCommandId,
			title: { value: localize('search.openSearchEditor', "Open Search Editor"), original: 'Open Search Editor' },
			category,
			f1: true,
			metadata: openArgMetadata
		});
	}
	async run(accessor: ServicesAccessor, args: LegacySearchEditorArgs | OpenSearchEditorArgs) {
		await accessor.get(IInstantiationService).invokeFunction(openNewSearchEditor, translateLegacyConfig({ location: 'reuse', ...args }));
	}
});

registerAction2(class extends Action2 {
	constructor() {
		super({
			id: OpenNewEditorToSideCommandId,
<<<<<<< HEAD
			/* AGPL */
			title: localize('search.openNewEditorToSide', "Open new Search Code Viewer to the Side"),
			/* End AGPL */
=======
			title: { value: localize('search.openNewEditorToSide', "Open New Search Editor to the Side"), original: 'Open new Search Editor to the Side' },
>>>>>>> ace48dd4
			category,
			f1: true,
			metadata: openArgMetadata
		});
	}
	async run(accessor: ServicesAccessor, args: LegacySearchEditorArgs | OpenSearchEditorArgs) {
		await accessor.get(IInstantiationService).invokeFunction(openNewSearchEditor, translateLegacyConfig(args), true);
	}
});

<<<<<<< HEAD
/* AGPL */
// registerAction2(class extends Action2 {
// 	constructor() {
// 		super({
// 			id: OpenInEditorCommandId,
// 			/* AGPL */
// 			title: localize('search.openResultsInEditor', "Open Results in Code Viewer"),
// 			/* End AGPL */
// 			category,
// 			f1: true,
// 			keybinding: {
// 				primary: KeyMod.Alt | KeyCode.Enter,
// 				when: ContextKeyExpr.and(SearchConstants.HasSearchResults, SearchConstants.SearchViewFocusedKey),
// 				weight: KeybindingWeight.WorkbenchContrib,
// 				mac: {
// 					primary: KeyMod.CtrlCmd | KeyCode.Enter
// 				}
// 			},
// 		});
// 	}
// 	async run(accessor: ServicesAccessor) {
// 		const viewsService = accessor.get(IViewsService);
// 		const instantiationService = accessor.get(IInstantiationService);
// 		const searchView = getSearchView(viewsService);
// 		if (searchView) {
// 			await instantiationService.invokeFunction(createEditorFromSearchResult, searchView.searchResult, searchView.searchIncludePattern.getValue(), searchView.searchExcludePattern.getValue());
// 		}
// 	}
// });
/* End AGPL */
=======
registerAction2(class extends Action2 {
	constructor() {
		super({
			id: OpenInEditorCommandId,
			title: { value: localize('search.openResultsInEditor', "Open Results in Editor"), original: 'Open Results in Editor' },
			category,
			f1: true,
			keybinding: {
				primary: KeyMod.Alt | KeyCode.Enter,
				when: ContextKeyExpr.and(SearchConstants.HasSearchResults, SearchConstants.SearchViewFocusedKey),
				weight: KeybindingWeight.WorkbenchContrib,
				mac: {
					primary: KeyMod.CtrlCmd | KeyCode.Enter
				}
			},
		});
	}
	async run(accessor: ServicesAccessor) {
		const viewsService = accessor.get(IViewsService);
		const instantiationService = accessor.get(IInstantiationService);
		const searchView = getSearchView(viewsService);
		if (searchView) {
			await instantiationService.invokeFunction(createEditorFromSearchResult, searchView.searchResult, searchView.searchIncludePattern.getValue(), searchView.searchExcludePattern.getValue(), searchView.searchIncludePattern.onlySearchInOpenEditors());
		}
	}
});
>>>>>>> ace48dd4

registerAction2(class extends Action2 {
	constructor() {
		super({
			id: RerunSearchEditorSearchCommandId,
			title: { value: localize('search.rerunSearchInEditor', "Search Again"), original: 'Search Again' },
			category,
			keybinding: {
				primary: KeyMod.CtrlCmd | KeyMod.Shift | KeyCode.KeyR,
				when: SearchEditorConstants.InSearchEditor,
				weight: KeybindingWeight.EditorContrib
			},
			icon: searchRefreshIcon,
			menu: [{
				id: MenuId.EditorTitle,
				group: 'navigation',
				when: ActiveEditorContext.isEqualTo(SearchEditorConstants.SearchEditorID)
			},
			{
				id: MenuId.CommandPalette,
				when: ActiveEditorContext.isEqualTo(SearchEditorConstants.SearchEditorID)
			}]
		});
	}
	async run(accessor: ServicesAccessor) {
		const editorService = accessor.get(IEditorService);
		const input = editorService.activeEditor;
		if (input instanceof SearchEditorInput) {
			(editorService.activeEditorPane as SearchEditor).triggerSearch({ resetCursor: false });
		}
	}
});

registerAction2(class extends Action2 {
	constructor() {
		super({
			id: FocusQueryEditorWidgetCommandId,
<<<<<<< HEAD
			/* AGPL */
			title: localize('search.action.focusQueryEditorWidget', "Focus Search Code Viewer Input"),
			/* End AGPL */
=======
			title: { value: localize('search.action.focusQueryEditorWidget', "Focus Search Editor Input"), original: 'Focus Search Editor Input' },
>>>>>>> ace48dd4
			category,
			f1: true,
			precondition: SearchEditorConstants.InSearchEditor,
			keybinding: {
				primary: KeyCode.Escape,
				weight: KeybindingWeight.EditorContrib
			}
		});
	}
	async run(accessor: ServicesAccessor) {
		const editorService = accessor.get(IEditorService);
		const input = editorService.activeEditor;
		if (input instanceof SearchEditorInput) {
			(editorService.activeEditorPane as SearchEditor).focusSearchInput();
		}
	}
});

registerAction2(class extends Action2 {
	constructor() {
		super({
			id: FocusQueryEditorFilesToIncludeCommandId,
			title: { value: localize('search.action.focusFilesToInclude', "Focus Search Editor Files to Include"), original: 'Focus Search Editor Files to Include' },
			category,
			f1: true,
			precondition: SearchEditorConstants.InSearchEditor,
		});
	}
	async run(accessor: ServicesAccessor) {
		const editorService = accessor.get(IEditorService);
		const input = editorService.activeEditor;
		if (input instanceof SearchEditorInput) {
			(editorService.activeEditorPane as SearchEditor).focusFilesToIncludeInput();
		}
	}
});

registerAction2(class extends Action2 {
	constructor() {
		super({
			id: FocusQueryEditorFilesToExcludeCommandId,
			title: { value: localize('search.action.focusFilesToExclude', "Focus Search Editor Files to Exclude"), original: 'Focus Search Editor Files to Exclude' },
			category,
			f1: true,
			precondition: SearchEditorConstants.InSearchEditor,
		});
	}
	async run(accessor: ServicesAccessor) {
		const editorService = accessor.get(IEditorService);
		const input = editorService.activeEditor;
		if (input instanceof SearchEditorInput) {
			(editorService.activeEditorPane as SearchEditor).focusFilesToExcludeInput();
		}
	}
});

registerAction2(class extends Action2 {
	constructor() {
		super({
			id: ToggleSearchEditorCaseSensitiveCommandId,
			title: { value: localize('searchEditor.action.toggleSearchEditorCaseSensitive', "Toggle Match Case"), original: 'Toggle Match Case' },
			category,
			f1: true,
			precondition: SearchEditorConstants.InSearchEditor,
			keybinding: Object.assign({
				weight: KeybindingWeight.WorkbenchContrib,
				when: SearchConstants.SearchInputBoxFocusedKey,
			}, ToggleCaseSensitiveKeybinding)
		});
	}
	run(accessor: ServicesAccessor) {
		toggleSearchEditorCaseSensitiveCommand(accessor);
	}
});

registerAction2(class extends Action2 {
	constructor() {
		super({
			id: ToggleSearchEditorWholeWordCommandId,
			title: { value: localize('searchEditor.action.toggleSearchEditorWholeWord', "Toggle Match Whole Word"), original: 'Toggle Match Whole Word' },
			category,
			f1: true,
			precondition: SearchEditorConstants.InSearchEditor,
			keybinding: Object.assign({
				weight: KeybindingWeight.WorkbenchContrib,
				when: SearchConstants.SearchInputBoxFocusedKey,
			}, ToggleWholeWordKeybinding)
		});
	}
	run(accessor: ServicesAccessor) {
		toggleSearchEditorWholeWordCommand(accessor);
	}
});

registerAction2(class extends Action2 {
	constructor() {
		super({
			id: ToggleSearchEditorRegexCommandId,
			title: { value: localize('searchEditor.action.toggleSearchEditorRegex', "Toggle Use Regular Expression"), original: 'Toggle Use Regular Expression"' },
			category,
			f1: true,
			precondition: SearchEditorConstants.InSearchEditor,
			keybinding: Object.assign({
				weight: KeybindingWeight.WorkbenchContrib,
				when: SearchConstants.SearchInputBoxFocusedKey,
			}, ToggleRegexKeybinding)
		});
	}
	run(accessor: ServicesAccessor) {
		toggleSearchEditorRegexCommand(accessor);
	}
});

registerAction2(class extends Action2 {
	constructor() {
		super({
			id: SearchEditorConstants.ToggleSearchEditorContextLinesCommandId,
			title: { value: localize('searchEditor.action.toggleSearchEditorContextLines', "Toggle Context Lines"), original: 'Toggle Context Lines"' },
			category,
			f1: true,
			precondition: SearchEditorConstants.InSearchEditor,
			keybinding: {
				weight: KeybindingWeight.WorkbenchContrib,
				primary: KeyMod.Alt | KeyCode.KeyL,
				mac: { primary: KeyMod.CtrlCmd | KeyMod.Alt | KeyCode.KeyL }
			}
		});
	}
	run(accessor: ServicesAccessor) {
		toggleSearchEditorContextLinesCommand(accessor);
	}
});

registerAction2(class extends Action2 {
	constructor() {
		super({
			id: IncreaseSearchEditorContextLinesCommandId,
			title: { original: 'Increase Context Lines', value: localize('searchEditor.action.increaseSearchEditorContextLines', "Increase Context Lines") },
			category,
			f1: true,
			precondition: SearchEditorConstants.InSearchEditor,
			keybinding: {
				weight: KeybindingWeight.WorkbenchContrib,
				primary: KeyMod.Alt | KeyCode.Equal
			}
		});
	}
	run(accessor: ServicesAccessor) { modifySearchEditorContextLinesCommand(accessor, true); }
});

registerAction2(class extends Action2 {
	constructor() {
		super({
			id: DecreaseSearchEditorContextLinesCommandId,
			title: { original: 'Decrease Context Lines', value: localize('searchEditor.action.decreaseSearchEditorContextLines', "Decrease Context Lines") },
			category,
			f1: true,
			precondition: SearchEditorConstants.InSearchEditor,
			keybinding: {
				weight: KeybindingWeight.WorkbenchContrib,
				primary: KeyMod.Alt | KeyCode.Minus
			}
		});
	}
	run(accessor: ServicesAccessor) { modifySearchEditorContextLinesCommand(accessor, false); }
});

registerAction2(class extends Action2 {
	constructor() {
		super({
			id: SelectAllSearchEditorMatchesCommandId,
			title: { original: 'Select All Matches', value: localize('searchEditor.action.selectAllSearchEditorMatches', "Select All Matches") },
			category,
			f1: true,
			precondition: SearchEditorConstants.InSearchEditor,
			keybinding: {
				weight: KeybindingWeight.WorkbenchContrib,
				primary: KeyMod.CtrlCmd | KeyMod.Shift | KeyCode.KeyL,
			}
		});
	}
	run(accessor: ServicesAccessor) {
		selectAllSearchEditorMatchesCommand(accessor);
	}
});

registerAction2(class OpenSearchEditorAction extends Action2 {
	constructor() {
		super({
			id: 'search.action.openNewEditorFromView',
			title: localize('search.openNewEditor', "Open New Search Editor"),
			category,
			icon: searchNewEditorIcon,
			menu: [{
				id: MenuId.ViewTitle,
				group: 'navigation',
				order: 2,
				when: ContextKeyExpr.equals('view', VIEW_ID),
			}]
		});
	}
	run(accessor: ServicesAccessor, ...args: any[]) {
		return openSearchEditor(accessor);
	}
});
//#endregion

//#region Search Editor Working Copy Editor Handler
class SearchEditorWorkingCopyEditorHandler extends Disposable implements IWorkbenchContribution, IWorkingCopyEditorHandler {

	constructor(
		@IInstantiationService private readonly instantiationService: IInstantiationService,
		@IWorkingCopyEditorService workingCopyEditorService: IWorkingCopyEditorService,
	) {
		super();

		this._register(workingCopyEditorService.registerHandler(this));
	}

	handles(workingCopy: IWorkingCopyIdentifier): boolean {
		return workingCopy.resource.scheme === SearchEditorConstants.SearchEditorScheme;
	}

	isOpen(workingCopy: IWorkingCopyIdentifier, editor: EditorInput): boolean {
		if (!this.handles(workingCopy)) {
			return false;
		}

		return editor instanceof SearchEditorInput && isEqual(workingCopy.resource, editor.modelUri);
	}

	createEditor(workingCopy: IWorkingCopyIdentifier): EditorInput {
		const input = this.instantiationService.invokeFunction(getOrMakeSearchEditorInput, { from: 'model', modelUri: workingCopy.resource });
		input.setDirty(true);

		return input;
	}
}

workbenchContributionsRegistry.registerWorkbenchContribution(SearchEditorWorkingCopyEditorHandler, LifecyclePhase.Ready);
//#endregion<|MERGE_RESOLUTION|>--- conflicted
+++ resolved
@@ -8,11 +8,7 @@
 import { URI } from 'vs/base/common/uri';
 import { ServicesAccessor } from 'vs/editor/browser/editorExtensions';
 import { Range } from 'vs/editor/common/core/range';
-<<<<<<< HEAD
-import { ToggleCaseSensitiveKeybinding, ToggleWholeWordKeybinding } from 'vs/editor/contrib/find/findModel';
-=======
 import { ToggleCaseSensitiveKeybinding, ToggleRegexKeybinding, ToggleWholeWordKeybinding } from 'vs/editor/contrib/find/browser/findModel';
->>>>>>> ace48dd4
 import { localize } from 'vs/nls';
 import { Action2, MenuId, registerAction2 } from 'vs/platform/actions/common/actions';
 import { CommandsRegistry } from 'vs/platform/commands/common/commands';
@@ -24,18 +20,6 @@
 import { Registry } from 'vs/platform/registry/common/platform';
 import { EditorPaneDescriptor, IEditorPaneRegistry } from 'vs/workbench/browser/editor';
 import { Extensions as WorkbenchExtensions, IWorkbenchContribution, IWorkbenchContributionsRegistry } from 'vs/workbench/common/contributions';
-<<<<<<< HEAD
-import { ActiveEditorContext, Extensions as EditorInputExtensions, IEditorInputFactory, IEditorInputFactoryRegistry } from 'vs/workbench/common/editor';
-/* AGPL */
-// import { IViewsService } from 'vs/workbench/common/views';
-// import { getSearchView } from 'vs/workbench/contrib/search/browser/searchActions';
-/* End AGPL */
-import { searchRefreshIcon } from 'vs/workbench/contrib/search/browser/searchIcons';
-import * as SearchConstants from 'vs/workbench/contrib/search/common/constants';
-import * as SearchEditorConstants from 'vs/workbench/contrib/searchEditor/browser/constants';
-import { SearchEditor } from 'vs/workbench/contrib/searchEditor/browser/searchEditor';
-import { modifySearchEditorContextLinesCommand, openNewSearchEditor, selectAllSearchEditorMatchesCommand, toggleSearchEditorCaseSensitiveCommand, toggleSearchEditorContextLinesCommand, toggleSearchEditorWholeWordCommand } from 'vs/workbench/contrib/searchEditor/browser/searchEditorActions';
-=======
 import { IEditorSerializer, IEditorFactoryRegistry, EditorExtensions, DEFAULT_EDITOR_ASSOCIATION } from 'vs/workbench/common/editor';
 import { ActiveEditorContext } from 'vs/workbench/common/contextkeys';
 import { IViewsService } from 'vs/workbench/common/views';
@@ -45,7 +29,6 @@
 import * as SearchEditorConstants from 'vs/workbench/contrib/searchEditor/browser/constants';
 import { SearchEditor } from 'vs/workbench/contrib/searchEditor/browser/searchEditor';
 import { createEditorFromSearchResult, modifySearchEditorContextLinesCommand, openNewSearchEditor, openSearchEditor, selectAllSearchEditorMatchesCommand, toggleSearchEditorCaseSensitiveCommand, toggleSearchEditorContextLinesCommand, toggleSearchEditorRegexCommand, toggleSearchEditorWholeWordCommand } from 'vs/workbench/contrib/searchEditor/browser/searchEditorActions';
->>>>>>> ace48dd4
 import { getOrMakeSearchEditorInput, SearchConfiguration, SearchEditorInput, SEARCH_EDITOR_EXT } from 'vs/workbench/contrib/searchEditor/browser/searchEditorInput';
 import { IEditorService } from 'vs/workbench/services/editor/common/editorService';
 import { VIEW_ID } from 'vs/workbench/services/search/common/search';
@@ -56,9 +39,7 @@
 import { EditorInput } from 'vs/workbench/common/editor/editorInput';
 import { getActiveElement } from 'vs/base/browser/dom';
 
-/* AGPL */
-// const OpenInEditorCommandId = 'search.action.openInEditor';
-/* End AGPL */
+const OpenInEditorCommandId = 'search.action.openInEditor';
 const OpenNewEditorToSideCommandId = 'search.action.openNewEditorToSide';
 const FocusQueryEditorWidgetCommandId = 'search.action.focusQueryEditorWidget';
 const FocusQueryEditorFilesToIncludeCommandId = 'search.action.focusFilesToInclude';
@@ -66,14 +47,7 @@
 
 const ToggleSearchEditorCaseSensitiveCommandId = 'toggleSearchEditorCaseSensitive';
 const ToggleSearchEditorWholeWordCommandId = 'toggleSearchEditorWholeWord';
-<<<<<<< HEAD
-/* AGPL */
-// const ToggleSearchEditorRegexCommandId = 'toggleSearchEditorRegex';
-/* End AGPL */
-const ToggleSearchEditorContextLinesCommandId = 'toggleSearchEditorContextLines';
-=======
 const ToggleSearchEditorRegexCommandId = 'toggleSearchEditorRegex';
->>>>>>> ace48dd4
 const IncreaseSearchEditorContextLinesCommandId = 'increaseSearchEditorContextLines';
 const DecreaseSearchEditorContextLinesCommandId = 'decreaseSearchEditorContextLines';
 
@@ -185,65 +159,6 @@
 //#endregion
 
 //#region Commands
-<<<<<<< HEAD
-KeybindingsRegistry.registerCommandAndKeybindingRule(objects.assign({
-	id: ToggleSearchEditorCaseSensitiveCommandId,
-	weight: KeybindingWeight.WorkbenchContrib,
-	when: ContextKeyExpr.and(SearchEditorConstants.InSearchEditor, SearchConstants.SearchInputBoxFocusedKey),
-	handler: toggleSearchEditorCaseSensitiveCommand
-}, ToggleCaseSensitiveKeybinding));
-
-KeybindingsRegistry.registerCommandAndKeybindingRule(objects.assign({
-	id: ToggleSearchEditorWholeWordCommandId,
-	weight: KeybindingWeight.WorkbenchContrib,
-	when: ContextKeyExpr.and(SearchEditorConstants.InSearchEditor, SearchConstants.SearchInputBoxFocusedKey),
-	handler: toggleSearchEditorWholeWordCommand
-}, ToggleWholeWordKeybinding));
-
-/* AGPL */
-// KeybindingsRegistry.registerCommandAndKeybindingRule(objects.assign({
-// 	id: ToggleSearchEditorRegexCommandId,
-// 	weight: KeybindingWeight.WorkbenchContrib,
-// 	when: ContextKeyExpr.and(SearchEditorConstants.InSearchEditor, SearchConstants.SearchInputBoxFocusedKey),
-// 	handler: toggleSearchEditorRegexCommand
-// }, ToggleRegexKeybinding));
-/* End AGPL */
-
-KeybindingsRegistry.registerCommandAndKeybindingRule({
-	id: ToggleSearchEditorContextLinesCommandId,
-	weight: KeybindingWeight.WorkbenchContrib,
-	when: ContextKeyExpr.and(SearchEditorConstants.InSearchEditor),
-	handler: toggleSearchEditorContextLinesCommand,
-	primary: KeyMod.Alt | KeyCode.KEY_L,
-	mac: { primary: KeyMod.CtrlCmd | KeyMod.Alt | KeyCode.KEY_L }
-});
-
-KeybindingsRegistry.registerCommandAndKeybindingRule({
-	id: IncreaseSearchEditorContextLinesCommandId,
-	weight: KeybindingWeight.WorkbenchContrib,
-	when: ContextKeyExpr.and(SearchEditorConstants.InSearchEditor),
-	handler: (accessor: ServicesAccessor) => modifySearchEditorContextLinesCommand(accessor, true),
-	primary: KeyMod.Alt | KeyCode.US_EQUAL
-});
-
-KeybindingsRegistry.registerCommandAndKeybindingRule({
-	id: DecreaseSearchEditorContextLinesCommandId,
-	weight: KeybindingWeight.WorkbenchContrib,
-	when: ContextKeyExpr.and(SearchEditorConstants.InSearchEditor),
-	handler: (accessor: ServicesAccessor) => modifySearchEditorContextLinesCommand(accessor, false),
-	primary: KeyMod.Alt | KeyCode.US_MINUS
-});
-
-KeybindingsRegistry.registerCommandAndKeybindingRule({
-	id: SelectAllSearchEditorMatchesCommandId,
-	weight: KeybindingWeight.WorkbenchContrib,
-	when: ContextKeyExpr.and(SearchEditorConstants.InSearchEditor),
-	primary: KeyMod.CtrlCmd | KeyMod.Shift | KeyCode.KEY_L,
-	handler: selectAllSearchEditorMatchesCommand
-});
-
-=======
->>>>>>> ace48dd4
 CommandsRegistry.registerCommand(
 	CleanSearchEditorStateCommandId,
 	(accessor: ServicesAccessor) => {
@@ -255,12 +170,10 @@
 //#endregion
 
 //#region Actions
-<<<<<<< HEAD
+
 /* AGPL */
-const category = localize('search', "Search Code Viewer");
+const category = { value: localize('search', "Search Code Viewer"), original: 'Search Code Viewer' };
 /* End AGPL */
-=======
-const category = { value: localize('search', "Search Editor"), original: 'Search Editor' };
 
 export type LegacySearchEditorArgs = Partial<{
 	query: string;
@@ -292,7 +205,6 @@
 	});
 	return config;
 };
->>>>>>> ace48dd4
 
 export type OpenSearchEditorArgs = Partial<SearchConfiguration & { triggerSearch: boolean; focusResults: boolean; location: 'reuse' | 'new' }>;
 const openArgMetadata = {
@@ -347,13 +259,9 @@
 	constructor() {
 		super({
 			id: SearchEditorConstants.OpenNewEditorCommandId,
-<<<<<<< HEAD
 			/* AGPL */
-			title: localize('search.openNewSearchEditor', "Open new Search Code Viewer"),
+			title: { value: localize('search.openNewSearchEditor', "New Search Code Viewer"), original: 'New Search Code Viewer' },
 			/* End AGPL */
-=======
-			title: { value: localize('search.openNewSearchEditor', "New Search Editor"), original: 'New Search Editor' },
->>>>>>> ace48dd4
 			category,
 			f1: true,
 			metadata: openArgMetadata
@@ -383,13 +291,9 @@
 	constructor() {
 		super({
 			id: OpenNewEditorToSideCommandId,
-<<<<<<< HEAD
 			/* AGPL */
-			title: localize('search.openNewEditorToSide', "Open new Search Code Viewer to the Side"),
+			title: { value: localize('search.openNewEditorToSide', "Open New Search Code Viewer to the Side"), original: 'Open new Search Code Viewer to the Side' },
 			/* End AGPL */
-=======
-			title: { value: localize('search.openNewEditorToSide', "Open New Search Editor to the Side"), original: 'Open new Search Editor to the Side' },
->>>>>>> ace48dd4
 			category,
 			f1: true,
 			metadata: openArgMetadata
@@ -400,15 +304,12 @@
 	}
 });
 
-<<<<<<< HEAD
 /* AGPL */
 // registerAction2(class extends Action2 {
 // 	constructor() {
 // 		super({
 // 			id: OpenInEditorCommandId,
-// 			/* AGPL */
-// 			title: localize('search.openResultsInEditor', "Open Results in Code Viewer"),
-// 			/* End AGPL */
+// 			title: { value: localize('search.openResultsInEditor', "Open Results in Editor"), original: 'Open Results in Editor' },
 // 			category,
 // 			f1: true,
 // 			keybinding: {
@@ -426,39 +327,11 @@
 // 		const instantiationService = accessor.get(IInstantiationService);
 // 		const searchView = getSearchView(viewsService);
 // 		if (searchView) {
-// 			await instantiationService.invokeFunction(createEditorFromSearchResult, searchView.searchResult, searchView.searchIncludePattern.getValue(), searchView.searchExcludePattern.getValue());
+// 			await instantiationService.invokeFunction(createEditorFromSearchResult, searchView.searchResult, searchView.searchIncludePattern.getValue(), searchView.searchExcludePattern.getValue(), searchView.searchIncludePattern.onlySearchInOpenEditors());
 // 		}
 // 	}
 // });
 /* End AGPL */
-=======
-registerAction2(class extends Action2 {
-	constructor() {
-		super({
-			id: OpenInEditorCommandId,
-			title: { value: localize('search.openResultsInEditor', "Open Results in Editor"), original: 'Open Results in Editor' },
-			category,
-			f1: true,
-			keybinding: {
-				primary: KeyMod.Alt | KeyCode.Enter,
-				when: ContextKeyExpr.and(SearchConstants.HasSearchResults, SearchConstants.SearchViewFocusedKey),
-				weight: KeybindingWeight.WorkbenchContrib,
-				mac: {
-					primary: KeyMod.CtrlCmd | KeyCode.Enter
-				}
-			},
-		});
-	}
-	async run(accessor: ServicesAccessor) {
-		const viewsService = accessor.get(IViewsService);
-		const instantiationService = accessor.get(IInstantiationService);
-		const searchView = getSearchView(viewsService);
-		if (searchView) {
-			await instantiationService.invokeFunction(createEditorFromSearchResult, searchView.searchResult, searchView.searchIncludePattern.getValue(), searchView.searchExcludePattern.getValue(), searchView.searchIncludePattern.onlySearchInOpenEditors());
-		}
-	}
-});
->>>>>>> ace48dd4
 
 registerAction2(class extends Action2 {
 	constructor() {
@@ -496,13 +369,9 @@
 	constructor() {
 		super({
 			id: FocusQueryEditorWidgetCommandId,
-<<<<<<< HEAD
 			/* AGPL */
-			title: localize('search.action.focusQueryEditorWidget', "Focus Search Code Viewer Input"),
+			title: { value: localize('search.action.focusQueryEditorWidget', "Focus Search Code Viewer Input"), original: 'Focus Search Code Viewer Input' },
 			/* End AGPL */
-=======
-			title: { value: localize('search.action.focusQueryEditorWidget', "Focus Search Editor Input"), original: 'Focus Search Editor Input' },
->>>>>>> ace48dd4
 			category,
 			f1: true,
 			precondition: SearchEditorConstants.InSearchEditor,
@@ -521,43 +390,45 @@
 	}
 });
 
-registerAction2(class extends Action2 {
-	constructor() {
-		super({
-			id: FocusQueryEditorFilesToIncludeCommandId,
-			title: { value: localize('search.action.focusFilesToInclude', "Focus Search Editor Files to Include"), original: 'Focus Search Editor Files to Include' },
-			category,
-			f1: true,
-			precondition: SearchEditorConstants.InSearchEditor,
-		});
-	}
-	async run(accessor: ServicesAccessor) {
-		const editorService = accessor.get(IEditorService);
-		const input = editorService.activeEditor;
-		if (input instanceof SearchEditorInput) {
-			(editorService.activeEditorPane as SearchEditor).focusFilesToIncludeInput();
-		}
-	}
-});
-
-registerAction2(class extends Action2 {
-	constructor() {
-		super({
-			id: FocusQueryEditorFilesToExcludeCommandId,
-			title: { value: localize('search.action.focusFilesToExclude', "Focus Search Editor Files to Exclude"), original: 'Focus Search Editor Files to Exclude' },
-			category,
-			f1: true,
-			precondition: SearchEditorConstants.InSearchEditor,
-		});
-	}
-	async run(accessor: ServicesAccessor) {
-		const editorService = accessor.get(IEditorService);
-		const input = editorService.activeEditor;
-		if (input instanceof SearchEditorInput) {
-			(editorService.activeEditorPane as SearchEditor).focusFilesToExcludeInput();
-		}
-	}
-});
+/* AGPL */
+// registerAction2(class extends Action2 {
+// 	constructor() {
+// 		super({
+// 			id: FocusQueryEditorFilesToIncludeCommandId,
+// 			title: { value: localize('search.action.focusFilesToInclude', "Focus Search Editor Files to Include"), original: 'Focus Search Editor Files to Include' },
+// 			category,
+// 			f1: true,
+// 			precondition: SearchEditorConstants.InSearchEditor,
+// 		});
+// 	}
+// 	async run(accessor: ServicesAccessor) {
+// 		const editorService = accessor.get(IEditorService);
+// 		const input = editorService.activeEditor;
+// 		if (input instanceof SearchEditorInput) {
+// 			(editorService.activeEditorPane as SearchEditor).focusFilesToIncludeInput();
+// 		}
+// 	}
+// });
+
+// registerAction2(class extends Action2 {
+// 	constructor() {
+// 		super({
+// 			id: FocusQueryEditorFilesToExcludeCommandId,
+// 			title: { value: localize('search.action.focusFilesToExclude', "Focus Search Editor Files to Exclude"), original: 'Focus Search Editor Files to Exclude' },
+// 			category,
+// 			f1: true,
+// 			precondition: SearchEditorConstants.InSearchEditor,
+// 		});
+// 	}
+// 	async run(accessor: ServicesAccessor) {
+// 		const editorService = accessor.get(IEditorService);
+// 		const input = editorService.activeEditor;
+// 		if (input instanceof SearchEditorInput) {
+// 			(editorService.activeEditorPane as SearchEditor).focusFilesToExcludeInput();
+// 		}
+// 	}
+// });
+/* End AGPL */
 
 registerAction2(class extends Action2 {
 	constructor() {
@@ -597,24 +468,26 @@
 	}
 });
 
-registerAction2(class extends Action2 {
-	constructor() {
-		super({
-			id: ToggleSearchEditorRegexCommandId,
-			title: { value: localize('searchEditor.action.toggleSearchEditorRegex', "Toggle Use Regular Expression"), original: 'Toggle Use Regular Expression"' },
-			category,
-			f1: true,
-			precondition: SearchEditorConstants.InSearchEditor,
-			keybinding: Object.assign({
-				weight: KeybindingWeight.WorkbenchContrib,
-				when: SearchConstants.SearchInputBoxFocusedKey,
-			}, ToggleRegexKeybinding)
-		});
-	}
-	run(accessor: ServicesAccessor) {
-		toggleSearchEditorRegexCommand(accessor);
-	}
-});
+/* AGPL */
+// registerAction2(class extends Action2 {
+// 	constructor() {
+// 		super({
+// 			id: ToggleSearchEditorRegexCommandId,
+// 			title: { value: localize('searchEditor.action.toggleSearchEditorRegex', "Toggle Use Regular Expression"), original: 'Toggle Use Regular Expression"' },
+// 			category,
+// 			f1: true,
+// 			precondition: SearchEditorConstants.InSearchEditor,
+// 			keybinding: Object.assign({
+// 				weight: KeybindingWeight.WorkbenchContrib,
+// 				when: SearchConstants.SearchInputBoxFocusedKey,
+// 			}, ToggleRegexKeybinding)
+// 		});
+// 	}
+// 	run(accessor: ServicesAccessor) {
+// 		toggleSearchEditorRegexCommand(accessor);
+// 	}
+// });
+/* End AGPL */
 
 registerAction2(class extends Action2 {
 	constructor() {

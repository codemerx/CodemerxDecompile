/*---------------------------------------------------------------------------------------------
 *  Copyright (c) Microsoft Corporation. All rights reserved.
 *  Licensed under the MIT License. See License.txt in the project root for license information.
 *--------------------------------------------------------------------------------------------*/

import { app, BrowserWindow } from 'electron';
import { validatedIpcMain } from 'vs/base/parts/ipc/electron-main/ipcMain';
import { Barrier, Promises, timeout } from 'vs/base/common/async';
import { Emitter, Event } from 'vs/base/common/event';
import { Disposable, DisposableStore } from 'vs/base/common/lifecycle';
import { isMacintosh, isWindows } from 'vs/base/common/platform';
import { cwd } from 'vs/base/common/process';
import { assertIsDefined } from 'vs/base/common/types';
import { NativeParsedArgs } from 'vs/platform/environment/common/argv';
import { createDecorator } from 'vs/platform/instantiation/common/instantiation';
import { ILogService } from 'vs/platform/log/common/log';
import { IStateService } from 'vs/platform/state/node/state';
<<<<<<< HEAD
import { Event, Emitter } from 'vs/base/common/event';
import { createDecorator } from 'vs/platform/instantiation/common/instantiation';
import { ICodeWindow } from 'vs/platform/windows/electron-main/windows';
import { handleVetos } from 'vs/platform/lifecycle/common/lifecycle';
import { isWindows } from 'vs/base/common/platform';
import { Disposable } from 'vs/base/common/lifecycle';
import { Barrier, timeout } from 'vs/base/common/async';
import { ParsedArgs } from 'vs/platform/environment/node/argv';
=======
import { ICodeWindow, LoadReason, UnloadReason } from 'vs/platform/window/electron-main/window';
import { ISingleFolderWorkspaceIdentifier, IWorkspaceIdentifier } from 'vs/platform/workspace/common/workspace';
import { IEnvironmentMainService } from 'vs/platform/environment/electron-main/environmentMainService';
>>>>>>> ace48dd4

export const ILifecycleMainService = createDecorator<ILifecycleMainService>('lifecycleMainService');

interface WindowLoadEvent {

	/**
	 * The window that is loaded to a new workspace.
	 */
	readonly window: ICodeWindow;

	/**
	 * The workspace the window is loaded into.
	 */
	readonly workspace: IWorkspaceIdentifier | ISingleFolderWorkspaceIdentifier | undefined;

	/**
	 * More details why the window loads to a new workspace.
	 */
	readonly reason: LoadReason;
}

export const enum ShutdownReason {

	/**
	 * The application exits normally.
	 */
	QUIT = 1,

	/**
	 * The application exits abnormally and is being
	 * killed with an exit code (e.g. from integration
	 * test run)
	 */
	KILL
}

export interface ShutdownEvent {

	/**
	 * More details why the application is shutting down.
	 */
	reason: ShutdownReason;

	/**
	 * Allows to join the shutdown. The promise can be a long running operation but it
	 * will block the application from closing.
	 */
	join(id: string, promise: Promise<void>): void;
}

export interface IRelaunchHandler {

	/**
	 * Allows a handler to deal with relaunching the application. The return
	 * value indicates if the relaunch is handled or not.
	 */
	handleRelaunch(options?: IRelaunchOptions): boolean;
}

export interface IRelaunchOptions {
	readonly addArgs?: string[];
	readonly removeArgs?: string[];
}

export interface ILifecycleMainService {

	readonly _serviceBrand: undefined;

	/**
	 * Will be true if the program was restarted (e.g. due to explicit request or update).
	 */
	readonly wasRestarted: boolean;

	/**
	 * Will be true if the program was requested to quit.
	 */
	readonly quitRequested: boolean;

	/**
	 * A flag indicating in what phase of the lifecycle we currently are.
	 */
	phase: LifecycleMainPhase;

	/**
	 * An event that fires when the application is about to shutdown before any window is closed.
	 * The shutdown can still be prevented by any window that vetos this event.
	 */
	readonly onBeforeShutdown: Event<void>;

	/**
	 * An event that fires after the onBeforeShutdown event has been fired and after no window has
	 * vetoed the shutdown sequence. At this point listeners are ensured that the application will
	 * quit without veto.
	 */
	readonly onWillShutdown: Event<ShutdownEvent>;

	/**
	 * An event that fires when a window is loading. This can either be a window opening for the
	 * first time or a window reloading or changing to another URL.
	 */
	readonly onWillLoadWindow: Event<WindowLoadEvent>;

	/**
	 * An event that fires before a window closes. This event is fired after any veto has been dealt
	 * with so that listeners know for sure that the window will close without veto.
	 */
	readonly onBeforeCloseWindow: Event<ICodeWindow>;

	/**
	 * Make a `ICodeWindow` known to the lifecycle main service.
	 */
	registerWindow(window: ICodeWindow): void;

	/**
	 * Reload a window. All lifecycle event handlers are triggered.
	 */
	reload(window: ICodeWindow, cli?: NativeParsedArgs): Promise<void>;

	/**
	 * Unload a window for the provided reason. All lifecycle event handlers are triggered.
	 */
	unload(window: ICodeWindow, reason: UnloadReason): Promise<boolean /* veto */>;

	/**
	 * Restart the application with optional arguments (CLI). All lifecycle event handlers are triggered.
	 */
	relaunch(options?: IRelaunchOptions): Promise<void>;

	/**
	 * Sets a custom handler for relaunching the application.
	 */
	setRelaunchHandler(handler: IRelaunchHandler): void;

	/**
	 * Shutdown the application normally. All lifecycle event handlers are triggered.
	 */
	quit(willRestart?: boolean): Promise<boolean /* veto */>;

	/**
	 * Forcefully shutdown the application and optionally set an exit code.
	 *
	 * This method should only be used in rare situations where it is important
	 * to set an exit code (e.g. running tests) or when the application is
	 * not in a healthy state and should terminate asap.
	 *
	 * This method does not fire the normal lifecycle events to the windows,
	 * that normally can be vetoed. Windows are destroyed without a chance
	 * of components to participate. The only lifecycle event handler that
	 * is triggered is `onWillShutdown` in the main process.
	 */
	kill(code?: number): Promise<void>;

	/**
	 * Returns a promise that resolves when a certain lifecycle phase
	 * has started.
	 */
	when(phase: LifecycleMainPhase): Promise<void>;
}

export const enum LifecycleMainPhase {

	/**
	 * The first phase signals that we are about to startup.
	 */
	Starting = 1,

	/**
	 * Services are ready and first window is about to open.
	 */
	Ready = 2,

	/**
	 * This phase signals a point in time after the window has opened
	 * and is typically the best place to do work that is not required
	 * for the window to open.
	 */
	AfterWindowOpen = 3,

	/**
	 * The last phase after a window has opened and some time has passed
	 * (2-5 seconds).
	 */
	Eventually = 4
}

export class LifecycleMainService extends Disposable implements ILifecycleMainService {

	declare readonly _serviceBrand: undefined;

	private static readonly QUIT_AND_RESTART_KEY = 'lifecycle.quitAndRestart';

	private readonly _onBeforeShutdown = this._register(new Emitter<void>());
	readonly onBeforeShutdown = this._onBeforeShutdown.event;

	private readonly _onWillShutdown = this._register(new Emitter<ShutdownEvent>());
	readonly onWillShutdown = this._onWillShutdown.event;

	private readonly _onWillLoadWindow = this._register(new Emitter<WindowLoadEvent>());
	readonly onWillLoadWindow = this._onWillLoadWindow.event;

	private readonly _onBeforeCloseWindow = this._register(new Emitter<ICodeWindow>());
	readonly onBeforeCloseWindow = this._onBeforeCloseWindow.event;

	private _quitRequested = false;
	get quitRequested(): boolean { return this._quitRequested; }

	private _wasRestarted: boolean = false;
	get wasRestarted(): boolean { return this._wasRestarted; }

	private _phase = LifecycleMainPhase.Starting;
	get phase(): LifecycleMainPhase { return this._phase; }

	private readonly windowToCloseRequest = new Set<number>();
	private oneTimeListenerTokenGenerator = 0;
	private windowCounter = 0;

	private pendingQuitPromise: Promise<boolean> | undefined = undefined;
	private pendingQuitPromiseResolve: { (veto: boolean): void } | undefined = undefined;

	private pendingWillShutdownPromise: Promise<void> | undefined = undefined;

	private readonly mapWindowIdToPendingUnload = new Map<number, Promise<boolean>>();

	private readonly phaseWhen = new Map<LifecycleMainPhase, Barrier>();

	private relaunchHandler: IRelaunchHandler | undefined = undefined;

	constructor(
		@ILogService private readonly logService: ILogService,
		@IStateService private readonly stateService: IStateService,
		@IEnvironmentMainService private readonly environmentMainService: IEnvironmentMainService
	) {
		super();

		this.resolveRestarted();
		this.when(LifecycleMainPhase.Ready).then(() => this.registerListeners());
	}

	private resolveRestarted(): void {
		this._wasRestarted = !!this.stateService.getItem(LifecycleMainService.QUIT_AND_RESTART_KEY);

		if (this._wasRestarted) {
			// remove the marker right after if found
			this.stateService.removeItem(LifecycleMainService.QUIT_AND_RESTART_KEY);
		}
	}

	private registerListeners(): void {

		// before-quit: an event that is fired if application quit was
		// requested but before any window was closed.
		const beforeQuitListener = () => {
			if (this._quitRequested) {
				return;
			}

			this.trace('Lifecycle#app.on(before-quit)');
			this._quitRequested = true;

			// Emit event to indicate that we are about to shutdown
			this.trace('Lifecycle#onBeforeShutdown.fire()');
			this._onBeforeShutdown.fire();

			// macOS: can run without any window open. in that case we fire
			// the onWillShutdown() event directly because there is no veto
			// to be expected.
<<<<<<< HEAD
			/* AGPL */
			// Quit even on Mac.
			if (this.windowCounter === 0) {
			/* End AGPL */
				this.beginOnWillShutdown();
=======
			if (isMacintosh && this.windowCounter === 0) {
				this.fireOnWillShutdown(ShutdownReason.QUIT);
>>>>>>> ace48dd4
			}
		};
		app.addListener('before-quit', beforeQuitListener);

		// window-all-closed: an event that only fires when the last window
		// was closed. We override this event to be in charge if app.quit()
		// should be called or not.
		const windowAllClosedListener = () => {
			this.trace('Lifecycle#app.on(window-all-closed)');

			// Windows/Linux: we quit when all windows have closed
			// Mac: we only quit when quit was requested
			/* AGPL */
			// Quit when all windows are closed even on Mac.
			app.quit();
			/* End AGPL */
		};
		app.addListener('window-all-closed', windowAllClosedListener);

		// will-quit: an event that is fired after all windows have been
		// closed, but before actually quitting.
		app.once('will-quit', e => {
			this.trace('Lifecycle#app.on(will-quit) - begin');

			// Prevent the quit until the shutdown promise was resolved
			e.preventDefault();

			// Start shutdown sequence
			const shutdownPromise = this.fireOnWillShutdown(ShutdownReason.QUIT);

			// Wait until shutdown is signaled to be complete
			shutdownPromise.finally(() => {
				this.trace('Lifecycle#app.on(will-quit) - after fireOnWillShutdown');

				// Resolve pending quit promise now without veto
				this.resolvePendingQuitPromise(false /* no veto */);

				// Quit again, this time do not prevent this, since our
				// will-quit listener is only installed "once". Also
				// remove any listener we have that is no longer needed

				app.removeListener('before-quit', beforeQuitListener);
				app.removeListener('window-all-closed', windowAllClosedListener);

				this.trace('Lifecycle#app.on(will-quit) - calling app.quit()');

				app.quit();
			});
		});
	}

	private fireOnWillShutdown(reason: ShutdownReason): Promise<void> {
		if (this.pendingWillShutdownPromise) {
			return this.pendingWillShutdownPromise; // shutdown is already running
		}

		const logService = this.logService;
		this.trace('Lifecycle#onWillShutdown.fire()');

		const joiners: Promise<void>[] = [];

		this._onWillShutdown.fire({
			reason,
			join(id, promise) {
				logService.trace(`Lifecycle#onWillShutdown - begin '${id}'`);
				joiners.push(promise.finally(() => {
					logService.trace(`Lifecycle#onWillShutdown - end '${id}'`);
				}));
			}
		});

		this.pendingWillShutdownPromise = (async () => {

			// Settle all shutdown event joiners
			try {
				await Promises.settled(joiners);
			} catch (error) {
				this.logService.error(error);
			}

			// Then, always make sure at the end
			// the state service is flushed.
			try {
				await this.stateService.close();
			} catch (error) {
				this.logService.error(error);
			}
		})();

		return this.pendingWillShutdownPromise;
	}

	set phase(value: LifecycleMainPhase) {
		if (value < this.phase) {
			throw new Error('Lifecycle cannot go backwards');
		}

		if (this._phase === value) {
			return;
		}

		this.trace(`lifecycle (main): phase changed (value: ${value})`);

		this._phase = value;

		const barrier = this.phaseWhen.get(this._phase);
		if (barrier) {
			barrier.open();
			this.phaseWhen.delete(this._phase);
		}
	}

	async when(phase: LifecycleMainPhase): Promise<void> {
		if (phase <= this._phase) {
			return;
		}

		let barrier = this.phaseWhen.get(phase);
		if (!barrier) {
			barrier = new Barrier();
			this.phaseWhen.set(phase, barrier);
		}

		await barrier.wait();
	}

	registerWindow(window: ICodeWindow): void {
		const windowListeners = new DisposableStore();

		// track window count
		this.windowCounter++;

		// Window Will Load
		windowListeners.add(window.onWillLoad(e => this._onWillLoadWindow.fire({ window, workspace: e.workspace, reason: e.reason })));

		// Window Before Closing: Main -> Renderer
		const win = assertIsDefined(window.win);
		win.on('close', e => {

			// The window already acknowledged to be closed
			const windowId = window.id;
			if (this.windowToCloseRequest.has(windowId)) {
				this.windowToCloseRequest.delete(windowId);

				return;
			}

			this.trace(`Lifecycle#window.on('close') - window ID ${window.id}`);

			// Otherwise prevent unload and handle it from window
			e.preventDefault();
			this.unload(window, UnloadReason.CLOSE).then(veto => {
				if (veto) {
					this.windowToCloseRequest.delete(windowId);
					return;
				}

				this.windowToCloseRequest.add(windowId);

				// Fire onBeforeCloseWindow before actually closing
				this.trace(`Lifecycle#onBeforeCloseWindow.fire() - window ID ${windowId}`);
				this._onBeforeCloseWindow.fire(window);

				// No veto, close window now
				window.close();
			});
		});

		// Window After Closing
		win.on('closed', () => {
			this.trace(`Lifecycle#window.on('closed') - window ID ${window.id}`);

			// update window count
			this.windowCounter--;

			// clear window listeners
			windowListeners.dispose();

			// if there are no more code windows opened, fire the onWillShutdown event, unless
			// we are on macOS where it is perfectly fine to close the last window and
			// the application continues running (unless quit was actually requested)
<<<<<<< HEAD
			/* AGPL */
			// Shutdown if there are no more windows opened. Even on Mac.
			if (this.windowCounter === 0 /*&& (!isMacintosh || this._quitRequested)*/) {
			/* End AGPL */
				this.beginOnWillShutdown();
=======
			if (this.windowCounter === 0 && (!isMacintosh || this._quitRequested)) {
				this.fireOnWillShutdown(ShutdownReason.QUIT);
>>>>>>> ace48dd4
			}
		});
	}

	async reload(window: ICodeWindow, cli?: NativeParsedArgs): Promise<void> {

		// Only reload when the window has not vetoed this
		const veto = await this.unload(window, UnloadReason.RELOAD);
		if (!veto) {
			window.reload(cli);
		}
	}

	unload(window: ICodeWindow, reason: UnloadReason): Promise<boolean /* veto */> {

		// Ensure there is only 1 unload running at the same time
		const pendingUnloadPromise = this.mapWindowIdToPendingUnload.get(window.id);
		if (pendingUnloadPromise) {
			return pendingUnloadPromise;
		}

		// Start unload and remember in map until finished
		const unloadPromise = this.doUnload(window, reason).finally(() => {
			this.mapWindowIdToPendingUnload.delete(window.id);
		});
		this.mapWindowIdToPendingUnload.set(window.id, unloadPromise);

		return unloadPromise;
	}

	private async doUnload(window: ICodeWindow, reason: UnloadReason): Promise<boolean /* veto */> {

		// Always allow to unload a window that is not yet ready
		if (!window.isReady) {
			return false;
		}

		this.trace(`Lifecycle#unload() - window ID ${window.id}`);

		// first ask the window itself if it vetos the unload
		const windowUnloadReason = this._quitRequested ? UnloadReason.QUIT : reason;
		const veto = await this.onBeforeUnloadWindowInRenderer(window, windowUnloadReason);
		if (veto) {
			this.trace(`Lifecycle#unload() - veto in renderer (window ID ${window.id})`);

			return this.handleWindowUnloadVeto(veto);
		}

		// finally if there are no vetos, unload the renderer
		await this.onWillUnloadWindowInRenderer(window, windowUnloadReason);

		return false;
	}

	private handleWindowUnloadVeto(veto: boolean): boolean {
		if (!veto) {
			return false; // no veto
		}

		// a veto resolves any pending quit with veto
		this.resolvePendingQuitPromise(true /* veto */);

		// a veto resets the pending quit request flag
		this._quitRequested = false;

		return true; // veto
	}

	private resolvePendingQuitPromise(veto: boolean): void {
		if (this.pendingQuitPromiseResolve) {
			this.pendingQuitPromiseResolve(veto);
			this.pendingQuitPromiseResolve = undefined;
			this.pendingQuitPromise = undefined;
		}
	}

	private onBeforeUnloadWindowInRenderer(window: ICodeWindow, reason: UnloadReason): Promise<boolean /* veto */> {
		return new Promise<boolean>(resolve => {
			const oneTimeEventToken = this.oneTimeListenerTokenGenerator++;
			const okChannel = `vscode:ok${oneTimeEventToken}`;
			const cancelChannel = `vscode:cancel${oneTimeEventToken}`;

			validatedIpcMain.once(okChannel, () => {
				resolve(false); // no veto
			});

			validatedIpcMain.once(cancelChannel, () => {
				resolve(true); // veto
			});

			window.send('vscode:onBeforeUnload', { okChannel, cancelChannel, reason });
		});
	}

	private onWillUnloadWindowInRenderer(window: ICodeWindow, reason: UnloadReason): Promise<void> {
		return new Promise<void>(resolve => {
			const oneTimeEventToken = this.oneTimeListenerTokenGenerator++;
			const replyChannel = `vscode:reply${oneTimeEventToken}`;

			validatedIpcMain.once(replyChannel, () => resolve());

			window.send('vscode:onWillUnload', { replyChannel, reason });
		});
	}

	quit(willRestart?: boolean): Promise<boolean /* veto */> {
		return this.doQuit(willRestart).then(veto => {
			if (!veto && willRestart) {
				// Windows: we are about to restart and as such we need to restore the original
				// current working directory we had on startup to get the exact same startup
				// behaviour. As such, we briefly change back to that directory and then when
				// Code starts it will set it back to the installation directory again.
				try {
					if (isWindows) {
						const currentWorkingDir = cwd();
						if (currentWorkingDir !== process.cwd()) {
							process.chdir(currentWorkingDir);
						}
					}
				} catch (err) {
					this.logService.error(err);
				}
			}

			return veto;
		});
	}

	private doQuit(willRestart?: boolean): Promise<boolean /* veto */> {
		this.trace(`Lifecycle#quit() - begin (willRestart: ${willRestart})`);

		if (this.pendingQuitPromise) {
			this.trace('Lifecycle#quit() - returning pending quit promise');

			return this.pendingQuitPromise;
		}

		// Remember if we are about to restart
		if (willRestart) {
			this.stateService.setItem(LifecycleMainService.QUIT_AND_RESTART_KEY, true);
		}

		this.pendingQuitPromise = new Promise(resolve => {

			// Store as field to access it from a window cancellation
			this.pendingQuitPromiseResolve = resolve;

			// Calling app.quit() will trigger the close handlers of each opened window
			// and only if no window vetoed the shutdown, we will get the will-quit event
			this.trace('Lifecycle#quit() - calling app.quit()');
			app.quit();
		});

		return this.pendingQuitPromise;
	}

	private trace(msg: string): void {
		if (this.environmentMainService.args['enable-smoke-test-driver']) {
			this.logService.info(msg); // helps diagnose issues with exiting from smoke tests
		} else {
			this.logService.trace(msg);
		}
	}

	setRelaunchHandler(handler: IRelaunchHandler): void {
		this.relaunchHandler = handler;
	}

	async relaunch(options?: IRelaunchOptions): Promise<void> {
		this.trace('Lifecycle#relaunch()');

		const args = process.argv.slice(1);
		if (options?.addArgs) {
			args.push(...options.addArgs);
		}

		if (options?.removeArgs) {
			for (const a of options.removeArgs) {
				const idx = args.indexOf(a);
				if (idx >= 0) {
					args.splice(idx, 1);
				}
			}
		}

		const quitListener = () => {
			if (!this.relaunchHandler?.handleRelaunch(options)) {
				this.trace('Lifecycle#relaunch() - calling app.relaunch()');
				app.relaunch({ args });
			}
		};
		app.once('quit', quitListener);

		// `app.relaunch()` does not quit automatically, so we quit first,
		// check for vetoes and then relaunch from the `app.on('quit')` event
		const veto = await this.quit(true /* will restart */);
		if (veto) {
			app.removeListener('quit', quitListener);
		}
	}

	async kill(code?: number): Promise<void> {
		this.trace('Lifecycle#kill()');

		// Give main process participants a chance to orderly shutdown
		await this.fireOnWillShutdown(ShutdownReason.KILL);

		// From extension tests we have seen issues where calling app.exit()
		// with an opened window can lead to native crashes (Linux). As such,
		// we should make sure to destroy any opened window before calling
		// `app.exit()`.
		//
		// Note: Electron implements a similar logic here:
		// https://github.com/electron/electron/blob/fe5318d753637c3903e23fc1ed1b263025887b6a/spec-main/window-helpers.ts#L5

		await Promise.race([

			// Still do not block more than 1s
			timeout(1000),

			// Destroy any opened window: we do not unload windows here because
			// there is a chance that the unload is veto'd or long running due
			// to a participant within the window. this is not wanted when we
			// are asked to kill the application.
			(async () => {
				for (const window of BrowserWindow.getAllWindows()) {
					if (window && !window.isDestroyed()) {
						let whenWindowClosed: Promise<void>;
						if (window.webContents && !window.webContents.isDestroyed()) {
							whenWindowClosed = new Promise(resolve => window.once('closed', resolve));
						} else {
							whenWindowClosed = Promise.resolve();
						}

						window.destroy();
						await whenWindowClosed;
					}
				}
			})()
		]);

		// Now exit either after 1s or all windows destroyed
		app.exit(code);
	}
}<|MERGE_RESOLUTION|>--- conflicted
+++ resolved
@@ -15,20 +15,9 @@
 import { createDecorator } from 'vs/platform/instantiation/common/instantiation';
 import { ILogService } from 'vs/platform/log/common/log';
 import { IStateService } from 'vs/platform/state/node/state';
-<<<<<<< HEAD
-import { Event, Emitter } from 'vs/base/common/event';
-import { createDecorator } from 'vs/platform/instantiation/common/instantiation';
-import { ICodeWindow } from 'vs/platform/windows/electron-main/windows';
-import { handleVetos } from 'vs/platform/lifecycle/common/lifecycle';
-import { isWindows } from 'vs/base/common/platform';
-import { Disposable } from 'vs/base/common/lifecycle';
-import { Barrier, timeout } from 'vs/base/common/async';
-import { ParsedArgs } from 'vs/platform/environment/node/argv';
-=======
 import { ICodeWindow, LoadReason, UnloadReason } from 'vs/platform/window/electron-main/window';
 import { ISingleFolderWorkspaceIdentifier, IWorkspaceIdentifier } from 'vs/platform/workspace/common/workspace';
 import { IEnvironmentMainService } from 'vs/platform/environment/electron-main/environmentMainService';
->>>>>>> ace48dd4
 
 export const ILifecycleMainService = createDecorator<ILifecycleMainService>('lifecycleMainService');
 
@@ -295,16 +284,12 @@
 			// macOS: can run without any window open. in that case we fire
 			// the onWillShutdown() event directly because there is no veto
 			// to be expected.
-<<<<<<< HEAD
 			/* AGPL */
 			// Quit even on Mac.
+			// if (isMacintosh && this.windowCounter === 0) {
 			if (this.windowCounter === 0) {
 			/* End AGPL */
-				this.beginOnWillShutdown();
-=======
-			if (isMacintosh && this.windowCounter === 0) {
 				this.fireOnWillShutdown(ShutdownReason.QUIT);
->>>>>>> ace48dd4
 			}
 		};
 		app.addListener('before-quit', beforeQuitListener);
@@ -486,16 +471,12 @@
 			// if there are no more code windows opened, fire the onWillShutdown event, unless
 			// we are on macOS where it is perfectly fine to close the last window and
 			// the application continues running (unless quit was actually requested)
-<<<<<<< HEAD
 			/* AGPL */
 			// Shutdown if there are no more windows opened. Even on Mac.
-			if (this.windowCounter === 0 /*&& (!isMacintosh || this._quitRequested)*/) {
+			// if (this.windowCounter === 0 && (!isMacintosh || this._quitRequested)) {
+			if (this.windowCounter === 0) {
 			/* End AGPL */
-				this.beginOnWillShutdown();
-=======
-			if (this.windowCounter === 0 && (!isMacintosh || this._quitRequested)) {
 				this.fireOnWillShutdown(ShutdownReason.QUIT);
->>>>>>> ace48dd4
 			}
 		});
 	}

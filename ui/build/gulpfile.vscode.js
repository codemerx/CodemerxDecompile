--- conflicted
+++ resolved
@@ -22,19 +22,13 @@
 const buildfile = require('../src/buildfile');
 const optimize = require('./lib/optimize');
 const root = path.dirname(__dirname);
-<<<<<<< HEAD
 /* AGPL */
-const rcedit = require('rcedit');
-const { promisify } = require('util');
 const chmod = (path, mode) => promisify(fs.chmod, path, mode);
 const engineDirectory = path.join(path.dirname(root), 'engine');
 const decompilerServicePath = path.join(engineDirectory, 'CodemerxDecompile.Service', 'CodemerxDecompile.Service.csproj');
 const gulpChmod = require("gulp-chmod");
 /* End AGPL */
-const commit = util.getVersion(root);
-=======
 const commit = getVersion(root);
->>>>>>> ace48dd4
 const packageJson = require('../package.json');
 const product = require('../product.json');
 const crypto = require('crypto');
@@ -407,16 +401,11 @@
 		} else if (platform === 'linux') {
 			result = es.merge(result, gulp.src('resources/linux/bin/code.sh', { base: '.' })
 				.pipe(replace('@@PRODNAME@@', product.nameLong))
-<<<<<<< HEAD
-				.pipe(replace('@@NAME@@', product.applicationName))
+				.pipe(replace('@@APPNAME@@', product.applicationName))
 				.pipe(rename('bin/' + product.applicationName))
 				/* AGPL */
 				.pipe(gulpChmod(0o755)));
 				/* End AGPL */
-=======
-				.pipe(replace('@@APPNAME@@', product.applicationName))
-				.pipe(rename('bin/' + product.applicationName)));
->>>>>>> ace48dd4
 		}
 
 		return result.pipe(vfs.dest(destination));
@@ -539,15 +528,11 @@
 
 		const tasks = [
 			util.rimraf(path.join(buildRoot, destinationFolderName)),
-<<<<<<< HEAD
 			packageTask(platform, arch, sourceFolderName, destinationFolderName, opts),
 			/* AGPL */
 			platform === 'win32' ? updateExecutableMetadata(path.join(path.dirname(root), destinationFolderName, 'CodemerxDecompile.exe')) : () => Promise.resolve(),
 			buildServerTask(serverOutputPath, translatePlatform(platform), arch || 'x64')
 			/* End AGPL */
-		));
-=======
-			packageTask(platform, arch, sourceFolderName, destinationFolderName, opts)
 		];
 
 		if (platform === 'win32') {
@@ -555,7 +540,6 @@
 		}
 
 		const vscodeTaskCI = task.define(`vscode${dashed(platform)}${dashed(arch)}${dashed(minified)}-ci`, task.series(...tasks));
->>>>>>> ace48dd4
 		gulp.task(vscodeTaskCI);
 
 		const vscodeTask = task.define(`vscode${dashed(platform)}${dashed(arch)}${dashed(minified)}`, task.series(

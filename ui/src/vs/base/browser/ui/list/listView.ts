--- conflicted
+++ resolved
@@ -3,35 +3,6 @@
  *  Licensed under the MIT License. See License.txt in the project root for license information.
  *--------------------------------------------------------------------------------------------*/
 
-<<<<<<< HEAD
-import { getOrDefault } from 'vs/base/common/objects';
-/* AGPL */
-import { IDisposable, dispose, Disposable/* , toDisposable */, DisposableStore } from 'vs/base/common/lifecycle';
-/* End AGPL */
-import { Gesture, EventType as TouchEventType, GestureEvent } from 'vs/base/browser/touch';
-import * as DOM from 'vs/base/browser/dom';
-import { Event, Emitter } from 'vs/base/common/event';
-import { domEvent } from 'vs/base/browser/event';
-import { SmoothScrollableElement } from 'vs/base/browser/ui/scrollbar/scrollableElement';
-import { ScrollEvent, ScrollbarVisibility, INewScrollDimensions, Scrollable } from 'vs/base/common/scrollable';
-import { RangeMap, shift } from './rangeMap';
-/* AGPL */
-import { IListVirtualDelegate, IListRenderer, IListMouseEvent, IListTouchEvent, IListGestureEvent/* , IListDragEvent, ListDragOverEffect */, IListDragAndDrop } from './list';
-/* End AGPL */
-import { RowCache, IRow } from './rowCache';
-import { ISpliceable } from 'vs/base/common/sequence';
-import { memoize } from 'vs/base/common/decorators';
-import { Range, IRange } from 'vs/base/common/range';
-/* AGPL */
-// import { equals, distinct } from 'vs/base/common/arrays';
-/* End AGPL */
-import { DataTransfers, StaticDND, IDragAndDropData } from 'vs/base/browser/dnd';
-/* AGPL */
-import { /*disposableTimeout, */ Delayer } from 'vs/base/common/async';
-/* End AGPL */
-import { isFirefox } from 'vs/base/browser/browser';
-import { IMouseWheelEvent } from 'vs/base/browser/mouseEvent';
-=======
 import { DataTransfers, IDragAndDropData } from 'vs/base/browser/dnd';
 import { $, addDisposableListener, animate, Dimension, getContentHeight, getContentWidth, getTopLeftOffset, getWindow, scheduleAtNextAnimationFrame } from 'vs/base/browser/dom';
 import { DomEmitter } from 'vs/base/browser/event';
@@ -53,7 +24,6 @@
 import { BugIndicatingError } from 'vs/base/common/errors';
 import { AriaRole } from 'vs/base/browser/ui/aria/aria';
 import { ScrollableElementChangeOptions } from 'vs/base/browser/ui/scrollbar/scrollableElementOptions';
->>>>>>> ace48dd4
 
 interface IItem<T> {
 	readonly id: string;
@@ -202,15 +172,13 @@
 	}
 }
 
-/* AGPL */
-// function equalsDragFeedback(f1: number[] | undefined, f2: number[] | undefined): boolean {
-	// 	if (Array.isArray(f1) && Array.isArray(f2)) {
-		// 		return equals(f1, f2!);
-		// 	}
-		
-		// 	return f1 === f2;
-		// }
-/* End AGPL */
+function equalsDragFeedback(f1: number[] | undefined, f2: number[] | undefined): boolean {
+	if (Array.isArray(f1) && Array.isArray(f2)) {
+		return equals(f1, f2!);
+	}
+
+	return f1 === f2;
+}
 
 class ListViewAccessibilityProvider<T> implements Required<IListViewAccessibilityProvider<T>> {
 
@@ -327,11 +295,9 @@
 	private scrollableElementUpdateDisposable: IDisposable | null = null;
 	private scrollableElementWidthDelayer = new Delayer<void>(50);
 	private splicing = false;
-/* AGPL */
-// private dragOverAnimationDisposable: IDisposable | undefined;
-// private dragOverAnimationStopDisposable: IDisposable = Disposable.None;
-// private dragOverMouseY: number = 0;
-/* End AGPL */
+	private dragOverAnimationDisposable: IDisposable | undefined;
+	private dragOverAnimationStopDisposable: IDisposable = Disposable.None;
+	private dragOverMouseY: number = 0;
 	private setRowLineHeight: boolean;
 	private setRowHeight: boolean;
 	private supportDynamicHeights: boolean;
@@ -341,12 +307,10 @@
 
 	private dnd: IListViewDragAndDrop<T>;
 	private currentDragData: IDragAndDropData | undefined;
-/* AGPL */
-// private canDrop: boolean = false;
-// private currentDragFeedback: number[] | undefined;
-// private currentDragFeedbackDisposable: IDisposable = Disposable.None;
-// private onDragLeaveTimeout: IDisposable = Disposable.None;
-/* End AGPL */
+	private canDrop: boolean = false;
+	private currentDragFeedback: number[] | undefined;
+	private currentDragFeedbackDisposable: IDisposable = Disposable.None;
+	private onDragLeaveTimeout: IDisposable = Disposable.None;
 
 	private readonly disposables: DisposableStore = new DisposableStore();
 
@@ -463,25 +427,15 @@
 		this.disposables.add(addDisposableListener(this.rowsContainer, TouchEventType.Change, e => this.onTouchChange(e as GestureEvent)));
 
 		// Prevent the monaco-scrollable-element from scrolling
-<<<<<<< HEAD
-		// https://github.com/Microsoft/vscode/issues/44181
-		domEvent(this.scrollableElement.getDomNode(), 'scroll')
-			(e => (e.target as HTMLElement).scrollTop = 0, null, this.disposables);
-		/* AGPL */
-		// Event.map(domEvent(this.domNode, 'dragover'), e => this.toDragEvent(e))(this.onDragOver, this, this.disposables);
-		// Event.map(domEvent(this.domNode, 'drop'), e => this.toDragEvent(e))(this.onDrop, this, this.disposables);
-		// domEvent(this.domNode, 'dragleave')(this.onDragLeave, this, this.disposables);
-		// domEvent(window, 'dragend')(this.onDragEnd, this, this.disposables);
-		/* End AGPL */
-=======
 		// https://github.com/microsoft/vscode/issues/44181
 		this.disposables.add(addDisposableListener(this.scrollableElement.getDomNode(), 'scroll', e => (e.target as HTMLElement).scrollTop = 0));
 
-		this.disposables.add(addDisposableListener(this.domNode, 'dragover', e => this.onDragOver(this.toDragEvent(e))));
-		this.disposables.add(addDisposableListener(this.domNode, 'drop', e => this.onDrop(this.toDragEvent(e))));
-		this.disposables.add(addDisposableListener(this.domNode, 'dragleave', e => this.onDragLeave(this.toDragEvent(e))));
-		this.disposables.add(addDisposableListener(this.domNode, 'dragend', e => this.onDragEnd(e)));
->>>>>>> ace48dd4
+		/* AGPL */
+		// this.disposables.add(addDisposableListener(this.domNode, 'dragover', e => this.onDragOver(this.toDragEvent(e))));
+		// this.disposables.add(addDisposableListener(this.domNode, 'drop', e => this.onDrop(this.toDragEvent(e))));
+		// this.disposables.add(addDisposableListener(this.domNode, 'dragleave', e => this.onDragLeave(this.toDragEvent(e))));
+		// this.disposables.add(addDisposableListener(this.domNode, 'dragend', e => this.onDragEnd(e)));
+		/* End AGPL */
 
 		this.setRowLineHeight = options.setRowLineHeight ?? DefaultOptions.setRowLineHeight;
 		this.setRowHeight = options.setRowHeight ?? DefaultOptions.setRowHeight;
@@ -1127,14 +1081,12 @@
 		return { browserEvent, index, element };
 	}
 
-	/* AGPL */
-	// private toDragEvent(browserEvent: DragEvent): IListDragEvent<T> {
-		// 	const index = this.getItemIndexFromEventTarget(browserEvent.target || null);
-		// 	const item = typeof index === 'undefined' ? undefined : this.items[index];
-		// 	const element = item && item.element;
-		// 	return { browserEvent, index, element };
-	// }
-	/* End AGPL */
+	private toDragEvent(browserEvent: DragEvent): IListDragEvent<T> {
+			const index = this.getItemIndexFromEventTarget(browserEvent.target || null);
+			const item = typeof index === 'undefined' ? undefined : this.items[index];
+			const element = item && item.element;
+			return { browserEvent, index, element };
+	}
 
 	private onScroll(e: ScrollEvent): void {
 		try {
@@ -1203,192 +1155,6 @@
 		this.dnd.onDragStart?.(this.currentDragData, event);
 	}
 
-<<<<<<< HEAD
-	/* AGPL */
-	// private onDragOver(event: IListDragEvent<T>): boolean {
-	// 	event.browserEvent.preventDefault(); // needed so that the drop event fires (https://stackoverflow.com/questions/21339924/drop-event-not-firing-in-chrome)
-
-	// 	this.onDragLeaveTimeout.dispose();
-
-	// 	if (StaticDND.CurrentDragAndDropData && StaticDND.CurrentDragAndDropData.getData() === 'vscode-ui') {
-	// 		return false;
-	// 	}
-
-	// 	this.setupDragAndDropScrollTopAnimation(event.browserEvent);
-
-	// 	if (!event.browserEvent.dataTransfer) {
-	// 		return false;
-	// 	}
-
-	// 	// Drag over from outside
-	// 	if (!this.currentDragData) {
-	// 		if (StaticDND.CurrentDragAndDropData) {
-	// 			// Drag over from another list
-	// 			this.currentDragData = StaticDND.CurrentDragAndDropData;
-
-	// 		} else {
-	// 			// Drag over from the desktop
-	// 			if (!event.browserEvent.dataTransfer.types) {
-	// 				return false;
-	// 			}
-
-	// 			this.currentDragData = new DesktopDragAndDropData();
-	// 		}
-	// 	}
-
-	// 	const result = this.dnd.onDragOver(this.currentDragData, event.element, event.index, event.browserEvent);
-	// 	this.canDrop = typeof result === 'boolean' ? result : result.accept;
-
-	// 	if (!this.canDrop) {
-	// 		this.currentDragFeedback = undefined;
-	// 		this.currentDragFeedbackDisposable.dispose();
-	// 		return false;
-	// 	}
-
-	// 	event.browserEvent.dataTransfer.dropEffect = (typeof result !== 'boolean' && result.effect === ListDragOverEffect.Copy) ? 'copy' : 'move';
-
-	// 	let feedback: number[];
-
-	// 	if (typeof result !== 'boolean' && result.feedback) {
-	// 		feedback = result.feedback;
-	// 	} else {
-	// 		if (typeof event.index === 'undefined') {
-	// 			feedback = [-1];
-	// 		} else {
-	// 			feedback = [event.index];
-	// 		}
-	// 	}
-
-	// 	// sanitize feedback list
-	// 	feedback = distinct(feedback).filter(i => i >= -1 && i < this.length).sort((a, b) => a - b);
-	// 	feedback = feedback[0] === -1 ? [-1] : feedback;
-
-	// 	if (equalsDragFeedback(this.currentDragFeedback, feedback)) {
-	// 		return true;
-	// 	}
-
-	// 	this.currentDragFeedback = feedback;
-	// 	this.currentDragFeedbackDisposable.dispose();
-
-	// 	if (feedback[0] === -1) { // entire list feedback
-	// 		DOM.addClass(this.domNode, 'drop-target');
-	// 		DOM.addClass(this.rowsContainer, 'drop-target');
-	// 		this.currentDragFeedbackDisposable = toDisposable(() => {
-	// 			DOM.removeClass(this.domNode, 'drop-target');
-	// 			DOM.removeClass(this.rowsContainer, 'drop-target');
-	// 		});
-	// 	} else {
-	// 		for (const index of feedback) {
-	// 			const item = this.items[index]!;
-	// 			item.dropTarget = true;
-
-	// 			if (item.row && item.row.domNode) {
-	// 				DOM.addClass(item.row.domNode, 'drop-target');
-	// 			}
-	// 		}
-
-	// 		this.currentDragFeedbackDisposable = toDisposable(() => {
-	// 			for (const index of feedback) {
-	// 				const item = this.items[index]!;
-	// 				item.dropTarget = false;
-
-	// 				if (item.row && item.row.domNode) {
-	// 					DOM.removeClass(item.row.domNode, 'drop-target');
-	// 				}
-	// 			}
-	// 		});
-	// 	}
-
-	// 	return true;
-	// }
-
-	// private onDragLeave(): void {
-	// 	this.onDragLeaveTimeout.dispose();
-	// 	this.onDragLeaveTimeout = disposableTimeout(() => this.clearDragOverFeedback(), 100);
-	// }
-
-	// private onDrop(event: IListDragEvent<T>): void {
-	// 	if (!this.canDrop) {
-	// 		return;
-	// 	}
-
-	// 	const dragData = this.currentDragData;
-	// 	this.teardownDragAndDropScrollTopAnimation();
-	// 	this.clearDragOverFeedback();
-	// 	this.currentDragData = undefined;
-	// 	StaticDND.CurrentDragAndDropData = undefined;
-
-	// 	if (!dragData || !event.browserEvent.dataTransfer) {
-	// 		return;
-	// 	}
-
-	// 	event.browserEvent.preventDefault();
-	// 	dragData.update(event.browserEvent.dataTransfer);
-	// 	this.dnd.drop(dragData, event.element, event.index, event.browserEvent);
-	// }
-
-	// private onDragEnd(event: DragEvent): void {
-	// 	this.canDrop = false;
-	// 	this.teardownDragAndDropScrollTopAnimation();
-	// 	this.clearDragOverFeedback();
-	// 	this.currentDragData = undefined;
-	// 	StaticDND.CurrentDragAndDropData = undefined;
-
-	// 	if (this.dnd.onDragEnd) {
-	// 		this.dnd.onDragEnd(event);
-	// 	}
-	// }
-
-	// private clearDragOverFeedback(): void {
-	// 	this.currentDragFeedback = undefined;
-	// 	this.currentDragFeedbackDisposable.dispose();
-	// 	this.currentDragFeedbackDisposable = Disposable.None;
-	// }
-
-	// // DND scroll top animation
-
-	// private setupDragAndDropScrollTopAnimation(event: DragEvent): void {
-	// 	if (!this.dragOverAnimationDisposable) {
-	// 		const viewTop = DOM.getTopLeftOffset(this.domNode).top;
-	// 		this.dragOverAnimationDisposable = DOM.animate(this.animateDragAndDropScrollTop.bind(this, viewTop));
-	// 	}
-
-	// 	this.dragOverAnimationStopDisposable.dispose();
-	// 	this.dragOverAnimationStopDisposable = disposableTimeout(() => {
-	// 		if (this.dragOverAnimationDisposable) {
-	// 			this.dragOverAnimationDisposable.dispose();
-	// 			this.dragOverAnimationDisposable = undefined;
-	// 		}
-	// 	}, 1000);
-
-	// 	this.dragOverMouseY = event.pageY;
-	// }
-
-	// private animateDragAndDropScrollTop(viewTop: number): void {
-	// 	if (this.dragOverMouseY === undefined) {
-	// 		return;
-	// 	}
-
-	// 	const diff = this.dragOverMouseY - viewTop;
-	// 	const upperLimit = this.renderHeight - 35;
-
-	// 	if (diff < 35) {
-	// 		this.scrollTop += Math.max(-14, Math.floor(0.3 * (diff - 35)));
-	// 	} else if (diff > upperLimit) {
-	// 		this.scrollTop += Math.min(14, Math.floor(0.3 * (diff - upperLimit)));
-	// 	}
-	// }
-
-	// private teardownDragAndDropScrollTopAnimation(): void {
-	// 	this.dragOverAnimationStopDisposable.dispose();
-
-	// 	if (this.dragOverAnimationDisposable) {
-	// 		this.dragOverAnimationDisposable.dispose();
-	// 		this.dragOverAnimationDisposable = undefined;
-	// 	}
-	// }
-	/* End AGPL */
-=======
 	private onDragOver(event: IListDragEvent<T>): boolean {
 		event.browserEvent.preventDefault(); // needed so that the drop event fires (https://stackoverflow.com/questions/21339924/drop-event-not-firing-in-chrome)
 
@@ -1570,7 +1336,6 @@
 			this.dragOverAnimationDisposable = undefined;
 		}
 	}
->>>>>>> ace48dd4
 
 	// Util
 

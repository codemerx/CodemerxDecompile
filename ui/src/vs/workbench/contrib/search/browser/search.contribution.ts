/*---------------------------------------------------------------------------------------------
 *  Copyright (c) Microsoft Corporation. All rights reserved.
 *  Licensed under the MIT License. See License.txt in the project root for license information.
 *--------------------------------------------------------------------------------------------*/

import { KeyCode, KeyMod } from 'vs/base/common/keyCodes';
import * as platform from 'vs/base/common/platform';
<<<<<<< HEAD
import { dirname } from 'vs/base/common/resources';
import { URI } from 'vs/base/common/uri';
import { ToggleCaseSensitiveKeybinding, ToggleWholeWordKeybinding } from 'vs/editor/contrib/find/findModel';
=======
import { AbstractGotoLineQuickAccessProvider } from 'vs/editor/contrib/quickAccess/browser/gotoLineQuickAccess';
>>>>>>> ace48dd4
import * as nls from 'vs/nls';
import { IConfigurationService } from 'vs/platform/configuration/common/configuration';
import { ConfigurationScope, Extensions as ConfigurationExtensions, IConfigurationRegistry } from 'vs/platform/configuration/common/configurationRegistry';
import { ContextKeyExpr } from 'vs/platform/contextkey/common/contextkey';
import { SyncDescriptor } from 'vs/platform/instantiation/common/descriptors';
import { InstantiationType, registerSingleton } from 'vs/platform/instantiation/common/extensions';
import { Extensions as QuickAccessExtensions, IQuickAccessRegistry } from 'vs/platform/quickinput/common/quickAccess';
import { Registry } from 'vs/platform/registry/common/platform';
import { ViewPaneContainer } from 'vs/workbench/browser/parts/views/viewPaneContainer';
import { defaultQuickAccessContextKeyValue } from 'vs/workbench/browser/quickaccess';
import { Extensions as WorkbenchExtensions, IWorkbenchContribution, IWorkbenchContributionsRegistry } from 'vs/workbench/common/contributions';
<<<<<<< HEAD
import { Extensions as ViewExtensions, IViewsRegistry, IViewContainersRegistry, ViewContainerLocation, IViewDescriptorService, IViewsService } from 'vs/workbench/common/views';
import { getMultiSelectedResources } from 'vs/workbench/contrib/files/browser/files';
/* AGPL */
import { ExplorerFolderContext, FilesExplorerFocusCondition, IExplorerService, VIEWLET_ID as VIEWLET_ID_FILES } from 'vs/workbench/contrib/files/common/files';
import { registerContributions as replaceContributions } from 'vs/workbench/contrib/search/browser/replaceContributions';
import { clearHistoryCommand, ClearSearchResultsAction, CloseReplaceAction, CollapseDeepestExpandedLevelAction, FocusNextInputAction, FocusNextSearchResultAction, FocusPreviousInputAction, FocusPreviousSearchResultAction, focusSearchListCommand, getSearchView, openSearchView, OpenSearchViewletAction, RefreshAction, RemoveAction, ReplaceAction, ReplaceAllAction, ReplaceAllInFolderAction, toggleCaseSensitiveCommand, toggleWholeWordCommand, FindInFilesCommand, ToggleSearchOnTypeAction, ExpandAllAction } from 'vs/workbench/contrib/search/browser/searchActions';
/* End AGPL */
import { SearchView } from 'vs/workbench/contrib/search/browser/searchView';
import { registerContributions as searchWidgetContributions } from 'vs/workbench/contrib/search/browser/searchWidget';
import * as Constants from 'vs/workbench/contrib/search/common/constants';
import * as SearchEditorConstants from 'vs/workbench/contrib/searchEditor/browser/constants';
import { getWorkspaceSymbols } from 'vs/workbench/contrib/search/common/search';
import { ISearchHistoryService, SearchHistoryService } from 'vs/workbench/contrib/search/common/searchHistoryService';
import { FileMatchOrMatch, ISearchWorkbenchService, RenderableMatch, SearchWorkbenchService, FileMatch, Match, FolderMatch } from 'vs/workbench/contrib/search/common/searchModel';
import { IEditorService } from 'vs/workbench/services/editor/common/editorService';
import { VIEWLET_ID, VIEW_ID, SEARCH_EXCLUDE_CONFIG, SearchSortOrder } from 'vs/workbench/services/search/common/search';
import { IViewletService } from 'vs/workbench/services/viewlet/browser/viewlet';
import { IWorkspaceContextService } from 'vs/platform/workspace/common/workspace';
import { ExplorerViewPaneContainer } from 'vs/workbench/contrib/files/browser/explorerViewlet';
import { assertType } from 'vs/base/common/types';
import { SyncDescriptor } from 'vs/platform/instantiation/common/descriptors';
import { SearchEditor } from 'vs/workbench/contrib/searchEditor/browser/searchEditor';
import { ViewPaneContainer } from 'vs/workbench/browser/parts/views/viewPaneContainer';
import { IQuickAccessRegistry, Extensions as QuickAccessExtensions } from 'vs/platform/quickinput/common/quickAccess';
=======
import { Extensions as ViewExtensions, IViewContainersRegistry, IViewDescriptor, IViewDescriptorService, IViewsRegistry, ViewContainerLocation } from 'vs/workbench/common/views';
import { GotoSymbolQuickAccessProvider } from 'vs/workbench/contrib/codeEditor/browser/quickaccess/gotoSymbolQuickAccess';
import { AnythingQuickAccessProvider } from 'vs/workbench/contrib/search/browser/anythingQuickAccess';
import { registerContributions as replaceContributions } from 'vs/workbench/contrib/search/browser/replaceContributions';
import { registerContributions as notebookSearchContributions } from 'vs/workbench/contrib/search/browser/notebookSearch/notebookSearchContributions';
import { searchViewIcon } from 'vs/workbench/contrib/search/browser/searchIcons';
import { SearchView } from 'vs/workbench/contrib/search/browser/searchView';
import { registerContributions as searchWidgetContributions } from 'vs/workbench/contrib/search/browser/searchWidget';
>>>>>>> ace48dd4
import { SymbolsQuickAccessProvider } from 'vs/workbench/contrib/search/browser/symbolsQuickAccess';
import { ISearchHistoryService, SearchHistoryService } from 'vs/workbench/contrib/search/common/searchHistoryService';
import { ISearchViewModelWorkbenchService, SearchViewModelWorkbenchService } from 'vs/workbench/contrib/search/browser/searchModel';
import { LifecyclePhase } from 'vs/workbench/services/lifecycle/common/lifecycle';
import { SearchSortOrder, SEARCH_EXCLUDE_CONFIG, VIEWLET_ID, ViewMode, VIEW_ID } from 'vs/workbench/services/search/common/search';
import { Extensions, IConfigurationMigrationRegistry } from 'vs/workbench/common/configuration';
import { CommandsRegistry } from 'vs/platform/commands/common/commands';
import { assertType } from 'vs/base/common/types';
import { getWorkspaceSymbols, IWorkspaceSymbol } from 'vs/workbench/contrib/search/common/search';
import * as Constants from 'vs/workbench/contrib/search/common/constants';

import 'vs/workbench/contrib/search/browser/searchActionsCopy';
import 'vs/workbench/contrib/search/browser/searchActionsFind';
import 'vs/workbench/contrib/search/browser/searchActionsNav';
import 'vs/workbench/contrib/search/browser/searchActionsRemoveReplace';
import 'vs/workbench/contrib/search/browser/searchActionsSymbol';
import 'vs/workbench/contrib/search/browser/searchActionsTopBar';
import 'vs/workbench/contrib/search/browser/searchActionsTextQuickAccess';
import { TEXT_SEARCH_QUICK_ACCESS_PREFIX, TextSearchQuickAccess } from 'vs/workbench/contrib/search/browser/quickTextSearch/textSearchQuickAccess';

registerSingleton(ISearchViewModelWorkbenchService, SearchViewModelWorkbenchService, InstantiationType.Delayed);
registerSingleton(ISearchHistoryService, SearchHistoryService, InstantiationType.Delayed);

replaceContributions();
notebookSearchContributions();
searchWidgetContributions();

<<<<<<< HEAD
const category = nls.localize('search', "Search");

/* AGPL */
// KeybindingsRegistry.registerCommandAndKeybindingRule({
// 	id: 'workbench.action.search.toggleQueryDetails',
// 	weight: KeybindingWeight.WorkbenchContrib,
// 	when: ContextKeyExpr.or(Constants.SearchViewFocusedKey, SearchEditorConstants.InSearchEditor),
// 	primary: KeyMod.CtrlCmd | KeyMod.Shift | KeyCode.KEY_J,
// 	handler: accessor => {
// 		const contextService = accessor.get(IContextKeyService).getContext(document.activeElement);
// 		if (contextService.getValue(SearchEditorConstants.InSearchEditor.serialize())) {
// 			(accessor.get(IEditorService).activeEditorPane as SearchEditor).toggleQueryDetails();
// 		} else if (contextService.getValue(Constants.SearchViewFocusedKey.serialize())) {
// 			const searchView = getSearchView(accessor.get(IViewsService));
// 			assertIsDefined(searchView).toggleQueryDetails();
// 		}
// 	}
// });
/* End AGPL */

KeybindingsRegistry.registerCommandAndKeybindingRule({
	id: 'workbench.action.searchEditor.deleteResultBlock',
	weight: KeybindingWeight.WorkbenchContrib,
	when: SearchEditorConstants.InSearchEditor,
	primary: KeyMod.CtrlCmd | KeyMod.Shift | KeyCode.Backspace,
	handler: accessor => {
		const contextService = accessor.get(IContextKeyService).getContext(document.activeElement);
		if (contextService.getValue(SearchEditorConstants.InSearchEditor.serialize())) {
			(accessor.get(IEditorService).activeEditorPane as SearchEditor).deleteResultBlock();
		}
	}
});

KeybindingsRegistry.registerCommandAndKeybindingRule({
	id: Constants.FocusSearchFromResults,
	weight: KeybindingWeight.WorkbenchContrib,
	when: ContextKeyExpr.and(Constants.SearchViewVisibleKey, Constants.FirstMatchFocusKey),
	primary: KeyMod.CtrlCmd | KeyCode.UpArrow,
	handler: (accessor, args: any) => {
		const searchView = getSearchView(accessor.get(IViewsService));
		if (searchView) {
			searchView.focusPreviousInputBox();
		}
	}
});

KeybindingsRegistry.registerCommandAndKeybindingRule({
	id: Constants.OpenMatchToSide,
	weight: KeybindingWeight.WorkbenchContrib,
	when: ContextKeyExpr.and(Constants.SearchViewVisibleKey, Constants.FileMatchOrMatchFocusKey),
	primary: KeyMod.CtrlCmd | KeyCode.Enter,
	mac: {
		primary: KeyMod.WinCtrl | KeyCode.Enter
	},
	handler: (accessor, args: any) => {
		const searchView = getSearchView(accessor.get(IViewsService));
		if (searchView) {
			const tree: WorkbenchObjectTree<RenderableMatch> = searchView.getControl();
			searchView.open(<FileMatchOrMatch>tree.getFocus()[0], false, true, true);
		}
	}
});

KeybindingsRegistry.registerCommandAndKeybindingRule({
	id: Constants.CancelActionId,
	weight: KeybindingWeight.WorkbenchContrib,
	when: ContextKeyExpr.and(Constants.SearchViewVisibleKey, WorkbenchListFocusContextKey),
	primary: KeyCode.Escape,
	handler: (accessor, args: any) => {
		const searchView = getSearchView(accessor.get(IViewsService));
		if (searchView) {
			searchView.cancelSearch();
		}
	}
});

KeybindingsRegistry.registerCommandAndKeybindingRule({
	id: Constants.RemoveActionId,
	weight: KeybindingWeight.WorkbenchContrib,
	when: ContextKeyExpr.and(Constants.SearchViewVisibleKey, Constants.FileMatchOrMatchFocusKey),
	primary: KeyCode.Delete,
	mac: {
		primary: KeyMod.CtrlCmd | KeyCode.Backspace,
	},
	handler: (accessor, args: any) => {
		const searchView = getSearchView(accessor.get(IViewsService));
		if (searchView) {
			const tree: WorkbenchObjectTree<RenderableMatch> = searchView.getControl();
			accessor.get(IInstantiationService).createInstance(RemoveAction, tree, tree.getFocus()[0]!).run();
		}
	}
});

KeybindingsRegistry.registerCommandAndKeybindingRule({
	id: Constants.ReplaceActionId,
	weight: KeybindingWeight.WorkbenchContrib,
	when: ContextKeyExpr.and(Constants.SearchViewVisibleKey, Constants.ReplaceActiveKey, Constants.MatchFocusKey),
	primary: KeyMod.Shift | KeyMod.CtrlCmd | KeyCode.KEY_1,
	handler: (accessor, args: any) => {
		const searchView = getSearchView(accessor.get(IViewsService));
		if (searchView) {
			const tree: WorkbenchObjectTree<RenderableMatch> = searchView.getControl();
			accessor.get(IInstantiationService).createInstance(ReplaceAction, tree, tree.getFocus()[0] as Match, searchView).run();
		}
	}
});

KeybindingsRegistry.registerCommandAndKeybindingRule({
	id: Constants.ReplaceAllInFileActionId,
	weight: KeybindingWeight.WorkbenchContrib,
	when: ContextKeyExpr.and(Constants.SearchViewVisibleKey, Constants.ReplaceActiveKey, Constants.FileFocusKey),
	primary: KeyMod.Shift | KeyMod.CtrlCmd | KeyCode.KEY_1,
	secondary: [KeyMod.CtrlCmd | KeyMod.Shift | KeyCode.Enter],
	handler: (accessor, args: any) => {
		const searchView = getSearchView(accessor.get(IViewsService));
		if (searchView) {
			const tree: WorkbenchObjectTree<RenderableMatch> = searchView.getControl();
			accessor.get(IInstantiationService).createInstance(ReplaceAllAction, searchView, tree.getFocus()[0] as FileMatch).run();
		}
	}
});

KeybindingsRegistry.registerCommandAndKeybindingRule({
	id: Constants.ReplaceAllInFolderActionId,
	weight: KeybindingWeight.WorkbenchContrib,
	when: ContextKeyExpr.and(Constants.SearchViewVisibleKey, Constants.ReplaceActiveKey, Constants.FolderFocusKey),
	primary: KeyMod.Shift | KeyMod.CtrlCmd | KeyCode.KEY_1,
	secondary: [KeyMod.CtrlCmd | KeyMod.Shift | KeyCode.Enter],
	handler: (accessor, args: any) => {
		const searchView = getSearchView(accessor.get(IViewsService));
		if (searchView) {
			const tree: WorkbenchObjectTree<RenderableMatch> = searchView.getControl();
			accessor.get(IInstantiationService).createInstance(ReplaceAllInFolderAction, tree, tree.getFocus()[0] as FolderMatch).run();
		}
	}
});

KeybindingsRegistry.registerCommandAndKeybindingRule({
	id: Constants.CloseReplaceWidgetActionId,
	weight: KeybindingWeight.WorkbenchContrib,
	when: ContextKeyExpr.and(Constants.SearchViewVisibleKey, Constants.ReplaceInputBoxFocusedKey),
	primary: KeyCode.Escape,
	handler: (accessor, args: any) => {
		accessor.get(IInstantiationService).createInstance(CloseReplaceAction, Constants.CloseReplaceWidgetActionId, '').run();
	}
});

KeybindingsRegistry.registerCommandAndKeybindingRule({
	id: FocusNextInputAction.ID,
	weight: KeybindingWeight.WorkbenchContrib,
	when: ContextKeyExpr.or(
		ContextKeyExpr.and(SearchEditorConstants.InSearchEditor, Constants.InputBoxFocusedKey),
		ContextKeyExpr.and(Constants.SearchViewVisibleKey, Constants.InputBoxFocusedKey)),
	primary: KeyMod.CtrlCmd | KeyCode.DownArrow,
	handler: (accessor, args: any) => {
		accessor.get(IInstantiationService).createInstance(FocusNextInputAction, FocusNextInputAction.ID, '').run();
	}
});

KeybindingsRegistry.registerCommandAndKeybindingRule({
	id: FocusPreviousInputAction.ID,
	weight: KeybindingWeight.WorkbenchContrib,
	when: ContextKeyExpr.or(
		ContextKeyExpr.and(SearchEditorConstants.InSearchEditor, Constants.InputBoxFocusedKey),
		ContextKeyExpr.and(Constants.SearchViewVisibleKey, Constants.InputBoxFocusedKey, Constants.SearchInputBoxFocusedKey.toNegated())),
	primary: KeyMod.CtrlCmd | KeyCode.UpArrow,
	handler: (accessor, args: any) => {
		accessor.get(IInstantiationService).createInstance(FocusPreviousInputAction, FocusPreviousInputAction.ID, '').run();
	}
});

MenuRegistry.appendMenuItem(MenuId.SearchContext, {
	command: {
		id: Constants.ReplaceActionId,
		title: ReplaceAction.LABEL
	},
	when: ContextKeyExpr.and(Constants.ReplaceActiveKey, Constants.MatchFocusKey),
	group: 'search',
	order: 1
});

MenuRegistry.appendMenuItem(MenuId.SearchContext, {
	command: {
		id: Constants.ReplaceAllInFolderActionId,
		title: ReplaceAllInFolderAction.LABEL
	},
	when: ContextKeyExpr.and(Constants.ReplaceActiveKey, Constants.FolderFocusKey),
	group: 'search',
	order: 1
});

MenuRegistry.appendMenuItem(MenuId.SearchContext, {
	command: {
		id: Constants.ReplaceAllInFileActionId,
		title: ReplaceAllAction.LABEL
	},
	when: ContextKeyExpr.and(Constants.ReplaceActiveKey, Constants.FileFocusKey),
	group: 'search',
	order: 1
});

MenuRegistry.appendMenuItem(MenuId.SearchContext, {
	command: {
		id: Constants.RemoveActionId,
		title: RemoveAction.LABEL
	},
	when: Constants.FileMatchOrMatchFocusKey,
	group: 'search',
	order: 2
});

/* AGPL */
// KeybindingsRegistry.registerCommandAndKeybindingRule({
// 	id: Constants.CopyMatchCommandId,
// 	weight: KeybindingWeight.WorkbenchContrib,
// 	when: Constants.FileMatchOrMatchFocusKey,
// 	primary: KeyMod.CtrlCmd | KeyCode.KEY_C,
// 	handler: copyMatchCommand
// });

// MenuRegistry.appendMenuItem(MenuId.SearchContext, {
// 	command: {
// 		id: Constants.CopyMatchCommandId,
// 		title: nls.localize('copyMatchLabel', "Copy")
// 	},
// 	when: Constants.FileMatchOrMatchFocusKey,
// 	group: 'search_2',
// 	order: 1
// });

// KeybindingsRegistry.registerCommandAndKeybindingRule({
// 	id: Constants.CopyPathCommandId,
// 	weight: KeybindingWeight.WorkbenchContrib,
// 	when: Constants.FileMatchOrFolderMatchWithResourceFocusKey,
// 	primary: KeyMod.CtrlCmd | KeyMod.Alt | KeyCode.KEY_C,
// 	win: {
// 		primary: KeyMod.Shift | KeyMod.Alt | KeyCode.KEY_C
// 	},
// 	handler: copyPathCommand
// });

// MenuRegistry.appendMenuItem(MenuId.SearchContext, {
// 	command: {
// 		id: Constants.CopyPathCommandId,
// 		title: nls.localize('copyPathLabel', "Copy Path")
// 	},
// 	when: Constants.FileMatchOrFolderMatchWithResourceFocusKey,
// 	group: 'search_2',
// 	order: 2
// });

// MenuRegistry.appendMenuItem(MenuId.SearchContext, {
// 	command: {
// 		id: Constants.CopyAllCommandId,
// 		title: nls.localize('copyAllLabel', "Copy All")
// 	},
// 	when: Constants.HasSearchResults,
// 	group: 'search_2',
// 	order: 3
// });

// CommandsRegistry.registerCommand({
// 	id: Constants.CopyAllCommandId,
// 	handler: copyAllCommand
// });
/* End AGPL */

CommandsRegistry.registerCommand({
	id: Constants.ClearSearchHistoryCommandId,
	handler: clearHistoryCommand
});

CommandsRegistry.registerCommand({
	id: Constants.RevealInSideBarForSearchResults,
	handler: (accessor, args: any) => {
		const viewletService = accessor.get(IViewletService);
		const explorerService = accessor.get(IExplorerService);
		const contextService = accessor.get(IWorkspaceContextService);

		const searchView = getSearchView(accessor.get(IViewsService));
		if (!searchView) {
			return;
		}

		let fileMatch: FileMatch;
		if (!(args instanceof FileMatch)) {
			args = searchView.getControl().getFocus()[0];
		}
		if (args instanceof FileMatch) {
			fileMatch = args;
		} else {
			return;
		}

		viewletService.openViewlet(VIEWLET_ID_FILES, false).then((viewlet) => {
			if (!viewlet) {
				return;
			}

			const explorerViewContainer = viewlet.getViewPaneContainer() as ExplorerViewPaneContainer;
			const uri = fileMatch.resource;
			if (uri && contextService.isInsideWorkspace(uri)) {
				const explorerView = explorerViewContainer.getExplorerView();
				explorerView.setExpanded(true);
				explorerService.select(uri, true).then(() => explorerView.focus(), onUnexpectedError);
			}
		});
	}
});

const RevealInSideBarForSearchResultsCommand: ICommandAction = {
	id: Constants.RevealInSideBarForSearchResults,
	title: nls.localize('revealInSideBar', "Reveal in Side Bar")
};

MenuRegistry.appendMenuItem(MenuId.SearchContext, {
	command: RevealInSideBarForSearchResultsCommand,
	when: ContextKeyExpr.and(Constants.FileFocusKey, Constants.HasSearchResults),
	group: 'search_3',
	order: 1
});

const clearSearchHistoryLabel = nls.localize('clearSearchHistoryLabel', "Clear Search History");
const ClearSearchHistoryCommand: ICommandAction = {
	id: Constants.ClearSearchHistoryCommandId,
	title: clearSearchHistoryLabel,
	category
};
MenuRegistry.addCommand(ClearSearchHistoryCommand);

CommandsRegistry.registerCommand({
	id: Constants.FocusSearchListCommandID,
	handler: focusSearchListCommand
});

const focusSearchListCommandLabel = nls.localize('focusSearchListCommandLabel', "Focus List");
const FocusSearchListCommand: ICommandAction = {
	id: Constants.FocusSearchListCommandID,
	title: focusSearchListCommandLabel,
	category
};
MenuRegistry.addCommand(FocusSearchListCommand);

const searchInFolderCommand: ICommandHandler = (accessor, resource?: URI) => {
	const listService = accessor.get(IListService);
	const fileService = accessor.get(IFileService);
	const viewsService = accessor.get(IViewsService);
	const resources = getMultiSelectedResources(resource, listService, accessor.get(IEditorService), accessor.get(IExplorerService));

	return openSearchView(viewsService, true).then(searchView => {
		if (resources && resources.length && searchView) {
			return fileService.resolveAll(resources.map(resource => ({ resource }))).then(results => {
				const folders: URI[] = [];

				results.forEach(result => {
					if (result.success && result.stat) {
						folders.push(result.stat.isDirectory ? result.stat.resource : dirname(result.stat.resource));
					}
				});

				searchView.searchInFolders(distinct(folders, folder => folder.toString()));
			});
		}

		return undefined;
	});
};

const FIND_IN_FOLDER_ID = 'filesExplorer.findInFolder';
KeybindingsRegistry.registerCommandAndKeybindingRule({
	id: FIND_IN_FOLDER_ID,
	weight: KeybindingWeight.WorkbenchContrib,
	when: ContextKeyExpr.and(FilesExplorerFocusCondition, ExplorerFolderContext),
	primary: KeyMod.Shift | KeyMod.Alt | KeyCode.KEY_F,
	handler: searchInFolderCommand
});

CommandsRegistry.registerCommand({
	id: ClearSearchResultsAction.ID,
	handler: (accessor, args: any) => {
		accessor.get(IInstantiationService).createInstance(ClearSearchResultsAction, ClearSearchResultsAction.ID, '').run();
	}
});

CommandsRegistry.registerCommand({
	id: RefreshAction.ID,
	handler: (accessor, args: any) => {
		accessor.get(IInstantiationService).createInstance(RefreshAction, RefreshAction.ID, '').run();
	}
});

const FIND_IN_WORKSPACE_ID = 'filesExplorer.findInWorkspace';
CommandsRegistry.registerCommand({
	id: FIND_IN_WORKSPACE_ID,
	handler: (accessor) => {
		return openSearchView(accessor.get(IViewsService), true).then(searchView => {
			if (searchView) {
				searchView.searchInFolders();
			}
		});
	}
});

/* AGPL */
// MenuRegistry.appendMenuItem(MenuId.ExplorerContext, {
// 	group: '4_search',
// 	order: 10,
// 	command: {
// 		id: FIND_IN_FOLDER_ID,
// 		title: nls.localize('findInFolder', "Find in Folder...")
// 	},
// 	when: ContextKeyExpr.and(ExplorerFolderContext)
// });

// MenuRegistry.appendMenuItem(MenuId.ExplorerContext, {
// 	group: '4_search',
// 	order: 10,
// 	command: {
// 		id: FIND_IN_WORKSPACE_ID,
// 		title: nls.localize('findInWorkspace', "Find in Workspace...")
// 	},
// 	when: ContextKeyExpr.and(ExplorerRootContext, ExplorerFolderContext.toNegated())
// });
/* End AGPL */


class ShowAllSymbolsAction extends Action {

	static readonly ID = 'workbench.action.showAllSymbols';
	static readonly LABEL = nls.localize('showTriggerActions', "Go to Symbol in Workspace...");
	static readonly ALL_SYMBOLS_PREFIX = '#';

	constructor(
		actionId: string,
		actionLabel: string,
		@IQuickInputService private readonly quickInputService: IQuickInputService
	) {
		super(actionId, actionLabel);
	}

	async run(): Promise<void> {
		this.quickInputService.quickAccess.show(ShowAllSymbolsAction.ALL_SYMBOLS_PREFIX);
	}
}
=======
const SEARCH_MODE_CONFIG = 'search.mode';
>>>>>>> ace48dd4

const viewContainer = Registry.as<IViewContainersRegistry>(ViewExtensions.ViewContainersRegistry).registerViewContainer({
	id: VIEWLET_ID,
	title: nls.localize2('search', "Search"),
	ctorDescriptor: new SyncDescriptor(ViewPaneContainer, [VIEWLET_ID, { mergeViewWithContainerWhenSingleView: true }]),
	hideIfEmpty: true,
	icon: searchViewIcon,
	order: 1,
}, ViewContainerLocation.Sidebar, { doNotRegisterOpenCommand: true });

const viewDescriptor: IViewDescriptor = {
	id: VIEW_ID,
	containerIcon: searchViewIcon,
	name: nls.localize2('search', "Search"),
	ctorDescriptor: new SyncDescriptor(SearchView),
	canToggleVisibility: false,
	canMoveView: true,
	openCommandActionDescriptor: {
		id: viewContainer.id,
		mnemonicTitle: nls.localize({ key: 'miViewSearch', comment: ['&& denotes a mnemonic'] }, "&&Search"),
		keybindings: {
			primary: KeyMod.CtrlCmd | KeyMod.Shift | KeyCode.KeyF,
			// Yes, this is weird. See #116188, #115556, #115511, and now #124146, for examples of what can go wrong here.
			when: ContextKeyExpr.regex('neverMatch', /doesNotMatch/)
		},
		order: 1
	}
};

// Register search default location to sidebar
Registry.as<IViewsRegistry>(ViewExtensions.ViewsRegistry).registerViews([viewDescriptor], viewContainer);

// Migrate search location setting to new model
class RegisterSearchViewContribution implements IWorkbenchContribution {
	constructor(
		@IConfigurationService configurationService: IConfigurationService,
		@IViewDescriptorService viewDescriptorService: IViewDescriptorService
	) {
		const data = configurationService.inspect('search.location');
		if (data.value === 'panel') {
			viewDescriptorService.moveViewToLocation(viewDescriptor, ViewContainerLocation.Panel, 'search.location');
		}
		Registry.as<IConfigurationMigrationRegistry>(Extensions.ConfigurationMigration)
			.registerConfigurationMigrations([{ key: 'search.location', migrateFn: (value: any) => ({ value: undefined }) }]);
	}
}
Registry.as<IWorkbenchContributionsRegistry>(WorkbenchExtensions.Workbench).registerWorkbenchContribution(RegisterSearchViewContribution, LifecyclePhase.Starting);

<<<<<<< HEAD
// Actions
const registry = Registry.as<IWorkbenchActionRegistry>(ActionExtensions.WorkbenchActions);

// Show Search and Find in Files are redundant, but we can't break keybindings by removing one. So it's the same action, same keybinding, registered to different IDs.
// Show Search 'when' is redundant but if the two conflict with exactly the same keybinding and 'when' clause, then they can show up as "unbound" - #51780
registry.registerWorkbenchAction(SyncActionDescriptor.from(OpenSearchViewletAction, { primary: KeyMod.CtrlCmd | KeyMod.Shift | KeyCode.KEY_F }, Constants.SearchViewVisibleKey.toNegated()), 'View: Show Search', nls.localize('view', "View"));
KeybindingsRegistry.registerCommandAndKeybindingRule({
	description: {
		description: nls.localize('findInFiles.description', "Open the search viewlet"),
		args: [
			{
				name: nls.localize('findInFiles.args', "A set of options for the search viewlet"),
				schema: {
					type: 'object',
					properties: {
						query: { 'type': 'string' },
						replace: { 'type': 'string' },
						triggerSearch: { 'type': 'boolean' },
						filesToInclude: { 'type': 'string' },
						filesToExclude: { 'type': 'string' },
						isRegex: { 'type': 'boolean' },
						isCaseSensitive: { 'type': 'boolean' },
						matchWholeWord: { 'type': 'boolean' },
					}
				}
			},
		]
	},
	id: Constants.FindInFilesActionId,
	weight: KeybindingWeight.WorkbenchContrib,
	when: null,
	primary: KeyMod.CtrlCmd | KeyMod.Shift | KeyCode.KEY_F,
	handler: FindInFilesCommand
});
/* AGPL */
// MenuRegistry.appendMenuItem(MenuId.CommandPalette, { command: { id: Constants.FindInFilesActionId, title: { value: nls.localize('findInFiles', "Find in Files"), original: 'Find in Files' }, category } });
// MenuRegistry.appendMenuItem(MenuId.MenubarEditMenu, {
// 	group: '4_find_global',
// 	command: {
// 		id: Constants.FindInFilesActionId,
// 		title: nls.localize({ key: 'miFindInFiles', comment: ['&& denotes a mnemonic'] }, "Find &&in Files")
// 	},
// 	order: 1
// });
/* End AGPL */

registry.registerWorkbenchAction(SyncActionDescriptor.from(FocusNextSearchResultAction, { primary: KeyCode.F4 }), 'Focus Next Search Result', category, ContextKeyExpr.or(Constants.HasSearchResults, SearchEditorConstants.InSearchEditor));
registry.registerWorkbenchAction(SyncActionDescriptor.from(FocusPreviousSearchResultAction, { primary: KeyMod.Shift | KeyCode.F4 }), 'Focus Previous Search Result', category, ContextKeyExpr.or(Constants.HasSearchResults, SearchEditorConstants.InSearchEditor));

/* AGPL */
// registry.registerWorkbenchAction(SyncActionDescriptor.from(ReplaceInFilesAction, { primary: KeyMod.CtrlCmd | KeyMod.Shift | KeyCode.KEY_H }), 'Replace in Files', category);
// MenuRegistry.appendMenuItem(MenuId.MenubarEditMenu, {
// 	group: '4_find_global',
// 	command: {
// 		id: ReplaceInFilesAction.ID,
// 		title: nls.localize({ key: 'miReplaceInFiles', comment: ['&& denotes a mnemonic'] }, "Replace &&in Files")
// 	},
// 	order: 2
// });
/* End AGPL */

if (platform.isMacintosh) {
	// Register this with a more restrictive `when` on mac to avoid conflict with "copy path"
	KeybindingsRegistry.registerCommandAndKeybindingRule(objects.assign({
		id: Constants.ToggleCaseSensitiveCommandId,
		weight: KeybindingWeight.WorkbenchContrib,
		when: ContextKeyExpr.and(Constants.SearchViewFocusedKey, Constants.FileMatchOrFolderMatchFocusKey.toNegated()),
		handler: toggleCaseSensitiveCommand
	}, ToggleCaseSensitiveKeybinding));
} else {
	KeybindingsRegistry.registerCommandAndKeybindingRule(objects.assign({
		id: Constants.ToggleCaseSensitiveCommandId,
		weight: KeybindingWeight.WorkbenchContrib,
		when: Constants.SearchViewFocusedKey,
		handler: toggleCaseSensitiveCommand
	}, ToggleCaseSensitiveKeybinding));
}

KeybindingsRegistry.registerCommandAndKeybindingRule(objects.assign({
	id: Constants.ToggleWholeWordCommandId,
	weight: KeybindingWeight.WorkbenchContrib,
	when: Constants.SearchViewFocusedKey,
	handler: toggleWholeWordCommand
}, ToggleWholeWordKeybinding));

/* AGPL */
// KeybindingsRegistry.registerCommandAndKeybindingRule(objects.assign({
// 	id: Constants.ToggleRegexCommandId,
// 	weight: KeybindingWeight.WorkbenchContrib,
// 	when: Constants.SearchViewFocusedKey,
// 	handler: toggleRegexCommand
// }, ToggleRegexKeybinding));
/* End AGPL */

KeybindingsRegistry.registerCommandAndKeybindingRule({
	id: Constants.AddCursorsAtSearchResults,
	weight: KeybindingWeight.WorkbenchContrib,
	when: ContextKeyExpr.and(Constants.SearchViewVisibleKey, Constants.FileMatchOrMatchFocusKey),
	primary: KeyMod.CtrlCmd | KeyMod.Shift | KeyCode.KEY_L,
	handler: (accessor, args: any) => {
		const searchView = getSearchView(accessor.get(IViewsService));
		if (searchView) {
			const tree: WorkbenchObjectTree<RenderableMatch> = searchView.getControl();
			searchView.openEditorWithMultiCursor(<FileMatchOrMatch>tree.getFocus()[0]);
		}
	}
});

registry.registerWorkbenchAction(SyncActionDescriptor.from(CollapseDeepestExpandedLevelAction), 'Search: Collapse All', category);
registry.registerWorkbenchAction(SyncActionDescriptor.from(ExpandAllAction), 'Search: Expand All', category);
registry.registerWorkbenchAction(SyncActionDescriptor.from(ShowAllSymbolsAction, { primary: KeyMod.CtrlCmd | KeyCode.KEY_T }), 'Go to Symbol in Workspace...');
registry.registerWorkbenchAction(SyncActionDescriptor.from(ToggleSearchOnTypeAction), 'Search: Toggle Search on Type', category);
registry.registerWorkbenchAction(SyncActionDescriptor.from(RefreshAction), 'Search: Refresh', category);
registry.registerWorkbenchAction(SyncActionDescriptor.from(ClearSearchResultsAction), 'Search: Clear Search Results', category);

=======
>>>>>>> ace48dd4
// Register Quick Access Handler
const quickAccessRegistry = Registry.as<IQuickAccessRegistry>(QuickAccessExtensions.Quickaccess);

quickAccessRegistry.registerQuickAccessProvider({
	ctor: AnythingQuickAccessProvider,
	prefix: AnythingQuickAccessProvider.PREFIX,
	placeholder: nls.localize('anythingQuickAccessPlaceholder', "Search files by name (append {0} to go to line or {1} to go to symbol)", AbstractGotoLineQuickAccessProvider.PREFIX, GotoSymbolQuickAccessProvider.PREFIX),
	contextKey: defaultQuickAccessContextKeyValue,
	helpEntries: [{
		description: nls.localize('anythingQuickAccess', "Go to File"),
		commandId: 'workbench.action.quickOpen',
		commandCenterOrder: 10
	}]
});

quickAccessRegistry.registerQuickAccessProvider({
	ctor: SymbolsQuickAccessProvider,
	prefix: SymbolsQuickAccessProvider.PREFIX,
	placeholder: nls.localize('symbolsQuickAccessPlaceholder', "Type the name of a symbol to open."),
	contextKey: 'inWorkspaceSymbolsPicker',
	helpEntries: [{ description: nls.localize('symbolsQuickAccess', "Go to Symbol in Workspace"), commandId: Constants.ShowAllSymbolsActionId }]
});

quickAccessRegistry.registerQuickAccessProvider({
	ctor: TextSearchQuickAccess,
	prefix: TEXT_SEARCH_QUICK_ACCESS_PREFIX,
	contextKey: 'inTextSearchPicker',
	placeholder: nls.localize('textSearchPickerPlaceholder', "Search for text in your workspace files (experimental)."),
	helpEntries: [
		{
			description: nls.localize('textSearchPickerHelp', "Search for Text (Experimental)"),
			commandId: Constants.QuickTextSearchActionId,
			commandCenterOrder: 65,
		}
	]
});

// Configuration
const configurationRegistry = Registry.as<IConfigurationRegistry>(ConfigurationExtensions.Configuration);
configurationRegistry.registerConfiguration({
	id: 'search',
	order: 13,
	title: nls.localize('searchConfigurationTitle', "Search"),
	type: 'object',
	properties: {
		[SEARCH_EXCLUDE_CONFIG]: {
			type: 'object',
			markdownDescription: nls.localize('exclude', "Configure [glob patterns](https://code.visualstudio.com/docs/editor/codebasics#_advanced-search-options) for excluding files and folders in fulltext searches and quick open. Inherits all glob patterns from the `#files.exclude#` setting."),
			default: { '**/node_modules': true, '**/bower_components': true, '**/*.code-search': true },
			additionalProperties: {
				anyOf: [
					{
						type: 'boolean',
						description: nls.localize('exclude.boolean', "The glob pattern to match file paths against. Set to true or false to enable or disable the pattern."),
					},
					{
						type: 'object',
						properties: {
							when: {
								type: 'string', // expression ({ "**/*.js": { "when": "$(basename).js" } })
								pattern: '\\w*\\$\\(basename\\)\\w*',
								default: '$(basename).ext',
								markdownDescription: nls.localize({ key: 'exclude.when', comment: ['\\$(basename) should not be translated'] }, 'Additional check on the siblings of a matching file. Use \\$(basename) as variable for the matching file name.')
							}
						}
					}
				]
			},
			scope: ConfigurationScope.RESOURCE
		},
		[SEARCH_MODE_CONFIG]: {
			type: 'string',
			enum: ['view', 'reuseEditor', 'newEditor'],
			default: 'view',
			markdownDescription: nls.localize('search.mode', "Controls where new `Search: Find in Files` and `Find in Folder` operations occur: either in the search view, or in a search editor."),
			enumDescriptions: [
				nls.localize('search.mode.view', "Search in the search view, either in the panel or side bars."),
				nls.localize('search.mode.reuseEditor', "Search in an existing search editor if present, otherwise in a new search editor."),
				nls.localize('search.mode.newEditor', "Search in a new search editor."),
			]
		},
		'search.useRipgrep': {
			type: 'boolean',
			description: nls.localize('useRipgrep', "This setting is deprecated and now falls back on \"search.usePCRE2\"."),
			deprecationMessage: nls.localize('useRipgrepDeprecated', "Deprecated. Consider \"search.usePCRE2\" for advanced regex feature support."),
			default: true
		},
		'search.maintainFileSearchCache': {
			type: 'boolean',
			deprecationMessage: nls.localize('maintainFileSearchCacheDeprecated', "The search cache is kept in the extension host which never shuts down, so this setting is no longer needed."),
			description: nls.localize('search.maintainFileSearchCache', "When enabled, the searchService process will be kept alive instead of being shut down after an hour of inactivity. This will keep the file search cache in memory."),
			default: false
		},
		'search.useIgnoreFiles': {
			type: 'boolean',
			markdownDescription: nls.localize('useIgnoreFiles', "Controls whether to use `.gitignore` and `.ignore` files when searching for files."),
			default: true,
			scope: ConfigurationScope.RESOURCE
		},
		'search.useGlobalIgnoreFiles': {
			type: 'boolean',
			markdownDescription: nls.localize('useGlobalIgnoreFiles', "Controls whether to use your global gitignore file (for example, from `$HOME/.config/git/ignore`) when searching for files. Requires `#search.useIgnoreFiles#` to be enabled."),
			default: false,
			scope: ConfigurationScope.RESOURCE
		},
		'search.useParentIgnoreFiles': {
			type: 'boolean',
			markdownDescription: nls.localize('useParentIgnoreFiles', "Controls whether to use `.gitignore` and `.ignore` files in parent directories when searching for files. Requires `#search.useIgnoreFiles#` to be enabled."),
			default: false,
			scope: ConfigurationScope.RESOURCE
		},
		'search.quickOpen.includeSymbols': {
			type: 'boolean',
			description: nls.localize('search.quickOpen.includeSymbols', "Whether to include results from a global symbol search in the file results for Quick Open."),
			default: false
		},
		'search.quickOpen.includeHistory': {
			type: 'boolean',
			description: nls.localize('search.quickOpen.includeHistory', "Whether to include results from recently opened files in the file results for Quick Open."),
			default: true
		},
		'search.quickOpen.history.filterSortOrder': {
			'type': 'string',
			'enum': ['default', 'recency'],
			'default': 'default',
			'enumDescriptions': [
				nls.localize('filterSortOrder.default', 'History entries are sorted by relevance based on the filter value used. More relevant entries appear first.'),
				nls.localize('filterSortOrder.recency', 'History entries are sorted by recency. More recently opened entries appear first.')
			],
			'description': nls.localize('filterSortOrder', "Controls sorting order of editor history in quick open when filtering.")
		},
		'search.followSymlinks': {
			type: 'boolean',
			description: nls.localize('search.followSymlinks', "Controls whether to follow symlinks while searching."),
			default: true
		},
		'search.smartCase': {
			type: 'boolean',
			description: nls.localize('search.smartCase', "Search case-insensitively if the pattern is all lowercase, otherwise, search case-sensitively."),
			default: false
		},
		'search.globalFindClipboard': {
			type: 'boolean',
			default: false,
			description: nls.localize('search.globalFindClipboard', "Controls whether the search view should read or modify the shared find clipboard on macOS."),
			included: platform.isMacintosh
		},
		'search.location': {
			type: 'string',
			enum: ['sidebar', 'panel'],
			default: 'sidebar',
			description: nls.localize('search.location', "Controls whether the search will be shown as a view in the sidebar or as a panel in the panel area for more horizontal space."),
			deprecationMessage: nls.localize('search.location.deprecationMessage', "This setting is deprecated. You can drag the search icon to a new location instead.")
		},
		'search.maxResults': {
			type: ['number', 'null'],
			default: 20000,
			markdownDescription: nls.localize('search.maxResults', "Controls the maximum number of search results, this can be set to `null` (empty) to return unlimited results.")
		},
		'search.collapseResults': {
			type: 'string',
			enum: ['auto', 'alwaysCollapse', 'alwaysExpand'],
			enumDescriptions: [
				nls.localize('search.collapseResults.auto', "Files with less than 10 results are expanded. Others are collapsed."),
				'',
				''
			],
			default: 'alwaysExpand',
			description: nls.localize('search.collapseAllResults', "Controls whether the search results will be collapsed or expanded."),
		},
		'search.useReplacePreview': {
			type: 'boolean',
			default: true,
			description: nls.localize('search.useReplacePreview', "Controls whether to open Replace Preview when selecting or replacing a match."),
		},
		'search.showLineNumbers': {
			type: 'boolean',
			default: false,
			description: nls.localize('search.showLineNumbers', "Controls whether to show line numbers for search results."),
		},
		'search.usePCRE2': {
			type: 'boolean',
			default: false,
			description: nls.localize('search.usePCRE2', "Whether to use the PCRE2 regex engine in text search. This enables using some advanced regex features like lookahead and backreferences. However, not all PCRE2 features are supported - only features that are also supported by JavaScript."),
			deprecationMessage: nls.localize('usePCRE2Deprecated', "Deprecated. PCRE2 will be used automatically when using regex features that are only supported by PCRE2."),
		},
		'search.actionsPosition': {
			type: 'string',
			enum: ['auto', 'right'],
			enumDescriptions: [
				nls.localize('search.actionsPositionAuto', "Position the actionbar to the right when the search view is narrow, and immediately after the content when the search view is wide."),
				nls.localize('search.actionsPositionRight', "Always position the actionbar to the right."),
			],
			default: 'right',
			description: nls.localize('search.actionsPosition', "Controls the positioning of the actionbar on rows in the search view.")
		},
		'search.searchOnType': {
			type: 'boolean',
			default: true,
			description: nls.localize('search.searchOnType', "Search all files as you type.")
		},
		'search.seedWithNearestWord': {
			type: 'boolean',
			default: false,
			description: nls.localize('search.seedWithNearestWord', "Enable seeding search from the word nearest the cursor when the active editor has no selection.")
		},
		'search.seedOnFocus': {
			type: 'boolean',
			default: false,
			markdownDescription: nls.localize('search.seedOnFocus', "Update the search query to the editor's selected text when focusing the search view. This happens either on click or when triggering the `workbench.views.search.focus` command.")
		},
		'search.searchOnTypeDebouncePeriod': {
			type: 'number',
			default: 300,
			markdownDescription: nls.localize('search.searchOnTypeDebouncePeriod', "When {0} is enabled, controls the timeout in milliseconds between a character being typed and the search starting. Has no effect when {0} is disabled.", '`#search.searchOnType#`')
		},
		'search.searchEditor.doubleClickBehaviour': {
			type: 'string',
			enum: ['selectWord', 'goToLocation', 'openLocationToSide'],
			default: 'goToLocation',
			enumDescriptions: [
				nls.localize('search.searchEditor.doubleClickBehaviour.selectWord', "Double-clicking selects the word under the cursor."),
				nls.localize('search.searchEditor.doubleClickBehaviour.goToLocation', "Double-clicking opens the result in the active editor group."),
				nls.localize('search.searchEditor.doubleClickBehaviour.openLocationToSide', "Double-clicking opens the result in the editor group to the side, creating one if it does not yet exist."),
			],
			markdownDescription: nls.localize('search.searchEditor.doubleClickBehaviour', "Configure effect of double-clicking a result in a search editor.")
		},
		'search.searchEditor.reusePriorSearchConfiguration': {
			type: 'boolean',
			default: false,
<<<<<<< HEAD
			/* AGPL */
			markdownDescription: nls.localize('search.searchEditor.reusePriorSearchConfiguration', "When enabled, new Search Editors will reuse the includes, excludes, and flags of the previously opened Search Code Viewer")
			/* End AGPL */
=======
			markdownDescription: nls.localize({ key: 'search.searchEditor.reusePriorSearchConfiguration', comment: ['"Search Editor" is a type of editor that can display search results. "includes, excludes, and flags" refers to the "files to include" and "files to exclude" input boxes, and the flags that control whether a query is case-sensitive or a regex.'] }, "When enabled, new Search Editors will reuse the includes, excludes, and flags of the previously opened Search Editor.")
>>>>>>> ace48dd4
		},
		'search.searchEditor.defaultNumberOfContextLines': {
			type: ['number', 'null'],
			default: 1,
			/* AGPL */
			markdownDescription: nls.localize('search.searchEditor.defaultNumberOfContextLines', "The default number of surrounding context lines to use when creating new Search Editors. If using `#search.searchEditor.reusePriorSearchConfiguration#`, this can be set to `null` (empty) to use the prior Search Code Viewer's configuration.")
			/* End AGPL */
		},
		'search.sortOrder': {
			'type': 'string',
			'enum': [SearchSortOrder.Default, SearchSortOrder.FileNames, SearchSortOrder.Type, SearchSortOrder.Modified, SearchSortOrder.CountDescending, SearchSortOrder.CountAscending],
			'default': SearchSortOrder.Default,
			'enumDescriptions': [
				nls.localize('searchSortOrder.default', "Results are sorted by folder and file names, in alphabetical order."),
				nls.localize('searchSortOrder.filesOnly', "Results are sorted by file names ignoring folder order, in alphabetical order."),
				nls.localize('searchSortOrder.type', "Results are sorted by file extensions, in alphabetical order."),
				nls.localize('searchSortOrder.modified', "Results are sorted by file last modified date, in descending order."),
				nls.localize('searchSortOrder.countDescending', "Results are sorted by count per file, in descending order."),
				nls.localize('searchSortOrder.countAscending', "Results are sorted by count per file, in ascending order.")
			],
			'description': nls.localize('search.sortOrder', "Controls sorting order of search results.")
		},
		'search.decorations.colors': {
			type: 'boolean',
			description: nls.localize('search.decorations.colors', "Controls whether search file decorations should use colors."),
			default: true
		},
		'search.decorations.badges': {
			type: 'boolean',
			description: nls.localize('search.decorations.badges', "Controls whether search file decorations should use badges."),
			default: true
		},
		'search.defaultViewMode': {
			'type': 'string',
			'enum': [ViewMode.Tree, ViewMode.List],
			'default': ViewMode.List,
			'enumDescriptions': [
				nls.localize('scm.defaultViewMode.tree', "Shows search results as a tree."),
				nls.localize('scm.defaultViewMode.list', "Shows search results as a list.")
			],
			'description': nls.localize('search.defaultViewMode', "Controls the default search result view mode.")
		},
		'search.experimental.closedNotebookRichContentResults': {
			type: 'boolean',
			description: nls.localize('search.experimental.closedNotebookResults', "Show notebook editor rich content results for closed notebooks. Please refresh your search results after changing this setting."),
			default: false
		},
		'search.experimental.quickAccess.preserveInput': {
			'type': 'boolean',
			'description': nls.localize('search.experimental.quickAccess.preserveInput', "Controls whether the last typed input to Quick Search should be restored when opening it the next time."),
			'default': false
		},
	}
});

CommandsRegistry.registerCommand('_executeWorkspaceSymbolProvider', async function (accessor, ...args): Promise<IWorkspaceSymbol[]> {
	const [query] = args;
	assertType(typeof query === 'string');
	const result = await getWorkspaceSymbols(query);
	return result.map(item => item.symbol);
});<|MERGE_RESOLUTION|>--- conflicted
+++ resolved
@@ -5,13 +5,7 @@
 
 import { KeyCode, KeyMod } from 'vs/base/common/keyCodes';
 import * as platform from 'vs/base/common/platform';
-<<<<<<< HEAD
-import { dirname } from 'vs/base/common/resources';
-import { URI } from 'vs/base/common/uri';
-import { ToggleCaseSensitiveKeybinding, ToggleWholeWordKeybinding } from 'vs/editor/contrib/find/findModel';
-=======
 import { AbstractGotoLineQuickAccessProvider } from 'vs/editor/contrib/quickAccess/browser/gotoLineQuickAccess';
->>>>>>> ace48dd4
 import * as nls from 'vs/nls';
 import { IConfigurationService } from 'vs/platform/configuration/common/configuration';
 import { ConfigurationScope, Extensions as ConfigurationExtensions, IConfigurationRegistry } from 'vs/platform/configuration/common/configurationRegistry';
@@ -23,32 +17,6 @@
 import { ViewPaneContainer } from 'vs/workbench/browser/parts/views/viewPaneContainer';
 import { defaultQuickAccessContextKeyValue } from 'vs/workbench/browser/quickaccess';
 import { Extensions as WorkbenchExtensions, IWorkbenchContribution, IWorkbenchContributionsRegistry } from 'vs/workbench/common/contributions';
-<<<<<<< HEAD
-import { Extensions as ViewExtensions, IViewsRegistry, IViewContainersRegistry, ViewContainerLocation, IViewDescriptorService, IViewsService } from 'vs/workbench/common/views';
-import { getMultiSelectedResources } from 'vs/workbench/contrib/files/browser/files';
-/* AGPL */
-import { ExplorerFolderContext, FilesExplorerFocusCondition, IExplorerService, VIEWLET_ID as VIEWLET_ID_FILES } from 'vs/workbench/contrib/files/common/files';
-import { registerContributions as replaceContributions } from 'vs/workbench/contrib/search/browser/replaceContributions';
-import { clearHistoryCommand, ClearSearchResultsAction, CloseReplaceAction, CollapseDeepestExpandedLevelAction, FocusNextInputAction, FocusNextSearchResultAction, FocusPreviousInputAction, FocusPreviousSearchResultAction, focusSearchListCommand, getSearchView, openSearchView, OpenSearchViewletAction, RefreshAction, RemoveAction, ReplaceAction, ReplaceAllAction, ReplaceAllInFolderAction, toggleCaseSensitiveCommand, toggleWholeWordCommand, FindInFilesCommand, ToggleSearchOnTypeAction, ExpandAllAction } from 'vs/workbench/contrib/search/browser/searchActions';
-/* End AGPL */
-import { SearchView } from 'vs/workbench/contrib/search/browser/searchView';
-import { registerContributions as searchWidgetContributions } from 'vs/workbench/contrib/search/browser/searchWidget';
-import * as Constants from 'vs/workbench/contrib/search/common/constants';
-import * as SearchEditorConstants from 'vs/workbench/contrib/searchEditor/browser/constants';
-import { getWorkspaceSymbols } from 'vs/workbench/contrib/search/common/search';
-import { ISearchHistoryService, SearchHistoryService } from 'vs/workbench/contrib/search/common/searchHistoryService';
-import { FileMatchOrMatch, ISearchWorkbenchService, RenderableMatch, SearchWorkbenchService, FileMatch, Match, FolderMatch } from 'vs/workbench/contrib/search/common/searchModel';
-import { IEditorService } from 'vs/workbench/services/editor/common/editorService';
-import { VIEWLET_ID, VIEW_ID, SEARCH_EXCLUDE_CONFIG, SearchSortOrder } from 'vs/workbench/services/search/common/search';
-import { IViewletService } from 'vs/workbench/services/viewlet/browser/viewlet';
-import { IWorkspaceContextService } from 'vs/platform/workspace/common/workspace';
-import { ExplorerViewPaneContainer } from 'vs/workbench/contrib/files/browser/explorerViewlet';
-import { assertType } from 'vs/base/common/types';
-import { SyncDescriptor } from 'vs/platform/instantiation/common/descriptors';
-import { SearchEditor } from 'vs/workbench/contrib/searchEditor/browser/searchEditor';
-import { ViewPaneContainer } from 'vs/workbench/browser/parts/views/viewPaneContainer';
-import { IQuickAccessRegistry, Extensions as QuickAccessExtensions } from 'vs/platform/quickinput/common/quickAccess';
-=======
 import { Extensions as ViewExtensions, IViewContainersRegistry, IViewDescriptor, IViewDescriptorService, IViewsRegistry, ViewContainerLocation } from 'vs/workbench/common/views';
 import { GotoSymbolQuickAccessProvider } from 'vs/workbench/contrib/codeEditor/browser/quickaccess/gotoSymbolQuickAccess';
 import { AnythingQuickAccessProvider } from 'vs/workbench/contrib/search/browser/anythingQuickAccess';
@@ -57,7 +25,6 @@
 import { searchViewIcon } from 'vs/workbench/contrib/search/browser/searchIcons';
 import { SearchView } from 'vs/workbench/contrib/search/browser/searchView';
 import { registerContributions as searchWidgetContributions } from 'vs/workbench/contrib/search/browser/searchWidget';
->>>>>>> ace48dd4
 import { SymbolsQuickAccessProvider } from 'vs/workbench/contrib/search/browser/symbolsQuickAccess';
 import { ISearchHistoryService, SearchHistoryService } from 'vs/workbench/contrib/search/common/searchHistoryService';
 import { ISearchViewModelWorkbenchService, SearchViewModelWorkbenchService } from 'vs/workbench/contrib/search/browser/searchModel';
@@ -85,454 +52,7 @@
 notebookSearchContributions();
 searchWidgetContributions();
 
-<<<<<<< HEAD
-const category = nls.localize('search', "Search");
-
-/* AGPL */
-// KeybindingsRegistry.registerCommandAndKeybindingRule({
-// 	id: 'workbench.action.search.toggleQueryDetails',
-// 	weight: KeybindingWeight.WorkbenchContrib,
-// 	when: ContextKeyExpr.or(Constants.SearchViewFocusedKey, SearchEditorConstants.InSearchEditor),
-// 	primary: KeyMod.CtrlCmd | KeyMod.Shift | KeyCode.KEY_J,
-// 	handler: accessor => {
-// 		const contextService = accessor.get(IContextKeyService).getContext(document.activeElement);
-// 		if (contextService.getValue(SearchEditorConstants.InSearchEditor.serialize())) {
-// 			(accessor.get(IEditorService).activeEditorPane as SearchEditor).toggleQueryDetails();
-// 		} else if (contextService.getValue(Constants.SearchViewFocusedKey.serialize())) {
-// 			const searchView = getSearchView(accessor.get(IViewsService));
-// 			assertIsDefined(searchView).toggleQueryDetails();
-// 		}
-// 	}
-// });
-/* End AGPL */
-
-KeybindingsRegistry.registerCommandAndKeybindingRule({
-	id: 'workbench.action.searchEditor.deleteResultBlock',
-	weight: KeybindingWeight.WorkbenchContrib,
-	when: SearchEditorConstants.InSearchEditor,
-	primary: KeyMod.CtrlCmd | KeyMod.Shift | KeyCode.Backspace,
-	handler: accessor => {
-		const contextService = accessor.get(IContextKeyService).getContext(document.activeElement);
-		if (contextService.getValue(SearchEditorConstants.InSearchEditor.serialize())) {
-			(accessor.get(IEditorService).activeEditorPane as SearchEditor).deleteResultBlock();
-		}
-	}
-});
-
-KeybindingsRegistry.registerCommandAndKeybindingRule({
-	id: Constants.FocusSearchFromResults,
-	weight: KeybindingWeight.WorkbenchContrib,
-	when: ContextKeyExpr.and(Constants.SearchViewVisibleKey, Constants.FirstMatchFocusKey),
-	primary: KeyMod.CtrlCmd | KeyCode.UpArrow,
-	handler: (accessor, args: any) => {
-		const searchView = getSearchView(accessor.get(IViewsService));
-		if (searchView) {
-			searchView.focusPreviousInputBox();
-		}
-	}
-});
-
-KeybindingsRegistry.registerCommandAndKeybindingRule({
-	id: Constants.OpenMatchToSide,
-	weight: KeybindingWeight.WorkbenchContrib,
-	when: ContextKeyExpr.and(Constants.SearchViewVisibleKey, Constants.FileMatchOrMatchFocusKey),
-	primary: KeyMod.CtrlCmd | KeyCode.Enter,
-	mac: {
-		primary: KeyMod.WinCtrl | KeyCode.Enter
-	},
-	handler: (accessor, args: any) => {
-		const searchView = getSearchView(accessor.get(IViewsService));
-		if (searchView) {
-			const tree: WorkbenchObjectTree<RenderableMatch> = searchView.getControl();
-			searchView.open(<FileMatchOrMatch>tree.getFocus()[0], false, true, true);
-		}
-	}
-});
-
-KeybindingsRegistry.registerCommandAndKeybindingRule({
-	id: Constants.CancelActionId,
-	weight: KeybindingWeight.WorkbenchContrib,
-	when: ContextKeyExpr.and(Constants.SearchViewVisibleKey, WorkbenchListFocusContextKey),
-	primary: KeyCode.Escape,
-	handler: (accessor, args: any) => {
-		const searchView = getSearchView(accessor.get(IViewsService));
-		if (searchView) {
-			searchView.cancelSearch();
-		}
-	}
-});
-
-KeybindingsRegistry.registerCommandAndKeybindingRule({
-	id: Constants.RemoveActionId,
-	weight: KeybindingWeight.WorkbenchContrib,
-	when: ContextKeyExpr.and(Constants.SearchViewVisibleKey, Constants.FileMatchOrMatchFocusKey),
-	primary: KeyCode.Delete,
-	mac: {
-		primary: KeyMod.CtrlCmd | KeyCode.Backspace,
-	},
-	handler: (accessor, args: any) => {
-		const searchView = getSearchView(accessor.get(IViewsService));
-		if (searchView) {
-			const tree: WorkbenchObjectTree<RenderableMatch> = searchView.getControl();
-			accessor.get(IInstantiationService).createInstance(RemoveAction, tree, tree.getFocus()[0]!).run();
-		}
-	}
-});
-
-KeybindingsRegistry.registerCommandAndKeybindingRule({
-	id: Constants.ReplaceActionId,
-	weight: KeybindingWeight.WorkbenchContrib,
-	when: ContextKeyExpr.and(Constants.SearchViewVisibleKey, Constants.ReplaceActiveKey, Constants.MatchFocusKey),
-	primary: KeyMod.Shift | KeyMod.CtrlCmd | KeyCode.KEY_1,
-	handler: (accessor, args: any) => {
-		const searchView = getSearchView(accessor.get(IViewsService));
-		if (searchView) {
-			const tree: WorkbenchObjectTree<RenderableMatch> = searchView.getControl();
-			accessor.get(IInstantiationService).createInstance(ReplaceAction, tree, tree.getFocus()[0] as Match, searchView).run();
-		}
-	}
-});
-
-KeybindingsRegistry.registerCommandAndKeybindingRule({
-	id: Constants.ReplaceAllInFileActionId,
-	weight: KeybindingWeight.WorkbenchContrib,
-	when: ContextKeyExpr.and(Constants.SearchViewVisibleKey, Constants.ReplaceActiveKey, Constants.FileFocusKey),
-	primary: KeyMod.Shift | KeyMod.CtrlCmd | KeyCode.KEY_1,
-	secondary: [KeyMod.CtrlCmd | KeyMod.Shift | KeyCode.Enter],
-	handler: (accessor, args: any) => {
-		const searchView = getSearchView(accessor.get(IViewsService));
-		if (searchView) {
-			const tree: WorkbenchObjectTree<RenderableMatch> = searchView.getControl();
-			accessor.get(IInstantiationService).createInstance(ReplaceAllAction, searchView, tree.getFocus()[0] as FileMatch).run();
-		}
-	}
-});
-
-KeybindingsRegistry.registerCommandAndKeybindingRule({
-	id: Constants.ReplaceAllInFolderActionId,
-	weight: KeybindingWeight.WorkbenchContrib,
-	when: ContextKeyExpr.and(Constants.SearchViewVisibleKey, Constants.ReplaceActiveKey, Constants.FolderFocusKey),
-	primary: KeyMod.Shift | KeyMod.CtrlCmd | KeyCode.KEY_1,
-	secondary: [KeyMod.CtrlCmd | KeyMod.Shift | KeyCode.Enter],
-	handler: (accessor, args: any) => {
-		const searchView = getSearchView(accessor.get(IViewsService));
-		if (searchView) {
-			const tree: WorkbenchObjectTree<RenderableMatch> = searchView.getControl();
-			accessor.get(IInstantiationService).createInstance(ReplaceAllInFolderAction, tree, tree.getFocus()[0] as FolderMatch).run();
-		}
-	}
-});
-
-KeybindingsRegistry.registerCommandAndKeybindingRule({
-	id: Constants.CloseReplaceWidgetActionId,
-	weight: KeybindingWeight.WorkbenchContrib,
-	when: ContextKeyExpr.and(Constants.SearchViewVisibleKey, Constants.ReplaceInputBoxFocusedKey),
-	primary: KeyCode.Escape,
-	handler: (accessor, args: any) => {
-		accessor.get(IInstantiationService).createInstance(CloseReplaceAction, Constants.CloseReplaceWidgetActionId, '').run();
-	}
-});
-
-KeybindingsRegistry.registerCommandAndKeybindingRule({
-	id: FocusNextInputAction.ID,
-	weight: KeybindingWeight.WorkbenchContrib,
-	when: ContextKeyExpr.or(
-		ContextKeyExpr.and(SearchEditorConstants.InSearchEditor, Constants.InputBoxFocusedKey),
-		ContextKeyExpr.and(Constants.SearchViewVisibleKey, Constants.InputBoxFocusedKey)),
-	primary: KeyMod.CtrlCmd | KeyCode.DownArrow,
-	handler: (accessor, args: any) => {
-		accessor.get(IInstantiationService).createInstance(FocusNextInputAction, FocusNextInputAction.ID, '').run();
-	}
-});
-
-KeybindingsRegistry.registerCommandAndKeybindingRule({
-	id: FocusPreviousInputAction.ID,
-	weight: KeybindingWeight.WorkbenchContrib,
-	when: ContextKeyExpr.or(
-		ContextKeyExpr.and(SearchEditorConstants.InSearchEditor, Constants.InputBoxFocusedKey),
-		ContextKeyExpr.and(Constants.SearchViewVisibleKey, Constants.InputBoxFocusedKey, Constants.SearchInputBoxFocusedKey.toNegated())),
-	primary: KeyMod.CtrlCmd | KeyCode.UpArrow,
-	handler: (accessor, args: any) => {
-		accessor.get(IInstantiationService).createInstance(FocusPreviousInputAction, FocusPreviousInputAction.ID, '').run();
-	}
-});
-
-MenuRegistry.appendMenuItem(MenuId.SearchContext, {
-	command: {
-		id: Constants.ReplaceActionId,
-		title: ReplaceAction.LABEL
-	},
-	when: ContextKeyExpr.and(Constants.ReplaceActiveKey, Constants.MatchFocusKey),
-	group: 'search',
-	order: 1
-});
-
-MenuRegistry.appendMenuItem(MenuId.SearchContext, {
-	command: {
-		id: Constants.ReplaceAllInFolderActionId,
-		title: ReplaceAllInFolderAction.LABEL
-	},
-	when: ContextKeyExpr.and(Constants.ReplaceActiveKey, Constants.FolderFocusKey),
-	group: 'search',
-	order: 1
-});
-
-MenuRegistry.appendMenuItem(MenuId.SearchContext, {
-	command: {
-		id: Constants.ReplaceAllInFileActionId,
-		title: ReplaceAllAction.LABEL
-	},
-	when: ContextKeyExpr.and(Constants.ReplaceActiveKey, Constants.FileFocusKey),
-	group: 'search',
-	order: 1
-});
-
-MenuRegistry.appendMenuItem(MenuId.SearchContext, {
-	command: {
-		id: Constants.RemoveActionId,
-		title: RemoveAction.LABEL
-	},
-	when: Constants.FileMatchOrMatchFocusKey,
-	group: 'search',
-	order: 2
-});
-
-/* AGPL */
-// KeybindingsRegistry.registerCommandAndKeybindingRule({
-// 	id: Constants.CopyMatchCommandId,
-// 	weight: KeybindingWeight.WorkbenchContrib,
-// 	when: Constants.FileMatchOrMatchFocusKey,
-// 	primary: KeyMod.CtrlCmd | KeyCode.KEY_C,
-// 	handler: copyMatchCommand
-// });
-
-// MenuRegistry.appendMenuItem(MenuId.SearchContext, {
-// 	command: {
-// 		id: Constants.CopyMatchCommandId,
-// 		title: nls.localize('copyMatchLabel', "Copy")
-// 	},
-// 	when: Constants.FileMatchOrMatchFocusKey,
-// 	group: 'search_2',
-// 	order: 1
-// });
-
-// KeybindingsRegistry.registerCommandAndKeybindingRule({
-// 	id: Constants.CopyPathCommandId,
-// 	weight: KeybindingWeight.WorkbenchContrib,
-// 	when: Constants.FileMatchOrFolderMatchWithResourceFocusKey,
-// 	primary: KeyMod.CtrlCmd | KeyMod.Alt | KeyCode.KEY_C,
-// 	win: {
-// 		primary: KeyMod.Shift | KeyMod.Alt | KeyCode.KEY_C
-// 	},
-// 	handler: copyPathCommand
-// });
-
-// MenuRegistry.appendMenuItem(MenuId.SearchContext, {
-// 	command: {
-// 		id: Constants.CopyPathCommandId,
-// 		title: nls.localize('copyPathLabel', "Copy Path")
-// 	},
-// 	when: Constants.FileMatchOrFolderMatchWithResourceFocusKey,
-// 	group: 'search_2',
-// 	order: 2
-// });
-
-// MenuRegistry.appendMenuItem(MenuId.SearchContext, {
-// 	command: {
-// 		id: Constants.CopyAllCommandId,
-// 		title: nls.localize('copyAllLabel', "Copy All")
-// 	},
-// 	when: Constants.HasSearchResults,
-// 	group: 'search_2',
-// 	order: 3
-// });
-
-// CommandsRegistry.registerCommand({
-// 	id: Constants.CopyAllCommandId,
-// 	handler: copyAllCommand
-// });
-/* End AGPL */
-
-CommandsRegistry.registerCommand({
-	id: Constants.ClearSearchHistoryCommandId,
-	handler: clearHistoryCommand
-});
-
-CommandsRegistry.registerCommand({
-	id: Constants.RevealInSideBarForSearchResults,
-	handler: (accessor, args: any) => {
-		const viewletService = accessor.get(IViewletService);
-		const explorerService = accessor.get(IExplorerService);
-		const contextService = accessor.get(IWorkspaceContextService);
-
-		const searchView = getSearchView(accessor.get(IViewsService));
-		if (!searchView) {
-			return;
-		}
-
-		let fileMatch: FileMatch;
-		if (!(args instanceof FileMatch)) {
-			args = searchView.getControl().getFocus()[0];
-		}
-		if (args instanceof FileMatch) {
-			fileMatch = args;
-		} else {
-			return;
-		}
-
-		viewletService.openViewlet(VIEWLET_ID_FILES, false).then((viewlet) => {
-			if (!viewlet) {
-				return;
-			}
-
-			const explorerViewContainer = viewlet.getViewPaneContainer() as ExplorerViewPaneContainer;
-			const uri = fileMatch.resource;
-			if (uri && contextService.isInsideWorkspace(uri)) {
-				const explorerView = explorerViewContainer.getExplorerView();
-				explorerView.setExpanded(true);
-				explorerService.select(uri, true).then(() => explorerView.focus(), onUnexpectedError);
-			}
-		});
-	}
-});
-
-const RevealInSideBarForSearchResultsCommand: ICommandAction = {
-	id: Constants.RevealInSideBarForSearchResults,
-	title: nls.localize('revealInSideBar', "Reveal in Side Bar")
-};
-
-MenuRegistry.appendMenuItem(MenuId.SearchContext, {
-	command: RevealInSideBarForSearchResultsCommand,
-	when: ContextKeyExpr.and(Constants.FileFocusKey, Constants.HasSearchResults),
-	group: 'search_3',
-	order: 1
-});
-
-const clearSearchHistoryLabel = nls.localize('clearSearchHistoryLabel', "Clear Search History");
-const ClearSearchHistoryCommand: ICommandAction = {
-	id: Constants.ClearSearchHistoryCommandId,
-	title: clearSearchHistoryLabel,
-	category
-};
-MenuRegistry.addCommand(ClearSearchHistoryCommand);
-
-CommandsRegistry.registerCommand({
-	id: Constants.FocusSearchListCommandID,
-	handler: focusSearchListCommand
-});
-
-const focusSearchListCommandLabel = nls.localize('focusSearchListCommandLabel', "Focus List");
-const FocusSearchListCommand: ICommandAction = {
-	id: Constants.FocusSearchListCommandID,
-	title: focusSearchListCommandLabel,
-	category
-};
-MenuRegistry.addCommand(FocusSearchListCommand);
-
-const searchInFolderCommand: ICommandHandler = (accessor, resource?: URI) => {
-	const listService = accessor.get(IListService);
-	const fileService = accessor.get(IFileService);
-	const viewsService = accessor.get(IViewsService);
-	const resources = getMultiSelectedResources(resource, listService, accessor.get(IEditorService), accessor.get(IExplorerService));
-
-	return openSearchView(viewsService, true).then(searchView => {
-		if (resources && resources.length && searchView) {
-			return fileService.resolveAll(resources.map(resource => ({ resource }))).then(results => {
-				const folders: URI[] = [];
-
-				results.forEach(result => {
-					if (result.success && result.stat) {
-						folders.push(result.stat.isDirectory ? result.stat.resource : dirname(result.stat.resource));
-					}
-				});
-
-				searchView.searchInFolders(distinct(folders, folder => folder.toString()));
-			});
-		}
-
-		return undefined;
-	});
-};
-
-const FIND_IN_FOLDER_ID = 'filesExplorer.findInFolder';
-KeybindingsRegistry.registerCommandAndKeybindingRule({
-	id: FIND_IN_FOLDER_ID,
-	weight: KeybindingWeight.WorkbenchContrib,
-	when: ContextKeyExpr.and(FilesExplorerFocusCondition, ExplorerFolderContext),
-	primary: KeyMod.Shift | KeyMod.Alt | KeyCode.KEY_F,
-	handler: searchInFolderCommand
-});
-
-CommandsRegistry.registerCommand({
-	id: ClearSearchResultsAction.ID,
-	handler: (accessor, args: any) => {
-		accessor.get(IInstantiationService).createInstance(ClearSearchResultsAction, ClearSearchResultsAction.ID, '').run();
-	}
-});
-
-CommandsRegistry.registerCommand({
-	id: RefreshAction.ID,
-	handler: (accessor, args: any) => {
-		accessor.get(IInstantiationService).createInstance(RefreshAction, RefreshAction.ID, '').run();
-	}
-});
-
-const FIND_IN_WORKSPACE_ID = 'filesExplorer.findInWorkspace';
-CommandsRegistry.registerCommand({
-	id: FIND_IN_WORKSPACE_ID,
-	handler: (accessor) => {
-		return openSearchView(accessor.get(IViewsService), true).then(searchView => {
-			if (searchView) {
-				searchView.searchInFolders();
-			}
-		});
-	}
-});
-
-/* AGPL */
-// MenuRegistry.appendMenuItem(MenuId.ExplorerContext, {
-// 	group: '4_search',
-// 	order: 10,
-// 	command: {
-// 		id: FIND_IN_FOLDER_ID,
-// 		title: nls.localize('findInFolder', "Find in Folder...")
-// 	},
-// 	when: ContextKeyExpr.and(ExplorerFolderContext)
-// });
-
-// MenuRegistry.appendMenuItem(MenuId.ExplorerContext, {
-// 	group: '4_search',
-// 	order: 10,
-// 	command: {
-// 		id: FIND_IN_WORKSPACE_ID,
-// 		title: nls.localize('findInWorkspace', "Find in Workspace...")
-// 	},
-// 	when: ContextKeyExpr.and(ExplorerRootContext, ExplorerFolderContext.toNegated())
-// });
-/* End AGPL */
-
-
-class ShowAllSymbolsAction extends Action {
-
-	static readonly ID = 'workbench.action.showAllSymbols';
-	static readonly LABEL = nls.localize('showTriggerActions', "Go to Symbol in Workspace...");
-	static readonly ALL_SYMBOLS_PREFIX = '#';
-
-	constructor(
-		actionId: string,
-		actionLabel: string,
-		@IQuickInputService private readonly quickInputService: IQuickInputService
-	) {
-		super(actionId, actionLabel);
-	}
-
-	async run(): Promise<void> {
-		this.quickInputService.quickAccess.show(ShowAllSymbolsAction.ALL_SYMBOLS_PREFIX);
-	}
-}
-=======
 const SEARCH_MODE_CONFIG = 'search.mode';
->>>>>>> ace48dd4
 
 const viewContainer = Registry.as<IViewContainersRegistry>(ViewExtensions.ViewContainersRegistry).registerViewContainer({
 	id: VIEWLET_ID,
@@ -581,124 +101,6 @@
 }
 Registry.as<IWorkbenchContributionsRegistry>(WorkbenchExtensions.Workbench).registerWorkbenchContribution(RegisterSearchViewContribution, LifecyclePhase.Starting);
 
-<<<<<<< HEAD
-// Actions
-const registry = Registry.as<IWorkbenchActionRegistry>(ActionExtensions.WorkbenchActions);
-
-// Show Search and Find in Files are redundant, but we can't break keybindings by removing one. So it's the same action, same keybinding, registered to different IDs.
-// Show Search 'when' is redundant but if the two conflict with exactly the same keybinding and 'when' clause, then they can show up as "unbound" - #51780
-registry.registerWorkbenchAction(SyncActionDescriptor.from(OpenSearchViewletAction, { primary: KeyMod.CtrlCmd | KeyMod.Shift | KeyCode.KEY_F }, Constants.SearchViewVisibleKey.toNegated()), 'View: Show Search', nls.localize('view', "View"));
-KeybindingsRegistry.registerCommandAndKeybindingRule({
-	description: {
-		description: nls.localize('findInFiles.description', "Open the search viewlet"),
-		args: [
-			{
-				name: nls.localize('findInFiles.args', "A set of options for the search viewlet"),
-				schema: {
-					type: 'object',
-					properties: {
-						query: { 'type': 'string' },
-						replace: { 'type': 'string' },
-						triggerSearch: { 'type': 'boolean' },
-						filesToInclude: { 'type': 'string' },
-						filesToExclude: { 'type': 'string' },
-						isRegex: { 'type': 'boolean' },
-						isCaseSensitive: { 'type': 'boolean' },
-						matchWholeWord: { 'type': 'boolean' },
-					}
-				}
-			},
-		]
-	},
-	id: Constants.FindInFilesActionId,
-	weight: KeybindingWeight.WorkbenchContrib,
-	when: null,
-	primary: KeyMod.CtrlCmd | KeyMod.Shift | KeyCode.KEY_F,
-	handler: FindInFilesCommand
-});
-/* AGPL */
-// MenuRegistry.appendMenuItem(MenuId.CommandPalette, { command: { id: Constants.FindInFilesActionId, title: { value: nls.localize('findInFiles', "Find in Files"), original: 'Find in Files' }, category } });
-// MenuRegistry.appendMenuItem(MenuId.MenubarEditMenu, {
-// 	group: '4_find_global',
-// 	command: {
-// 		id: Constants.FindInFilesActionId,
-// 		title: nls.localize({ key: 'miFindInFiles', comment: ['&& denotes a mnemonic'] }, "Find &&in Files")
-// 	},
-// 	order: 1
-// });
-/* End AGPL */
-
-registry.registerWorkbenchAction(SyncActionDescriptor.from(FocusNextSearchResultAction, { primary: KeyCode.F4 }), 'Focus Next Search Result', category, ContextKeyExpr.or(Constants.HasSearchResults, SearchEditorConstants.InSearchEditor));
-registry.registerWorkbenchAction(SyncActionDescriptor.from(FocusPreviousSearchResultAction, { primary: KeyMod.Shift | KeyCode.F4 }), 'Focus Previous Search Result', category, ContextKeyExpr.or(Constants.HasSearchResults, SearchEditorConstants.InSearchEditor));
-
-/* AGPL */
-// registry.registerWorkbenchAction(SyncActionDescriptor.from(ReplaceInFilesAction, { primary: KeyMod.CtrlCmd | KeyMod.Shift | KeyCode.KEY_H }), 'Replace in Files', category);
-// MenuRegistry.appendMenuItem(MenuId.MenubarEditMenu, {
-// 	group: '4_find_global',
-// 	command: {
-// 		id: ReplaceInFilesAction.ID,
-// 		title: nls.localize({ key: 'miReplaceInFiles', comment: ['&& denotes a mnemonic'] }, "Replace &&in Files")
-// 	},
-// 	order: 2
-// });
-/* End AGPL */
-
-if (platform.isMacintosh) {
-	// Register this with a more restrictive `when` on mac to avoid conflict with "copy path"
-	KeybindingsRegistry.registerCommandAndKeybindingRule(objects.assign({
-		id: Constants.ToggleCaseSensitiveCommandId,
-		weight: KeybindingWeight.WorkbenchContrib,
-		when: ContextKeyExpr.and(Constants.SearchViewFocusedKey, Constants.FileMatchOrFolderMatchFocusKey.toNegated()),
-		handler: toggleCaseSensitiveCommand
-	}, ToggleCaseSensitiveKeybinding));
-} else {
-	KeybindingsRegistry.registerCommandAndKeybindingRule(objects.assign({
-		id: Constants.ToggleCaseSensitiveCommandId,
-		weight: KeybindingWeight.WorkbenchContrib,
-		when: Constants.SearchViewFocusedKey,
-		handler: toggleCaseSensitiveCommand
-	}, ToggleCaseSensitiveKeybinding));
-}
-
-KeybindingsRegistry.registerCommandAndKeybindingRule(objects.assign({
-	id: Constants.ToggleWholeWordCommandId,
-	weight: KeybindingWeight.WorkbenchContrib,
-	when: Constants.SearchViewFocusedKey,
-	handler: toggleWholeWordCommand
-}, ToggleWholeWordKeybinding));
-
-/* AGPL */
-// KeybindingsRegistry.registerCommandAndKeybindingRule(objects.assign({
-// 	id: Constants.ToggleRegexCommandId,
-// 	weight: KeybindingWeight.WorkbenchContrib,
-// 	when: Constants.SearchViewFocusedKey,
-// 	handler: toggleRegexCommand
-// }, ToggleRegexKeybinding));
-/* End AGPL */
-
-KeybindingsRegistry.registerCommandAndKeybindingRule({
-	id: Constants.AddCursorsAtSearchResults,
-	weight: KeybindingWeight.WorkbenchContrib,
-	when: ContextKeyExpr.and(Constants.SearchViewVisibleKey, Constants.FileMatchOrMatchFocusKey),
-	primary: KeyMod.CtrlCmd | KeyMod.Shift | KeyCode.KEY_L,
-	handler: (accessor, args: any) => {
-		const searchView = getSearchView(accessor.get(IViewsService));
-		if (searchView) {
-			const tree: WorkbenchObjectTree<RenderableMatch> = searchView.getControl();
-			searchView.openEditorWithMultiCursor(<FileMatchOrMatch>tree.getFocus()[0]);
-		}
-	}
-});
-
-registry.registerWorkbenchAction(SyncActionDescriptor.from(CollapseDeepestExpandedLevelAction), 'Search: Collapse All', category);
-registry.registerWorkbenchAction(SyncActionDescriptor.from(ExpandAllAction), 'Search: Expand All', category);
-registry.registerWorkbenchAction(SyncActionDescriptor.from(ShowAllSymbolsAction, { primary: KeyMod.CtrlCmd | KeyCode.KEY_T }), 'Go to Symbol in Workspace...');
-registry.registerWorkbenchAction(SyncActionDescriptor.from(ToggleSearchOnTypeAction), 'Search: Toggle Search on Type', category);
-registry.registerWorkbenchAction(SyncActionDescriptor.from(RefreshAction), 'Search: Refresh', category);
-registry.registerWorkbenchAction(SyncActionDescriptor.from(ClearSearchResultsAction), 'Search: Clear Search Results', category);
-
-=======
->>>>>>> ace48dd4
 // Register Quick Access Handler
 const quickAccessRegistry = Registry.as<IQuickAccessRegistry>(QuickAccessExtensions.Quickaccess);
 
@@ -929,13 +331,7 @@
 		'search.searchEditor.reusePriorSearchConfiguration': {
 			type: 'boolean',
 			default: false,
-<<<<<<< HEAD
-			/* AGPL */
-			markdownDescription: nls.localize('search.searchEditor.reusePriorSearchConfiguration', "When enabled, new Search Editors will reuse the includes, excludes, and flags of the previously opened Search Code Viewer")
-			/* End AGPL */
-=======
 			markdownDescription: nls.localize({ key: 'search.searchEditor.reusePriorSearchConfiguration', comment: ['"Search Editor" is a type of editor that can display search results. "includes, excludes, and flags" refers to the "files to include" and "files to exclude" input boxes, and the flags that control whether a query is case-sensitive or a regex.'] }, "When enabled, new Search Editors will reuse the includes, excludes, and flags of the previously opened Search Editor.")
->>>>>>> ace48dd4
 		},
 		'search.searchEditor.defaultNumberOfContextLines': {
 			type: ['number', 'null'],

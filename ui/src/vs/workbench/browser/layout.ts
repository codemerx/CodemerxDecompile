--- conflicted
+++ resolved
@@ -704,82 +704,8 @@
 			return views.map(view => view.id);
 		}
 
-<<<<<<< HEAD
-		// TODO@eamodio Everything below here is deprecated and will be removed once Codespaces migrates
-
-		const { sidebar } = defaultLayout;
-		if (sidebar) {
-			if (sidebar.visible !== undefined) {
-				if (sidebar.visible) {
-					storageService.remove(Storage.SIDEBAR_HIDDEN, StorageScope.WORKSPACE);
-				} else {
-					storageService.store(Storage.SIDEBAR_HIDDEN, true, StorageScope.WORKSPACE);
-				}
-			}
-
-			if (sidebar.containers?.length) {
-				const sidebarState: SideBarActivityState[] = [];
-
-				let order = -1;
-				for (const container of sidebar.containers.sort((a, b) => (a.order ?? 1) - (b.order ?? 1))) {
-					let viewletId;
-					switch (container.id) {
-						case 'explorer':
-							viewletId = 'workbench.view.explorer';
-							break;
-						case 'run':
-							viewletId = 'workbench.view.debug';
-							break;
-						case 'scm':
-							viewletId = 'workbench.view.scm';
-							break;
-						/* AGPL */
-						// case 'search':
-						// 	viewletId = 'workbench.view.search';
-						// 	break;
-						/* End AGPL */
-						case 'extensions':
-							viewletId = 'workbench.view.extensions';
-							break;
-						case 'remote':
-							viewletId = 'workbench.view.remote';
-							break;
-						default:
-							viewletId = `workbench.view.extension.${container.id}`;
-					}
-
-					if (container.active) {
-						storageService.store(SidebarPart.activeViewletSettingsKey, viewletId, StorageScope.WORKSPACE);
-					}
-
-					if (container.order !== undefined || (container.active === undefined && container.visible !== undefined)) {
-						order = container.order ?? (order + 1);
-						const state: SideBarActivityState = {
-							id: viewletId,
-							order: order,
-							pinned: (container.active || container.visible) ?? true,
-							visible: (container.active || container.visible) ?? true
-						};
-
-						sidebarState.push(state);
-					}
-
-					if (container.views !== undefined) {
-						const viewsState: { id: string, isHidden?: boolean, order?: number }[] = [];
-						const viewsWorkspaceState: { [id: string]: { collapsed: boolean, isHidden?: boolean, size?: number } } = {};
-
-						for (const view of container.views) {
-							if (view.order !== undefined || view.visible !== undefined) {
-								viewsState.push({
-									id: view.id,
-									isHidden: view.visible === undefined ? undefined : !view.visible,
-									order: view.order === undefined ? undefined : view.order
-								});
-							}
-=======
 		return undefined;
 	}
->>>>>>> ace48dd4
 
 	private shouldRestoreEditors(contextService: IWorkspaceContextService, initialEditorsState: IInitialEditorsState | undefined): boolean {
 
@@ -2424,13 +2350,10 @@
 			type: 'leaf',
 			data: { type: Parts.PANEL_PART },
 			size: panelSize,
-<<<<<<< HEAD
 			/* AGPL */
+			// visible: !this.stateModel.getRuntimeValue(LayoutStateKeys.PANEL_HIDDEN)
 			visible: false
 			/* End AGPL */
-=======
-			visible: !this.stateModel.getRuntimeValue(LayoutStateKeys.PANEL_HIDDEN)
->>>>>>> ace48dd4
 		};
 
 
@@ -2457,13 +2380,10 @@
 						type: 'leaf',
 						data: { type: Parts.STATUSBAR_PART },
 						size: statusBarHeight,
-<<<<<<< HEAD
 						/* AGPL */
+						// visible: !this.stateModel.getRuntimeValue(LayoutStateKeys.STATUSBAR_HIDDEN)
 						visible: false
 						/* End AGPL */
-=======
-						visible: !this.stateModel.getRuntimeValue(LayoutStateKeys.STATUSBAR_HIDDEN)
->>>>>>> ace48dd4
 					}
 				]
 			},

/*---------------------------------------------------------------------------------------------
 *  Copyright (c) Microsoft Corporation. All rights reserved.
 *  Licensed under the MIT License. See License.txt in the project root for license information.
 *--------------------------------------------------------------------------------------------*/

import * as assert from 'assert';
import * as platform from 'vs/base/common/platform';
import { URI } from 'vs/base/common/uri';
import { ensureNoDisposablesAreLeakedInTestSuite } from 'vs/base/test/common/utils';
import { IDecorationRenderOptions } from 'vs/editor/common/editorCommon';
import { TestCodeEditorService, TestGlobalStyleSheet } from 'vs/editor/test/browser/editorTestServices';
import { TestColorTheme, TestThemeService } from 'vs/platform/theme/test/common/testThemeService';

suite('Decoration Render Options', () => {
	const store = ensureNoDisposablesAreLeakedInTestSuite();

	const themeServiceMock = new TestThemeService();

<<<<<<< HEAD
	public read(): string {
		return this.rules.join('\n');
	}
}

suite('Decoration Render Options', () => {
	let options: IDecorationRenderOptions = {
		/* AGPL */
		gutterIconPath: URI.parse('https://github.com/Microsoft/vscode/blob/master/resources/linux/codemerx-logo-512x512.png'),
		/* End AGPL */
=======
	const options: IDecorationRenderOptions = {
		gutterIconPath: URI.parse('https://github.com/microsoft/vscode/blob/main/resources/linux/code.png'),
>>>>>>> ace48dd4
		gutterIconSize: 'contain',
		backgroundColor: 'red',
		borderColor: 'yellow'
	};
	test('register and resolve decoration type', () => {
		const s = store.add(new TestCodeEditorService(themeServiceMock));
		store.add(s.registerDecorationType('test', 'example', options));
		assert.notStrictEqual(s.resolveDecorationOptions('example', false), undefined);
	});
	test('remove decoration type', () => {
		const s = store.add(new TestCodeEditorService(themeServiceMock));
		s.registerDecorationType('test', 'example', options);
		assert.notStrictEqual(s.resolveDecorationOptions('example', false), undefined);
		s.removeDecorationType('example');
		assert.throws(() => s.resolveDecorationOptions('example', false));
	});

	function readStyleSheet(styleSheet: TestGlobalStyleSheet): string {
		return styleSheet.read();
	}

	test('css properties', () => {
		const s = store.add(new TestCodeEditorService(themeServiceMock));
		const styleSheet = s.globalStyleSheet;
		store.add(s.registerDecorationType('test', 'example', options));
		const sheet = readStyleSheet(styleSheet);
<<<<<<< HEAD
		/* AGPL */
		assert(sheet.indexOf(`{background:url('https://github.com/Microsoft/vscode/blob/master/resources/linux/codemerx-logo-512x512.png') center center no-repeat;background-size:contain;}`) >= 0);
		/* End AGPL */
=======
		assert(sheet.indexOf(`{background:url('https://github.com/microsoft/vscode/blob/main/resources/linux/code.png') center center no-repeat;background-size:contain;}`) >= 0);
>>>>>>> ace48dd4
		assert(sheet.indexOf(`{background-color:red;border-color:yellow;box-sizing: border-box;}`) >= 0);
	});

	test('theme color', () => {
		const options: IDecorationRenderOptions = {
			backgroundColor: { id: 'editorBackground' },
			borderColor: { id: 'editorBorder' },
		};

		const themeService = new TestThemeService(new TestColorTheme({
			editorBackground: '#FF0000'
		}));
		const s = store.add(new TestCodeEditorService(themeService));
		const styleSheet = s.globalStyleSheet;
		s.registerDecorationType('test', 'example', options);
		assert.strictEqual(readStyleSheet(styleSheet), '.monaco-editor .ced-example-0 {background-color:#ff0000;border-color:transparent;box-sizing: border-box;}');

		themeService.setTheme(new TestColorTheme({
			editorBackground: '#EE0000',
			editorBorder: '#00FFFF'
		}));
		assert.strictEqual(readStyleSheet(styleSheet), '.monaco-editor .ced-example-0 {background-color:#ee0000;border-color:#00ffff;box-sizing: border-box;}');

		s.removeDecorationType('example');
		assert.strictEqual(readStyleSheet(styleSheet), '');
	});

	test('theme overrides', () => {
		const options: IDecorationRenderOptions = {
			color: { id: 'editorBackground' },
			light: {
				color: '#FF00FF'
			},
			dark: {
				color: '#000000',
				after: {
					color: { id: 'infoForeground' }
				}
			}
		};

		const themeService = new TestThemeService(new TestColorTheme({
			editorBackground: '#FF0000',
			infoForeground: '#444444'
		}));
		const s = store.add(new TestCodeEditorService(themeService));
		const styleSheet = s.globalStyleSheet;
		s.registerDecorationType('test', 'example', options);
		const expected = [
			'.vs-dark.monaco-editor .ced-example-4::after, .hc-black.monaco-editor .ced-example-4::after {color:#444444 !important;}',
			'.vs-dark.monaco-editor .ced-example-1, .hc-black.monaco-editor .ced-example-1 {color:#000000 !important;}',
			'.vs.monaco-editor .ced-example-1, .hc-light.monaco-editor .ced-example-1 {color:#FF00FF !important;}',
			'.monaco-editor .ced-example-1 {color:#ff0000 !important;}'
		].join('\n');
		assert.strictEqual(readStyleSheet(styleSheet), expected);

		s.removeDecorationType('example');
		assert.strictEqual(readStyleSheet(styleSheet), '');
	});

	test('css properties, gutterIconPaths', () => {
		const s = store.add(new TestCodeEditorService(themeServiceMock));
		const styleSheet = s.globalStyleSheet;

		// URI, only minimal encoding
		s.registerDecorationType('test', 'example', { gutterIconPath: URI.parse('data:image/svg+xml;base64,PHN2ZyB4b+') });
		assert(readStyleSheet(styleSheet).indexOf(`{background:url('data:image/svg+xml;base64,PHN2ZyB4b+') center center no-repeat;}`) > 0);
		s.removeDecorationType('example');

		function assertBackground(url1: string, url2: string) {
			const actual = readStyleSheet(styleSheet);
			assert(
				actual.indexOf(`{background:url('${url1}') center center no-repeat;}`) > 0
				|| actual.indexOf(`{background:url('${url2}') center center no-repeat;}`) > 0
			);
		}

		if (platform.isWindows) {
			// windows file path (used as string)
			s.registerDecorationType('test', 'example', { gutterIconPath: URI.file('c:\\files\\miles\\more.png') });
			assertBackground('file:///c:/files/miles/more.png', 'vscode-file://vscode-app/c:/files/miles/more.png');
			s.removeDecorationType('example');

			// single quote must always be escaped/encoded
			s.registerDecorationType('test', 'example', { gutterIconPath: URI.file('c:\\files\\foo\\b\'ar.png') });
			assertBackground('file:///c:/files/foo/b%27ar.png', 'vscode-file://vscode-app/c:/files/foo/b%27ar.png');
			s.removeDecorationType('example');
		} else {
			// unix file path (used as string)
			s.registerDecorationType('test', 'example', { gutterIconPath: URI.file('/Users/foo/bar.png') });
			assertBackground('file:///Users/foo/bar.png', 'vscode-file://vscode-app/Users/foo/bar.png');
			s.removeDecorationType('example');

			// single quote must always be escaped/encoded
			s.registerDecorationType('test', 'example', { gutterIconPath: URI.file('/Users/foo/b\'ar.png') });
			assertBackground('file:///Users/foo/b%27ar.png', 'vscode-file://vscode-app/Users/foo/b%27ar.png');
			s.removeDecorationType('example');
		}

		s.registerDecorationType('test', 'example', { gutterIconPath: URI.parse('http://test/pa\'th') });
		assert(readStyleSheet(styleSheet).indexOf(`{background:url('http://test/pa%27th') center center no-repeat;}`) > 0);
		s.removeDecorationType('example');
	});
});<|MERGE_RESOLUTION|>--- conflicted
+++ resolved
@@ -16,21 +16,10 @@
 
 	const themeServiceMock = new TestThemeService();
 
-<<<<<<< HEAD
-	public read(): string {
-		return this.rules.join('\n');
-	}
-}
-
-suite('Decoration Render Options', () => {
-	let options: IDecorationRenderOptions = {
+	const options: IDecorationRenderOptions = {
 		/* AGPL */
 		gutterIconPath: URI.parse('https://github.com/Microsoft/vscode/blob/master/resources/linux/codemerx-logo-512x512.png'),
 		/* End AGPL */
-=======
-	const options: IDecorationRenderOptions = {
-		gutterIconPath: URI.parse('https://github.com/microsoft/vscode/blob/main/resources/linux/code.png'),
->>>>>>> ace48dd4
 		gutterIconSize: 'contain',
 		backgroundColor: 'red',
 		borderColor: 'yellow'
@@ -57,13 +46,9 @@
 		const styleSheet = s.globalStyleSheet;
 		store.add(s.registerDecorationType('test', 'example', options));
 		const sheet = readStyleSheet(styleSheet);
-<<<<<<< HEAD
 		/* AGPL */
 		assert(sheet.indexOf(`{background:url('https://github.com/Microsoft/vscode/blob/master/resources/linux/codemerx-logo-512x512.png') center center no-repeat;background-size:contain;}`) >= 0);
 		/* End AGPL */
-=======
-		assert(sheet.indexOf(`{background:url('https://github.com/microsoft/vscode/blob/main/resources/linux/code.png') center center no-repeat;background-size:contain;}`) >= 0);
->>>>>>> ace48dd4
 		assert(sheet.indexOf(`{background-color:red;border-color:yellow;box-sizing: border-box;}`) >= 0);
 	});
 

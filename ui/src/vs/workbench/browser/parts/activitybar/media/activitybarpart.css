--- conflicted
+++ resolved
@@ -37,47 +37,6 @@
 	justify-content: space-between;
 }
 
-<<<<<<< HEAD
-/*
- * Fix menu jumping and background inheritance in Safari
- */
-.monaco-workbench.safari .activitybar > .content {
-	position: absolute;
-	background-color: inherit;
-}
-
-/** Home Bar */
-
-.monaco-workbench .activitybar > .content > .home-bar {
-	position: relative;
-	width: 100%;
-	height: 48px;
-	display: flex;
-	align-items: center;
-	justify-content: center;
-	order: -1;
-}
-
-.monaco-workbench .activitybar > .content > .home-bar > .home-bar-icon-badge {
-	position: absolute;
-	right: 10px;
-	bottom: 9px;
-	width: 14px;
-	height: 14px;
-	z-index: 1; /* on top of home indicator */
-	/* AGPL */
-	background-image: url('../../../media/codemerx-logo.svg');
-	/* End AGPL */
-	background-repeat: no-repeat;
-	background-position: center center;
-	background-size: 14px;
-	pointer-events: none;
-	border-top: 2px solid transparent;
-	border-left: 2px solid transparent;
-}
-
-=======
->>>>>>> ace48dd4
 /** Viewlet Switcher */
 
 .monaco-workbench .activitybar > .content .monaco-action-bar {

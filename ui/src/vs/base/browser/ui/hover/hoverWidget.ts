/*---------------------------------------------------------------------------------------------
 *  Copyright (c) Microsoft Corporation. All rights reserved.
 *  Licensed under the MIT License. See License.txt in the project root for license information.
 *--------------------------------------------------------------------------------------------*/

import * as dom from 'vs/base/browser/dom';
import { StandardKeyboardEvent } from 'vs/base/browser/keyboardEvent';
import { DomScrollableElement } from 'vs/base/browser/ui/scrollbar/scrollableElement';
import { KeyCode } from 'vs/base/common/keyCodes';
import { Disposable } from 'vs/base/common/lifecycle';
import 'vs/css!./hover';
import { localize } from 'vs/nls';

const $ = dom.$;

export const enum HoverPosition {
	LEFT, RIGHT, BELOW, ABOVE
}

export class HoverWidget extends Disposable {

	public readonly containerDomNode: HTMLElement;
	public readonly contentsDomNode: HTMLElement;
	public readonly scrollbar: DomScrollableElement;

	constructor() {
		super();

		this.containerDomNode = document.createElement('div');
		this.containerDomNode.className = 'monaco-hover';
		this.containerDomNode.tabIndex = 0;
		this.containerDomNode.setAttribute('role', 'tooltip');

		this.contentsDomNode = document.createElement('div');
		this.contentsDomNode.className = 'monaco-hover-content';

		this.scrollbar = this._register(new DomScrollableElement(this.contentsDomNode, {
			consumeMouseWheelIfScrollbarIsNeeded: true
		}));
		this.containerDomNode.appendChild(this.scrollbar.getDomNode());
	}

	public onContentsChanged(): void {
		this.scrollbar.scanDomNode();
	}
}

<<<<<<< HEAD
/* AGPL */
export function renderHoverAction(parent: HTMLElement, actionOptions: { label: string, iconClass?: string, run: (target: HTMLElement) => void, commandId?: string }, keybindingLabel: string | null): IDisposable {
/* End AGPL */
	const actionContainer = dom.append(parent, $('div.action-container'));
	const action = dom.append(actionContainer, $('a.action'));
	action.setAttribute('href', '#');
	action.setAttribute('role', 'button');
	if (actionOptions.iconClass) {
		dom.append(action, $(`span.icon.${actionOptions.iconClass}`));
=======
export class HoverAction extends Disposable {
	public static render(parent: HTMLElement, actionOptions: { label: string; iconClass?: string; run: (target: HTMLElement) => void; commandId: string }, keybindingLabel: string | null) {
		return new HoverAction(parent, actionOptions, keybindingLabel);
>>>>>>> ace48dd4
	}

	private readonly actionContainer: HTMLElement;
	private readonly action: HTMLElement;

	private constructor(parent: HTMLElement, actionOptions: { label: string; iconClass?: string; run: (target: HTMLElement) => void; commandId: string }, keybindingLabel: string | null) {
		super();

		this.actionContainer = dom.append(parent, $('div.action-container'));
		this.actionContainer.setAttribute('tabindex', '0');

		this.action = dom.append(this.actionContainer, $('a.action'));
		this.action.setAttribute('role', 'button');
		if (actionOptions.iconClass) {
			dom.append(this.action, $(`span.icon.${actionOptions.iconClass}`));
		}
		const label = dom.append(this.action, $('span'));
		label.textContent = keybindingLabel ? `${actionOptions.label} (${keybindingLabel})` : actionOptions.label;

		this._register(dom.addDisposableListener(this.actionContainer, dom.EventType.CLICK, e => {
			e.stopPropagation();
			e.preventDefault();
			actionOptions.run(this.actionContainer);
		}));

		this._register(dom.addDisposableListener(this.actionContainer, dom.EventType.KEY_DOWN, e => {
			const event = new StandardKeyboardEvent(e);
			if (event.equals(KeyCode.Enter) || event.equals(KeyCode.Space)) {
				e.stopPropagation();
				e.preventDefault();
				actionOptions.run(this.actionContainer);
			}
		}));

		this.setEnabled(true);
	}

	public setEnabled(enabled: boolean): void {
		if (enabled) {
			this.actionContainer.classList.remove('disabled');
			this.actionContainer.removeAttribute('aria-disabled');
		} else {
			this.actionContainer.classList.add('disabled');
			this.actionContainer.setAttribute('aria-disabled', 'true');
		}
	}
}

export function getHoverAccessibleViewHint(shouldHaveHint?: boolean, keybinding?: string | null): string | undefined {
	return shouldHaveHint && keybinding ? localize('acessibleViewHint', "Inspect this in the accessible view with {0}.", keybinding) : shouldHaveHint ? localize('acessibleViewHintNoKbOpen', "Inspect this in the accessible view via the command Open Accessible View which is currently not triggerable via keybinding.") : '';
}<|MERGE_RESOLUTION|>--- conflicted
+++ resolved
@@ -45,27 +45,15 @@
 	}
 }
 
-<<<<<<< HEAD
-/* AGPL */
-export function renderHoverAction(parent: HTMLElement, actionOptions: { label: string, iconClass?: string, run: (target: HTMLElement) => void, commandId?: string }, keybindingLabel: string | null): IDisposable {
-/* End AGPL */
-	const actionContainer = dom.append(parent, $('div.action-container'));
-	const action = dom.append(actionContainer, $('a.action'));
-	action.setAttribute('href', '#');
-	action.setAttribute('role', 'button');
-	if (actionOptions.iconClass) {
-		dom.append(action, $(`span.icon.${actionOptions.iconClass}`));
-=======
 export class HoverAction extends Disposable {
-	public static render(parent: HTMLElement, actionOptions: { label: string; iconClass?: string; run: (target: HTMLElement) => void; commandId: string }, keybindingLabel: string | null) {
+	public static render(parent: HTMLElement, actionOptions: { label: string; iconClass?: string; run: (target: HTMLElement) => void; commandId?: string }, keybindingLabel: string | null) {
 		return new HoverAction(parent, actionOptions, keybindingLabel);
->>>>>>> ace48dd4
 	}
 
 	private readonly actionContainer: HTMLElement;
 	private readonly action: HTMLElement;
 
-	private constructor(parent: HTMLElement, actionOptions: { label: string; iconClass?: string; run: (target: HTMLElement) => void; commandId: string }, keybindingLabel: string | null) {
+	private constructor(parent: HTMLElement, actionOptions: { label: string; iconClass?: string; run: (target: HTMLElement) => void; commandId?: string }, keybindingLabel: string | null) {
 		super();
 
 		this.actionContainer = dom.append(parent, $('div.action-container'));

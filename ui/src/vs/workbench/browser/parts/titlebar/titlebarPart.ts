/*---------------------------------------------------------------------------------------------
 *  Copyright (c) Microsoft Corporation. All rights reserved.
 *  Licensed under the MIT License. See License.txt in the project root for license information.
 *--------------------------------------------------------------------------------------------*/

import 'vs/css!./media/titlebarpart';
import { localize } from 'vs/nls';
import { MultiWindowParts, Part } from 'vs/workbench/browser/part';
import { ITitleService } from 'vs/workbench/services/title/browser/titleService';
import { getZoomFactor, isWCOEnabled } from 'vs/base/browser/browser';
import { MenuBarVisibility, getTitleBarStyle, getMenuBarVisibility } from 'vs/platform/window/common/window';
import { IContextMenuService } from 'vs/platform/contextview/browser/contextView';
import { StandardMouseEvent } from 'vs/base/browser/mouseEvent';
import { IConfigurationService, IConfigurationChangeEvent } from 'vs/platform/configuration/common/configuration';
<<<<<<< HEAD
import { IEditorService } from 'vs/workbench/services/editor/common/editorService';
import { DisposableStore, dispose } from 'vs/base/common/lifecycle';
import * as nls from 'vs/nls';
import { toResource, Verbosity } from 'vs/workbench/common/editor';
import { IWorkbenchEnvironmentService } from 'vs/workbench/services/environment/common/environmentService';
import { IWorkspaceContextService } from 'vs/platform/workspace/common/workspace';
import { IThemeService, registerThemingParticipant, IColorTheme, ICssStyleCollector } from 'vs/platform/theme/common/themeService';
import { TITLE_BAR_ACTIVE_BACKGROUND, TITLE_BAR_ACTIVE_FOREGROUND, TITLE_BAR_INACTIVE_FOREGROUND, TITLE_BAR_INACTIVE_BACKGROUND, TITLE_BAR_BORDER, WORKBENCH_BACKGROUND } from 'vs/workbench/common/theme';
import { isMacintosh, isWindows, isLinux, isWeb } from 'vs/base/common/platform';
=======
import { DisposableStore, IDisposable } from 'vs/base/common/lifecycle';
import { IBrowserWorkbenchEnvironmentService } from 'vs/workbench/services/environment/browser/environmentService';
import { IThemeService } from 'vs/platform/theme/common/themeService';
import { ThemeIcon } from 'vs/base/common/themables';
import { TITLE_BAR_ACTIVE_BACKGROUND, TITLE_BAR_ACTIVE_FOREGROUND, TITLE_BAR_INACTIVE_FOREGROUND, TITLE_BAR_INACTIVE_BACKGROUND, TITLE_BAR_BORDER, WORKBENCH_BACKGROUND } from 'vs/workbench/common/theme';
import { isMacintosh, isWindows, isLinux, isWeb, isNative, platformLocale } from 'vs/base/common/platform';
>>>>>>> ace48dd4
import { Color } from 'vs/base/common/color';
import { EventType, EventHelper, Dimension, append, $, addDisposableListener, prepend, reset, getWindow, getWindowId, isAncestor } from 'vs/base/browser/dom';
import { CustomMenubarControl } from 'vs/workbench/browser/parts/titlebar/menubarControl';
import { IInstantiationService } from 'vs/platform/instantiation/common/instantiation';
import { Emitter, Event } from 'vs/base/common/event';
import { IStorageService } from 'vs/platform/storage/common/storage';
import { Parts, IWorkbenchLayoutService, ActivityBarPosition, LayoutSettings } from 'vs/workbench/services/layout/browser/layoutService';
import { createActionViewItem, createAndFillInActionBarActions } from 'vs/platform/actions/browser/menuEntryActionViewItem';
import { Action2, IMenu, IMenuService, MenuId, registerAction2 } from 'vs/platform/actions/common/actions';
import { IContextKeyService } from 'vs/platform/contextkey/common/contextkey';
import { IHostService } from 'vs/workbench/services/host/browser/host';
import { Codicon } from 'vs/base/common/codicons';
import { getIconRegistry } from 'vs/platform/theme/common/iconRegistry';
import { WindowTitle } from 'vs/workbench/browser/parts/titlebar/windowTitle';
import { CommandCenterControl } from 'vs/workbench/browser/parts/titlebar/commandCenterControl';
import { IHoverDelegate } from 'vs/base/browser/ui/iconLabel/iconHoverDelegate';
import { IHoverService } from 'vs/workbench/services/hover/browser/hover';
import { Categories } from 'vs/platform/action/common/actionCommonCategories';
import { WorkbenchToolBar } from 'vs/platform/actions/browser/toolbar';
import { ACCOUNTS_ACTIVITY_ID, GLOBAL_ACTIVITY_ID } from 'vs/workbench/common/activity';
import { SimpleAccountActivityActionViewItem, SimpleGlobalActivityActionViewItem } from 'vs/workbench/browser/parts/globalCompositeBar';
import { HoverPosition } from 'vs/base/browser/ui/hover/hoverWidget';
import { IEditorGroupsContainer, IEditorGroupsService } from 'vs/workbench/services/editor/common/editorGroupsService';
import { ActionRunner, IAction } from 'vs/base/common/actions';
import { IEditorService } from 'vs/workbench/services/editor/common/editorService';
import { ActionsOrientation, IActionViewItem, prepareActions } from 'vs/base/browser/ui/actionbar/actionbar';
import { EDITOR_CORE_NAVIGATION_COMMANDS } from 'vs/workbench/browser/parts/editor/editorCommands';
import { AnchorAlignment } from 'vs/base/browser/ui/contextview/contextview';
import { EditorPane } from 'vs/workbench/browser/parts/editor/editorPane';
import { IKeybindingService } from 'vs/platform/keybinding/common/keybinding';
import { ResolvedKeybinding } from 'vs/base/common/keybindings';
import { EditorCommandsContextActionRunner } from 'vs/workbench/browser/parts/editor/editorTabsControl';
import { IEditorCommandsContext, IToolbarActions } from 'vs/workbench/common/editor';
import { mainWindow } from 'vs/base/browser/window';
import { ACCOUNTS_ACTIVITY_TILE_ACTION, GLOBAL_ACTIVITY_TITLE_ACTION } from 'vs/workbench/browser/parts/titlebar/titlebarActions';
import { IView } from 'vs/base/browser/ui/grid/grid';

export interface ITitleProperties {
	isPure?: boolean;
	isAdmin?: boolean;
	prefix?: string;
}

export interface ITitlebarPart extends IDisposable {

	/**
	 * An event when the menubar visibility changes.
	 */
	readonly onMenubarVisibilityChange: Event<boolean>;

	/**
	 * Update some environmental title properties.
	 */
	updateProperties(properties: ITitleProperties): void;
}

export class BrowserTitleService extends MultiWindowParts<BrowserTitlebarPart> implements ITitleService {

	declare _serviceBrand: undefined;

	readonly mainPart = this._register(this.createMainTitlebarPart());

	constructor(
		@IInstantiationService protected readonly instantiationService: IInstantiationService
	) {
		super();

		this._register(this.registerPart(this.mainPart));
	}

	protected createMainTitlebarPart(): BrowserTitlebarPart {
		return this.instantiationService.createInstance(MainBrowserTitlebarPart);
	}

	//#region Auxiliary Titlebar Parts

	createAuxiliaryTitlebarPart(container: HTMLElement, editorGroupsContainer: IEditorGroupsContainer): IAuxiliaryTitlebarPart {
		const titlebarPartContainer = document.createElement('div');
		titlebarPartContainer.classList.add('part', 'titlebar');
		titlebarPartContainer.setAttribute('role', 'none');
		titlebarPartContainer.style.position = 'relative';
		container.insertBefore(titlebarPartContainer, container.firstChild); // ensure we are first element

		const disposables = new DisposableStore();

		const titlebarPart = this.doCreateAuxiliaryTitlebarPart(titlebarPartContainer, editorGroupsContainer);
		disposables.add(this.registerPart(titlebarPart));

		disposables.add(Event.runAndSubscribe(titlebarPart.onDidChange, () => titlebarPartContainer.style.height = `${titlebarPart.height}px`));
		titlebarPart.create(titlebarPartContainer);

		Event.once(titlebarPart.onWillDispose)(() => disposables.dispose());

		return titlebarPart;
	}

	protected doCreateAuxiliaryTitlebarPart(container: HTMLElement, editorGroupsContainer: IEditorGroupsContainer): BrowserTitlebarPart & IAuxiliaryTitlebarPart {
		return this.instantiationService.createInstance(AuxiliaryBrowserTitlebarPart, container, editorGroupsContainer);
	}

	//#endregion


	//#region Service Implementation

	readonly onMenubarVisibilityChange = this.mainPart.onMenubarVisibilityChange;

	updateProperties(properties: ITitleProperties): void {
		for (const part of this.parts) {
			part.updateProperties(properties);
		}
	}

	//#endregion
}

class TitlebarPartHoverDelegate implements IHoverDelegate {

	readonly showHover = this.hoverService.showHover.bind(this.hoverService);
	readonly placement = 'element';

	private lastHoverHideTime: number = 0;
	get delay(): number {
		return Date.now() - this.lastHoverHideTime < 200
			? 0  // show instantly when a hover was recently shown
			: this.configurationService.getValue<number>('workbench.hover.delay');
	}

	constructor(
		@IHoverService private readonly hoverService: IHoverService,
		@IConfigurationService private readonly configurationService: IConfigurationService
	) { }

	onDidHideHover() {
		this.lastHoverHideTime = Date.now();
	}
}

export class BrowserTitlebarPart extends Part implements ITitlebarPart {

	declare readonly _serviceBrand: undefined;

	//#region IView

	readonly minimumWidth: number = 0;
	readonly maximumWidth: number = Number.POSITIVE_INFINITY;

	get minimumHeight(): number {
		const value = this.isCommandCenterVisible || (isWeb && isWCOEnabled()) ? 35 : 30;

		return value / (this.useCounterZoom ? getZoomFactor() : 1);
	}

	get maximumHeight(): number { return this.minimumHeight; }

	//#endregion

	//#region Events

	private _onMenubarVisibilityChange = this._register(new Emitter<boolean>());
	readonly onMenubarVisibilityChange = this._onMenubarVisibilityChange.event;

	private readonly _onWillDispose = this._register(new Emitter<void>());
	readonly onWillDispose = this._onWillDispose.event;

	//#endregion

	protected rootContainer!: HTMLElement;
	protected primaryWindowControls: HTMLElement | undefined;
	protected dragRegion: HTMLElement | undefined;
	private title!: HTMLElement;

	private leftContent!: HTMLElement;
	private centerContent!: HTMLElement;
	private rightContent!: HTMLElement;

	protected customMenubar: CustomMenubarControl | undefined;
	protected appIcon: HTMLElement | undefined;
	private appIconBadge: HTMLElement | undefined;
	protected menubar?: HTMLElement;
	private lastLayoutDimensions: Dimension | undefined;

	private actionToolBar!: WorkbenchToolBar;
	private actionToolBarDisposable = this._register(new DisposableStore());
	private editorActionsChangeDisposable = this._register(new DisposableStore());
	private actionToolBarElement!: HTMLElement;

	private layoutToolbarMenu: IMenu | undefined;
	private readonly editorToolbarMenuDisposables = this._register(new DisposableStore());
	private readonly layoutToolbarMenuDisposables = this._register(new DisposableStore());

	private readonly hoverDelegate = new TitlebarPartHoverDelegate(this.hoverService, this.configurationService);

	private readonly titleDisposables = this._register(new DisposableStore());
	private titleBarStyle: 'native' | 'custom' = getTitleBarStyle(this.configurationService);

	private isInactive: boolean = false;
	private readonly isAuxiliary: boolean;

	private readonly windowTitle: WindowTitle;

	private readonly editorService: IEditorService;
	private readonly editorGroupsContainer: IEditorGroupsContainer;

	constructor(
		id: string,
		targetWindow: Window,
		editorGroupsContainer: IEditorGroupsContainer | 'main',
		@IContextMenuService private readonly contextMenuService: IContextMenuService,
		@IConfigurationService protected readonly configurationService: IConfigurationService,
		@IBrowserWorkbenchEnvironmentService protected readonly environmentService: IBrowserWorkbenchEnvironmentService,
		@IInstantiationService protected readonly instantiationService: IInstantiationService,
		@IThemeService themeService: IThemeService,
		@IStorageService storageService: IStorageService,
		@IWorkbenchLayoutService layoutService: IWorkbenchLayoutService,
		@IContextKeyService private readonly contextKeyService: IContextKeyService,
		@IHostService private readonly hostService: IHostService,
		@IHoverService private readonly hoverService: IHoverService,
		@IEditorGroupsService editorGroupService: IEditorGroupsService,
		@IEditorService editorService: IEditorService,
		@IMenuService private readonly menuService: IMenuService,
		@IKeybindingService private readonly keybindingService: IKeybindingService
	) {
		super(id, { hasTitle: false }, themeService, storageService, layoutService);

		this.isAuxiliary = editorGroupsContainer !== 'main';
		this.editorService = editorService.createScoped(editorGroupsContainer, this._store);
		this.editorGroupsContainer = editorGroupsContainer === 'main' ? editorGroupService.mainPart : editorGroupsContainer;

		this.windowTitle = this._register(instantiationService.createInstance(WindowTitle, targetWindow, editorGroupsContainer));

		this.registerListeners(getWindowId(targetWindow));
	}

	private registerListeners(targetWindowId: number): void {
		this._register(this.hostService.onDidChangeFocus(focused => focused ? this.onFocus() : this.onBlur()));
		this._register(this.hostService.onDidChangeActiveWindow(windowId => windowId === targetWindowId ? this.onFocus() : this.onBlur()));
		this._register(this.configurationService.onDidChangeConfiguration(e => this.onConfigurationChanged(e)));
	}

	private onBlur(): void {
		this.isInactive = true;

		this.updateStyles();
	}

	private onFocus(): void {
		this.isInactive = false;

		this.updateStyles();
	}

	protected onConfigurationChanged(event: IConfigurationChangeEvent): void {

		// Custom menu bar (disabled if auxiliary)
		if (!this.isAuxiliary && this.titleBarStyle !== 'native' && (!isMacintosh || isWeb)) {
			if (event.affectsConfiguration('window.menuBarVisibility')) {
				if (this.currentMenubarVisibility === 'compact') {
					this.uninstallMenubar();
				} else {
					this.installMenubar();
				}
			}
		}

		// Actions
		if (this.titleBarStyle !== 'native' && this.actionToolBar) {
			const affectsEditorActions = event.affectsConfiguration('workbench.editor.editorActionsLocation') || event.affectsConfiguration('workbench.editor.showTabs');
			const affectsLayoutControl = event.affectsConfiguration('workbench.layoutControl.enabled');
			const affectsActivityControl = event.affectsConfiguration(LayoutSettings.ACTIVITY_BAR_LOCATION);
			if (affectsEditorActions) {
				this.createActionToolBar();
			}

			if (affectsEditorActions || affectsLayoutControl || affectsActivityControl) {
				this.createActionToolBarMenus({ editorActions: affectsEditorActions, layoutActions: affectsLayoutControl, activityActions: affectsActivityControl });

				this._onDidChange.fire(undefined);
			}
		}

		// Command Center
		if (event.affectsConfiguration(LayoutSettings.COMMAND_CENTER)) {
			this.createTitle();

			this._onDidChange.fire(undefined);
		}
	}

	protected installMenubar(): void {
		if (this.menubar) {
			return; // If the menubar is already installed, skip
		}

		this.customMenubar = this._register(this.instantiationService.createInstance(CustomMenubarControl));

		this.menubar = append(this.leftContent, $('div.menubar'));
		this.menubar.setAttribute('role', 'menubar');

		this._register(this.customMenubar.onVisibilityChange(e => this.onMenubarVisibilityChanged(e)));

		this.customMenubar.create(this.menubar);
	}

	private uninstallMenubar(): void {
		this.customMenubar?.dispose();
		this.customMenubar = undefined;

		this.menubar?.remove();
		this.menubar = undefined;

		this.onMenubarVisibilityChanged(false);
	}

	protected onMenubarVisibilityChanged(visible: boolean): void {
		if (isWeb || isWindows || isLinux) {
			if (this.lastLayoutDimensions) {
				this.layout(this.lastLayoutDimensions.width, this.lastLayoutDimensions.height);
			}

			this._onMenubarVisibilityChange.fire(visible);
		}
	}

	updateProperties(properties: ITitleProperties): void {
		this.windowTitle.updateProperties(properties);
	}

	protected override createContentArea(parent: HTMLElement): HTMLElement {
		this.element = parent;
		this.rootContainer = append(parent, $('.titlebar-container'));

		this.leftContent = append(this.rootContainer, $('.titlebar-left'));
		this.centerContent = append(this.rootContainer, $('.titlebar-center'));
		this.rightContent = append(this.rootContainer, $('.titlebar-right'));

		// App Icon (Native Windows/Linux and Web)
		if (!isMacintosh && !isWeb) {
			this.appIcon = prepend(this.leftContent, $('a.window-appicon'));

			// Web-only home indicator and menu (not for auxiliary windows)
			if (!this.isAuxiliary && isWeb) {
				const homeIndicator = this.environmentService.options?.homeIndicator;
				if (homeIndicator) {
					const icon: ThemeIcon = getIconRegistry().getIcon(homeIndicator.icon) ? { id: homeIndicator.icon } : Codicon.code;

					this.appIcon.setAttribute('href', homeIndicator.href);
					this.appIcon.classList.add(...ThemeIcon.asClassNameArray(icon));
					this.appIconBadge = document.createElement('div');
					this.appIconBadge.classList.add('home-bar-icon-badge');
					this.appIcon.appendChild(this.appIconBadge);
				}
			}
		}

		// Draggable region that we can manipulate for #52522
		this.dragRegion = prepend(this.rootContainer, $('div.titlebar-drag-region'));

		// Menubar: install a custom menu bar depending on configuration
		if (
			!this.isAuxiliary &&
			this.titleBarStyle !== 'native' &&
			(!isMacintosh || isWeb) &&
			this.currentMenubarVisibility !== 'compact'
		) {
			this.installMenubar();
		}

		// Title
		this.title = append(this.centerContent, $('div.window-title'));
		this.createTitle();

		// Create Toolbar Actions
		if (this.titleBarStyle !== 'native') {
			this.actionToolBarElement = append(this.rightContent, $('div.action-toolbar-container'));
			this.createActionToolBar();
			this.createActionToolBarMenus();
		}

		let primaryControlLocation = isMacintosh ? 'left' : 'right';
		if (isMacintosh && isNative) {

			// Check if the locale is RTL, macOS will move traffic lights in RTL locales
			// https://developer.mozilla.org/en-US/docs/Web/JavaScript/Reference/Global_Objects/Intl/Locale/textInfo

			const localeInfo = new Intl.Locale(platformLocale) as any;
			if (localeInfo?.textInfo?.direction === 'rtl') {
				primaryControlLocation = 'right';
			}
		}

		this.primaryWindowControls = append(primaryControlLocation === 'left' ? this.leftContent : this.rightContent, $('div.window-controls-container.primary'));
		append(primaryControlLocation === 'left' ? this.rightContent : this.leftContent, $('div.window-controls-container.secondary'));

		// Context menu over title bar: depending on the OS and the location of the click this will either be
		// the overall context menu for the entire title bar or a specific title context menu.
		// Windows / Linux: we only support the overall context menu on the title bar
		// macOS: we support both the overall context menu and the title context menu.
		//        in addition, we allow Cmd+click to bring up the title context menu.
		{
			this._register(addDisposableListener(this.rootContainer, EventType.CONTEXT_MENU, e => {
				EventHelper.stop(e);

				let targetMenu: MenuId;
				if (isMacintosh && e.target instanceof HTMLElement && isAncestor(e.target, this.title)) {
					targetMenu = MenuId.TitleBarTitleContext;
				} else {
					targetMenu = MenuId.TitleBarContext;
				}

				this.onContextMenu(e, targetMenu);
			}));

<<<<<<< HEAD
	/**
	 * Possible template values:
	 *
	 * {activeEditorLong}: e.g. /Users/Development/myFolder/myFileFolder/myFile.txt
	 * {activeEditorMedium}: e.g. myFolder/myFileFolder/myFile.txt
	 * {activeEditorShort}: e.g. myFile.txt
	 * {activeFolderLong}: e.g. /Users/Development/myFolder/myFileFolder
	 * {activeFolderMedium}: e.g. myFolder/myFileFolder
	 * {activeFolderShort}: e.g. myFileFolder
	 * {rootName}: e.g. myFolder1, myFolder2, myFolder3
	 * {rootPath}: e.g. /Users/Development
	 * {folderName}: e.g. myFolder
	 * {folderPath}: e.g. /Users/Development/myFolder
	 * {appName}: e.g. VS Code
	 * {remoteName}: e.g. SSH
	 * {dirty}: indicator
	 * {separator}: conditional separator
	 */
	private doGetWindowTitle(): string {
		const editor = this.editorService.activeEditor;
=======
			if (isMacintosh) {
				this._register(addDisposableListener(this.title, EventType.MOUSE_DOWN, e => {
					if (e.metaKey) {
						EventHelper.stop(e, true /* stop bubbling to prevent command center from opening */);
>>>>>>> ace48dd4

						this.onContextMenu(e, MenuId.TitleBarTitleContext);
					}
				}, true /* capture phase to prevent command center from opening */));
			}
		}

<<<<<<< HEAD
		// Compute folder resource
		// Single Root Workspace: always the root single workspace in this case
		// Otherwise: root folder of the currently active file if any

		// Variables
		const activeEditorShort = editor ? editor.getTitle(Verbosity.SHORT) : '';
		const activeEditorMedium = editor ? editor.getTitle(Verbosity.MEDIUM) : activeEditorShort;
		const activeEditorLong = editor ? editor.getTitle(Verbosity.LONG) : activeEditorMedium;
		const dirty = editor?.isDirty() && !editor.isSaving() ? TitlebarPart.TITLE_DIRTY : '';
		const appName = this.productService.nameLong;
		const remoteName = this.labelService.getHostLabel(REMOTE_HOST_SCHEME, this.environmentService.configuration.remoteAuthority);
		const separator = this.configurationService.getValue<string>('window.titleSeparator');
		const titleTemplate = this.configurationService.getValue<string>('window.title');

		return template(titleTemplate, {
			activeEditorShort,
			activeEditorLong,
			activeEditorMedium,
			dirty,
			appName,
			remoteName,
			separator: { label: separator }
=======
		// Focus action
		const that = this;
		registerAction2(class FocusTitleBar extends Action2 {

			constructor() {
				super({
					id: `workbench.action.focusTitleBar`,
					title: { value: localize('focusTitleBar', "Focus Title Bar"), original: 'Focus Title Bar' },
					category: Categories.View,
					f1: true,
				});
			}

			run(): void {
				if (that.customMenubar) {
					that.customMenubar.toggleFocus();
				} else {
					(that.element.querySelector('[tabindex]:not([tabindex="-1"])') as HTMLElement).focus();
				}
			}
>>>>>>> ace48dd4
		});

		this.updateStyles();

		return this.element;
	}

	private createTitle(): void {
		this.titleDisposables.clear();

		// Text Title
		if (!this.isCommandCenterVisible) {
			this.title.innerText = this.windowTitle.value;
			this.titleDisposables.add(this.windowTitle.onDidChange(() => {
				this.title.innerText = this.windowTitle.value;
			}));
		}

		// Menu Title
		else {
			const commandCenter = this.instantiationService.createInstance(CommandCenterControl, this.windowTitle, this.hoverDelegate);
			reset(this.title, commandCenter.element);
			this.titleDisposables.add(commandCenter);
		}
	}

	private actionViewItemProvider(action: IAction): IActionViewItem | undefined {

		// --- Activity Actions
		if (!this.isAuxiliary) {
			if (action.id === GLOBAL_ACTIVITY_ID) {
				return this.instantiationService.createInstance(SimpleGlobalActivityActionViewItem, { position: () => HoverPosition.BELOW });
			}
			if (action.id === ACCOUNTS_ACTIVITY_ID) {
				return this.instantiationService.createInstance(SimpleAccountActivityActionViewItem, { position: () => HoverPosition.BELOW });
			}
		}

		// --- Editor Actions
		const activeEditorPane = this.editorGroupsContainer.activeGroup?.activeEditorPane;
		if (activeEditorPane && activeEditorPane instanceof EditorPane) {
			const result = activeEditorPane.getActionViewItem(action);

			if (result) {
				return result;
			}
		}

		// Check extensions
		return createActionViewItem(this.instantiationService, action, { hoverDelegate: this.hoverDelegate, menuAsChild: false });
	}

	private getKeybinding(action: IAction): ResolvedKeybinding | undefined {
		const editorPaneAwareContextKeyService = this.editorGroupsContainer.activeGroup?.activeEditorPane?.scopedContextKeyService ?? this.contextKeyService;

		return this.keybindingService.lookupKeybinding(action.id, editorPaneAwareContextKeyService);
	}

	private createActionToolBar() {

		// Creates the action tool bar. Depends on the configuration of the title bar menus
		// Requires to be recreated whenever editor actions enablement changes

		this.actionToolBarDisposable.clear();

		this.actionToolBar = this.actionToolBarDisposable.add(this.instantiationService.createInstance(WorkbenchToolBar, this.actionToolBarElement, {
			contextMenu: MenuId.TitleBarContext,
			orientation: ActionsOrientation.HORIZONTAL,
			ariaLabel: localize('ariaLabelTitleActions', "Title actions"),
			getKeyBinding: action => this.getKeybinding(action),
			overflowBehavior: { maxItems: 9, exempted: [ACCOUNTS_ACTIVITY_ID, GLOBAL_ACTIVITY_ID, ...EDITOR_CORE_NAVIGATION_COMMANDS] },
			anchorAlignmentProvider: () => AnchorAlignment.RIGHT,
			telemetrySource: 'titlePart',
			highlightToggledItems: this.editorActionsEnabled, // Only show toggled state for editor actions (Layout actions are not shown as toggled)
			actionViewItemProvider: action => this.actionViewItemProvider(action)
		}));

		if (this.editorActionsEnabled) {
			this.actionToolBarDisposable.add(this.editorGroupsContainer.onDidChangeActiveGroup(() => this.createActionToolBarMenus({ editorActions: true })));
		}
	}

	private createActionToolBarMenus(update: true | { editorActions?: boolean; layoutActions?: boolean; activityActions?: boolean } = true) {
		if (update === true) {
			update = { editorActions: true, layoutActions: true, activityActions: true };
		}

		const updateToolBarActions = () => {
			const actions: IToolbarActions = { primary: [], secondary: [] };

			// --- Editor Actions
			if (this.editorActionsEnabled) {
				this.editorActionsChangeDisposable.clear();

				const activeGroup = this.editorGroupsContainer.activeGroup;
				if (activeGroup) {
					const editorActions = activeGroup.createEditorActions(this.editorActionsChangeDisposable);

					actions.primary.push(...editorActions.actions.primary);
					actions.secondary.push(...editorActions.actions.secondary);

					this.editorActionsChangeDisposable.add(editorActions.onDidChange(() => updateToolBarActions()));
				}
			}

			// --- Layout Actions
			if (this.layoutToolbarMenu) {
				createAndFillInActionBarActions(
					this.layoutToolbarMenu,
					{},
					actions,
					() => !this.editorActionsEnabled // Layout Actions in overflow menu when editor actions enabled in title bar
				);
			}

			// --- Activity Actions
			if (this.activityActionsEnabled) {
				actions.primary.push(ACCOUNTS_ACTIVITY_TILE_ACTION);
				actions.primary.push(GLOBAL_ACTIVITY_TITLE_ACTION);
			}

			this.actionToolBar.setActions(prepareActions(actions.primary), prepareActions(actions.secondary));
		};

		// Create/Update the menus which should be in the title tool bar

		if (update.editorActions) {
			this.editorToolbarMenuDisposables.clear();

			// The editor toolbar menu is handled by the editor group so we do not need to manage it here.
			// However, depending on the active editor, we need to update the context and action runner of the toolbar menu.
			if (this.editorActionsEnabled && this.editorService.activeEditor !== undefined) {
				const context: IEditorCommandsContext = { groupId: this.editorGroupsContainer.activeGroup.id };

				this.actionToolBar.actionRunner = new EditorCommandsContextActionRunner(context);
				this.actionToolBar.context = context;
				this.editorToolbarMenuDisposables.add(this.actionToolBar.actionRunner);
			} else {
				this.actionToolBar.actionRunner = new ActionRunner();
				this.actionToolBar.context = {};

				this.editorToolbarMenuDisposables.add(this.actionToolBar.actionRunner);
			}
		}

		if (update.layoutActions) {
			this.layoutToolbarMenuDisposables.clear();

			if (this.layoutControlEnabled) {
				this.layoutToolbarMenu = this.menuService.createMenu(MenuId.LayoutControlMenu, this.contextKeyService);

				this.layoutToolbarMenuDisposables.add(this.layoutToolbarMenu);
				this.layoutToolbarMenuDisposables.add(this.layoutToolbarMenu.onDidChange(() => updateToolBarActions()));
			} else {
				this.layoutToolbarMenu = undefined;
			}
		}

		updateToolBarActions();
	}

	override updateStyles(): void {
		super.updateStyles();

		// Part container
		if (this.element) {
			if (this.isInactive) {
				this.element.classList.add('inactive');
			} else {
				this.element.classList.remove('inactive');
			}

			const titleBackground = this.getColor(this.isInactive ? TITLE_BAR_INACTIVE_BACKGROUND : TITLE_BAR_ACTIVE_BACKGROUND, (color, theme) => {
				// LCD Rendering Support: the title bar part is a defining its own GPU layer.
				// To benefit from LCD font rendering, we must ensure that we always set an
				// opaque background color. As such, we compute an opaque color given we know
				// the background color is the workbench background.
				return color.isOpaque() ? color : color.makeOpaque(WORKBENCH_BACKGROUND(theme));
			}) || '';
			this.element.style.backgroundColor = titleBackground;

			if (this.appIconBadge) {
				this.appIconBadge.style.backgroundColor = titleBackground;
			}

			if (titleBackground && Color.fromHex(titleBackground).isLighter()) {
				this.element.classList.add('light');
			} else {
				this.element.classList.remove('light');
			}

			const titleForeground = this.getColor(this.isInactive ? TITLE_BAR_INACTIVE_FOREGROUND : TITLE_BAR_ACTIVE_FOREGROUND);
			this.element.style.color = titleForeground || '';

			const titleBorder = this.getColor(TITLE_BAR_BORDER);
			this.element.style.borderBottom = titleBorder ? `1px solid ${titleBorder}` : '';
		}
	}

	protected onContextMenu(e: MouseEvent, menuId: MenuId): void {
		const event = new StandardMouseEvent(getWindow(this.rootContainer), e);

		// Show it
		this.contextMenuService.showContextMenu({
			getAnchor: () => event,
			menuId,
			contextKeyService: this.contextKeyService,
			domForShadowRoot: isMacintosh && isNative ? event.target : undefined
		});
	}

	protected get currentMenubarVisibility(): MenuBarVisibility {
		if (this.isAuxiliary) {
			return 'hidden';
		}

		return getMenuBarVisibility(this.configurationService);
	}

	private get layoutControlEnabled(): boolean {
		return !this.isAuxiliary && this.configurationService.getValue<boolean>('workbench.layoutControl.enabled') !== false;
	}

	protected get isCommandCenterVisible() {
		return this.configurationService.getValue<boolean>(LayoutSettings.COMMAND_CENTER) !== false;
	}

	private get editorActionsEnabled(): boolean {
		return this.editorGroupsContainer.partOptions.editorActionsLocation === 'titleBar' ||
			(
				this.editorGroupsContainer.partOptions.editorActionsLocation === 'default' &&
				this.editorGroupsContainer.partOptions.showTabs === 'none'
			);
	}

	private get activityActionsEnabled(): boolean {
		return !this.isAuxiliary && this.configurationService.getValue(LayoutSettings.ACTIVITY_BAR_LOCATION) === ActivityBarPosition.TOP;
	}

	protected get useCounterZoom(): boolean {

		// Prevent zooming behavior if any of the following conditions are met:
		// 1. Shrinking below the window control size (zoom < 1)
		// 2. No custom items are present in the title bar

		const zoomFactor = getZoomFactor();

		const noMenubar = this.currentMenubarVisibility === 'hidden' || (!isWeb && isMacintosh);
		const noCommandCenter = !this.isCommandCenterVisible;
		const noToolBarActions = !this.layoutControlEnabled && !this.editorActionsEnabled && !this.activityActionsEnabled;

		return zoomFactor < 1 || (noMenubar && noCommandCenter && noToolBarActions);
	}

	override layout(width: number, height: number): void {
		this.updateLayout(new Dimension(width, height));

		super.layoutContents(width, height);
	}

	private updateLayout(dimension: Dimension): void {
		this.lastLayoutDimensions = dimension;

		if (getTitleBarStyle(this.configurationService) === 'custom') {
			const zoomFactor = getZoomFactor();

			this.element.style.setProperty('--zoom-factor', zoomFactor.toString());
			this.rootContainer.classList.toggle('counter-zoom', this.useCounterZoom);

			if (this.customMenubar) {
				const menubarDimension = new Dimension(0, dimension.height);
				this.customMenubar.layout(menubarDimension);
			}
		}
	}

	toJSON(): object {
		return {
			type: Parts.TITLEBAR_PART
		};
	}

	override dispose(): void {
		this._onWillDispose.fire();

		super.dispose();
	}
}

export class MainBrowserTitlebarPart extends BrowserTitlebarPart {

	constructor(
		@IContextMenuService contextMenuService: IContextMenuService,
		@IConfigurationService configurationService: IConfigurationService,
		@IBrowserWorkbenchEnvironmentService environmentService: IBrowserWorkbenchEnvironmentService,
		@IInstantiationService instantiationService: IInstantiationService,
		@IThemeService themeService: IThemeService,
		@IStorageService storageService: IStorageService,
		@IWorkbenchLayoutService layoutService: IWorkbenchLayoutService,
		@IContextKeyService contextKeyService: IContextKeyService,
		@IHostService hostService: IHostService,
		@IHoverService hoverService: IHoverService,
		@IEditorGroupsService editorGroupService: IEditorGroupsService,
		@IEditorService editorService: IEditorService,
		@IMenuService menuService: IMenuService,
		@IKeybindingService keybindingService: IKeybindingService,
	) {
		super(Parts.TITLEBAR_PART, mainWindow, 'main', contextMenuService, configurationService, environmentService, instantiationService, themeService, storageService, layoutService, contextKeyService, hostService, hoverService, editorGroupService, editorService, menuService, keybindingService);
	}
}

export interface IAuxiliaryTitlebarPart extends ITitlebarPart, IView {
	readonly container: HTMLElement;
	readonly height: number;
}

export class AuxiliaryBrowserTitlebarPart extends BrowserTitlebarPart implements IAuxiliaryTitlebarPart {

	private static COUNTER = 1;

	get height() { return this.minimumHeight; }

	constructor(
		readonly container: HTMLElement,
		editorGroupsContainer: IEditorGroupsContainer,
		@IContextMenuService contextMenuService: IContextMenuService,
		@IConfigurationService configurationService: IConfigurationService,
		@IBrowserWorkbenchEnvironmentService environmentService: IBrowserWorkbenchEnvironmentService,
		@IInstantiationService instantiationService: IInstantiationService,
		@IThemeService themeService: IThemeService,
		@IStorageService storageService: IStorageService,
		@IWorkbenchLayoutService layoutService: IWorkbenchLayoutService,
		@IContextKeyService contextKeyService: IContextKeyService,
		@IHostService hostService: IHostService,
		@IHoverService hoverService: IHoverService,
		@IEditorGroupsService editorGroupService: IEditorGroupsService,
		@IEditorService editorService: IEditorService,
		@IMenuService menuService: IMenuService,
		@IKeybindingService keybindingService: IKeybindingService,
	) {
		const id = AuxiliaryBrowserTitlebarPart.COUNTER++;
		super(`workbench.parts.auxiliaryTitle.${id}`, getWindow(container), editorGroupsContainer, contextMenuService, configurationService, environmentService, instantiationService, themeService, storageService, layoutService, contextKeyService, hostService, hoverService, editorGroupService, editorService, menuService, keybindingService);
	}
}<|MERGE_RESOLUTION|>--- conflicted
+++ resolved
@@ -12,24 +12,12 @@
 import { IContextMenuService } from 'vs/platform/contextview/browser/contextView';
 import { StandardMouseEvent } from 'vs/base/browser/mouseEvent';
 import { IConfigurationService, IConfigurationChangeEvent } from 'vs/platform/configuration/common/configuration';
-<<<<<<< HEAD
-import { IEditorService } from 'vs/workbench/services/editor/common/editorService';
-import { DisposableStore, dispose } from 'vs/base/common/lifecycle';
-import * as nls from 'vs/nls';
-import { toResource, Verbosity } from 'vs/workbench/common/editor';
-import { IWorkbenchEnvironmentService } from 'vs/workbench/services/environment/common/environmentService';
-import { IWorkspaceContextService } from 'vs/platform/workspace/common/workspace';
-import { IThemeService, registerThemingParticipant, IColorTheme, ICssStyleCollector } from 'vs/platform/theme/common/themeService';
-import { TITLE_BAR_ACTIVE_BACKGROUND, TITLE_BAR_ACTIVE_FOREGROUND, TITLE_BAR_INACTIVE_FOREGROUND, TITLE_BAR_INACTIVE_BACKGROUND, TITLE_BAR_BORDER, WORKBENCH_BACKGROUND } from 'vs/workbench/common/theme';
-import { isMacintosh, isWindows, isLinux, isWeb } from 'vs/base/common/platform';
-=======
 import { DisposableStore, IDisposable } from 'vs/base/common/lifecycle';
 import { IBrowserWorkbenchEnvironmentService } from 'vs/workbench/services/environment/browser/environmentService';
 import { IThemeService } from 'vs/platform/theme/common/themeService';
 import { ThemeIcon } from 'vs/base/common/themables';
 import { TITLE_BAR_ACTIVE_BACKGROUND, TITLE_BAR_ACTIVE_FOREGROUND, TITLE_BAR_INACTIVE_FOREGROUND, TITLE_BAR_INACTIVE_BACKGROUND, TITLE_BAR_BORDER, WORKBENCH_BACKGROUND } from 'vs/workbench/common/theme';
 import { isMacintosh, isWindows, isLinux, isWeb, isNative, platformLocale } from 'vs/base/common/platform';
->>>>>>> ace48dd4
 import { Color } from 'vs/base/common/color';
 import { EventType, EventHelper, Dimension, append, $, addDisposableListener, prepend, reset, getWindow, getWindowId, isAncestor } from 'vs/base/browser/dom';
 import { CustomMenubarControl } from 'vs/workbench/browser/parts/titlebar/menubarControl';
@@ -443,33 +431,10 @@
 				this.onContextMenu(e, targetMenu);
 			}));
 
-<<<<<<< HEAD
-	/**
-	 * Possible template values:
-	 *
-	 * {activeEditorLong}: e.g. /Users/Development/myFolder/myFileFolder/myFile.txt
-	 * {activeEditorMedium}: e.g. myFolder/myFileFolder/myFile.txt
-	 * {activeEditorShort}: e.g. myFile.txt
-	 * {activeFolderLong}: e.g. /Users/Development/myFolder/myFileFolder
-	 * {activeFolderMedium}: e.g. myFolder/myFileFolder
-	 * {activeFolderShort}: e.g. myFileFolder
-	 * {rootName}: e.g. myFolder1, myFolder2, myFolder3
-	 * {rootPath}: e.g. /Users/Development
-	 * {folderName}: e.g. myFolder
-	 * {folderPath}: e.g. /Users/Development/myFolder
-	 * {appName}: e.g. VS Code
-	 * {remoteName}: e.g. SSH
-	 * {dirty}: indicator
-	 * {separator}: conditional separator
-	 */
-	private doGetWindowTitle(): string {
-		const editor = this.editorService.activeEditor;
-=======
 			if (isMacintosh) {
 				this._register(addDisposableListener(this.title, EventType.MOUSE_DOWN, e => {
 					if (e.metaKey) {
 						EventHelper.stop(e, true /* stop bubbling to prevent command center from opening */);
->>>>>>> ace48dd4
 
 						this.onContextMenu(e, MenuId.TitleBarTitleContext);
 					}
@@ -477,30 +442,6 @@
 			}
 		}
 
-<<<<<<< HEAD
-		// Compute folder resource
-		// Single Root Workspace: always the root single workspace in this case
-		// Otherwise: root folder of the currently active file if any
-
-		// Variables
-		const activeEditorShort = editor ? editor.getTitle(Verbosity.SHORT) : '';
-		const activeEditorMedium = editor ? editor.getTitle(Verbosity.MEDIUM) : activeEditorShort;
-		const activeEditorLong = editor ? editor.getTitle(Verbosity.LONG) : activeEditorMedium;
-		const dirty = editor?.isDirty() && !editor.isSaving() ? TitlebarPart.TITLE_DIRTY : '';
-		const appName = this.productService.nameLong;
-		const remoteName = this.labelService.getHostLabel(REMOTE_HOST_SCHEME, this.environmentService.configuration.remoteAuthority);
-		const separator = this.configurationService.getValue<string>('window.titleSeparator');
-		const titleTemplate = this.configurationService.getValue<string>('window.title');
-
-		return template(titleTemplate, {
-			activeEditorShort,
-			activeEditorLong,
-			activeEditorMedium,
-			dirty,
-			appName,
-			remoteName,
-			separator: { label: separator }
-=======
 		// Focus action
 		const that = this;
 		registerAction2(class FocusTitleBar extends Action2 {
@@ -521,7 +462,6 @@
 					(that.element.querySelector('[tabindex]:not([tabindex="-1"])') as HTMLElement).focus();
 				}
 			}
->>>>>>> ace48dd4
 		});
 
 		this.updateStyles();
@@ -639,7 +579,9 @@
 
 			// --- Activity Actions
 			if (this.activityActionsEnabled) {
-				actions.primary.push(ACCOUNTS_ACTIVITY_TILE_ACTION);
+				/* AGPL */
+				// actions.primary.push(ACCOUNTS_ACTIVITY_TILE_ACTION);
+				/* End AGPL */
 				actions.primary.push(GLOBAL_ACTIVITY_TITLE_ACTION);
 			}
 

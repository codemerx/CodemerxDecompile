--- conflicted
+++ resolved
@@ -10,13 +10,10 @@
 import { ITextResourceEditorInput } from 'vs/platform/editor/common/editor';
 import { createDecorator } from 'vs/platform/instantiation/common/instantiation';
 import { URI } from 'vs/base/common/uri';
-<<<<<<< HEAD
+import { IDisposable } from 'vs/base/common/lifecycle';
 /* AGPL */
 import { ReferenceMetadata } from 'vs/cd/common/DecompilationTypes';
 /* End AGPL */
-=======
-import { IDisposable } from 'vs/base/common/lifecycle';
->>>>>>> ace48dd4
 
 export const ICodeEditorService = createDecorator<ICodeEditorService>('codeEditorService');
 
@@ -63,16 +60,14 @@
 	getTransientModelProperties(model: ITextModel): [string, any][] | undefined;
 
 	getActiveCodeEditor(): ICodeEditor | null;
-<<<<<<< HEAD
 	/* AGPL */
-	openCodeEditor(input: IResourceEditorInput, source: ICodeEditor | null, sideBySide?: boolean, navigationData?: ReferenceMetadata): Promise<ICodeEditor | null>;
+	openCodeEditor(input: ITextResourceEditorInput, source: ICodeEditor | null, sideBySide?: boolean, navigationData?: ReferenceMetadata): Promise<ICodeEditor | null>;
 	/* End AGPL */
-=======
-	openCodeEditor(input: ITextResourceEditorInput, source: ICodeEditor | null, sideBySide?: boolean): Promise<ICodeEditor | null>;
 	registerCodeEditorOpenHandler(handler: ICodeEditorOpenHandler): IDisposable;
 }
 
 export interface ICodeEditorOpenHandler {
-	(input: ITextResourceEditorInput, source: ICodeEditor | null, sideBySide?: boolean): Promise<ICodeEditor | null>;
->>>>>>> ace48dd4
+	/* AGPL */
+	(input: ITextResourceEditorInput, source: ICodeEditor | null, sideBySide?: boolean, navigationData?: ReferenceMetadata): Promise<ICodeEditor | null>;
+	/* End AGPL */
 }
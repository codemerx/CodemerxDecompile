/*---------------------------------------------------------------------------------------------
 *  Copyright (c) Microsoft Corporation. All rights reserved.
 *  Licensed under the MIT License. See License.txt in the project root for license information.
 *--------------------------------------------------------------------------------------------*/

import { localize } from 'vs/nls';
import { IWindowOpenable } from 'vs/platform/window/common/window';
import { IDialogService } from 'vs/platform/dialogs/common/dialogs';
import { MenuRegistry, MenuId, Action2, registerAction2, IAction2Options } from 'vs/platform/actions/common/actions';
import { KeyChord, KeyCode, KeyMod } from 'vs/base/common/keyCodes';
import { IsAuxiliaryWindowFocusedContext, IsFullscreenContext } from 'vs/workbench/common/contextkeys';
import { IsMacNativeContext, IsDevelopmentContext, IsWebContext, IsIOSContext } from 'vs/platform/contextkey/common/contextkeys';
import { Categories } from 'vs/platform/action/common/actionCommonCategories';
import { KeybindingsRegistry, KeybindingWeight } from 'vs/platform/keybinding/common/keybindingsRegistry';
import { IQuickInputButton, IQuickInputService, IQuickPickSeparator, IKeyMods, IQuickPickItem } from 'vs/platform/quickinput/common/quickInput';
import { IWorkspaceContextService, IWorkspaceIdentifier } from 'vs/platform/workspace/common/workspace';
import { ILabelService, Verbosity } from 'vs/platform/label/common/label';
import { IKeybindingService } from 'vs/platform/keybinding/common/keybinding';
import { IModelService } from 'vs/editor/common/services/model';
import { ILanguageService } from 'vs/editor/common/languages/language';
import { IRecent, isRecentFolder, isRecentWorkspace, IWorkspacesService } from 'vs/platform/workspaces/common/workspaces';
import { URI } from 'vs/base/common/uri';
import { getIconClasses } from 'vs/editor/common/services/getIconClasses';
import { FileKind } from 'vs/platform/files/common/files';
import { splitRecentLabel } from 'vs/base/common/labels';
import { isMacintosh, isWeb, isWindows } from 'vs/base/common/platform';
import { ContextKeyExpr } from 'vs/platform/contextkey/common/contextkey';
import { inQuickPickContext, getQuickNavigateHandler } from 'vs/workbench/browser/quickaccess';
import { IHostService } from 'vs/workbench/services/host/browser/host';
import { ResourceMap } from 'vs/base/common/map';
import { Codicon } from 'vs/base/common/codicons';
import { ThemeIcon } from 'vs/base/common/themables';
import { CommandsRegistry } from 'vs/platform/commands/common/commands';
import { IConfigurationService } from 'vs/platform/configuration/common/configuration';
import { ServicesAccessor } from 'vs/platform/instantiation/common/instantiation';
import { isFolderBackupInfo, isWorkspaceBackupInfo } from 'vs/platform/backup/common/backup';
import { getActiveElement, getActiveWindow } from 'vs/base/browser/dom';
import { mainWindow } from 'vs/base/browser/window';

export const inRecentFilesPickerContextKey = 'inRecentFilesPicker';

interface IRecentlyOpenedPick extends IQuickPickItem {
	resource: URI;
	openable: IWindowOpenable;
	remoteAuthority: string | undefined;
}

abstract class BaseOpenRecentAction extends Action2 {

	private readonly removeFromRecentlyOpened: IQuickInputButton = {
		iconClass: ThemeIcon.asClassName(Codicon.removeClose),
		tooltip: localize('remove', "Remove from Recently Opened")
	};

	private readonly dirtyRecentlyOpenedFolder: IQuickInputButton = {
		iconClass: 'dirty-workspace ' + ThemeIcon.asClassName(Codicon.closeDirty),
		tooltip: localize('dirtyRecentlyOpenedFolder', "Folder With Unsaved Files"),
		alwaysVisible: true
	};

	private readonly dirtyRecentlyOpenedWorkspace: IQuickInputButton = {
		...this.dirtyRecentlyOpenedFolder,
		tooltip: localize('dirtyRecentlyOpenedWorkspace', "Workspace With Unsaved Files"),
	};

	constructor(desc: Readonly<IAction2Options>) {
		super(desc);
	}

	protected abstract isQuickNavigate(): boolean;

	override async run(accessor: ServicesAccessor): Promise<void> {
		const workspacesService = accessor.get(IWorkspacesService);
		const quickInputService = accessor.get(IQuickInputService);
		const contextService = accessor.get(IWorkspaceContextService);
		const labelService = accessor.get(ILabelService);
		const keybindingService = accessor.get(IKeybindingService);
		const modelService = accessor.get(IModelService);
		const languageService = accessor.get(ILanguageService);
		const hostService = accessor.get(IHostService);
		const dialogService = accessor.get(IDialogService);

		const recentlyOpened = await workspacesService.getRecentlyOpened();
		const dirtyWorkspacesAndFolders = await workspacesService.getDirtyWorkspaces();

		let hasWorkspaces = false;

		// Identify all folders and workspaces with unsaved files
		const dirtyFolders = new ResourceMap<boolean>();
		const dirtyWorkspaces = new ResourceMap<IWorkspaceIdentifier>();
		for (const dirtyWorkspace of dirtyWorkspacesAndFolders) {
			if (isFolderBackupInfo(dirtyWorkspace)) {
				dirtyFolders.set(dirtyWorkspace.folderUri, true);
			} else {
				dirtyWorkspaces.set(dirtyWorkspace.workspace.configPath, dirtyWorkspace.workspace);
				hasWorkspaces = true;
			}
		}

		// Identify all recently opened folders and workspaces
		const recentFolders = new ResourceMap<boolean>();
		const recentWorkspaces = new ResourceMap<IWorkspaceIdentifier>();
		for (const recent of recentlyOpened.workspaces) {
			if (isRecentFolder(recent)) {
				recentFolders.set(recent.folderUri, true);
			} else {
				recentWorkspaces.set(recent.workspace.configPath, recent.workspace);
				hasWorkspaces = true;
			}
		}

		// Fill in all known recently opened workspaces
		const workspacePicks: IRecentlyOpenedPick[] = [];
		for (const recent of recentlyOpened.workspaces) {
			const isDirty = isRecentFolder(recent) ? dirtyFolders.has(recent.folderUri) : dirtyWorkspaces.has(recent.workspace.configPath);

			workspacePicks.push(this.toQuickPick(modelService, languageService, labelService, recent, isDirty));
		}

		// Fill any backup workspace that is not yet shown at the end
		for (const dirtyWorkspaceOrFolder of dirtyWorkspacesAndFolders) {
			if (isFolderBackupInfo(dirtyWorkspaceOrFolder) && !recentFolders.has(dirtyWorkspaceOrFolder.folderUri)) {
				workspacePicks.push(this.toQuickPick(modelService, languageService, labelService, dirtyWorkspaceOrFolder, true));
			} else if (isWorkspaceBackupInfo(dirtyWorkspaceOrFolder) && !recentWorkspaces.has(dirtyWorkspaceOrFolder.workspace.configPath)) {
				workspacePicks.push(this.toQuickPick(modelService, languageService, labelService, dirtyWorkspaceOrFolder, true));
			}
		}

		const filePicks = recentlyOpened.files.map(p => this.toQuickPick(modelService, languageService, labelService, p, false));

		// focus second entry if the first recent workspace is the current workspace
		const firstEntry = recentlyOpened.workspaces[0];
		const autoFocusSecondEntry: boolean = firstEntry && contextService.isCurrentWorkspace(isRecentWorkspace(firstEntry) ? firstEntry.workspace : firstEntry.folderUri);

		let keyMods: IKeyMods | undefined;

		const workspaceSeparator: IQuickPickSeparator = { type: 'separator', label: hasWorkspaces ? localize('workspacesAndFolders', "folders & workspaces") : localize('folders', "folders") };
		const fileSeparator: IQuickPickSeparator = { type: 'separator', label: localize('files', "files") };
		const picks = [workspaceSeparator, ...workspacePicks, fileSeparator, ...filePicks];

		const pick = await quickInputService.pick(picks, {
			contextKey: inRecentFilesPickerContextKey,
			activeItem: [...workspacePicks, ...filePicks][autoFocusSecondEntry ? 1 : 0],
			placeHolder: isMacintosh ? localize('openRecentPlaceholderMac', "Select to open (hold Cmd-key to force new window or Option-key for same window)") : localize('openRecentPlaceholder', "Select to open (hold Ctrl-key to force new window or Alt-key for same window)"),
			matchOnDescription: true,
			onKeyMods: mods => keyMods = mods,
			quickNavigate: this.isQuickNavigate() ? { keybindings: keybindingService.lookupKeybindings(this.desc.id) } : undefined,
			hideInput: this.isQuickNavigate(),
			onDidTriggerItemButton: async context => {

				// Remove
				if (context.button === this.removeFromRecentlyOpened) {
					await workspacesService.removeRecentlyOpened([context.item.resource]);
					context.removeItem();
				}

				// Dirty Folder/Workspace
				else if (context.button === this.dirtyRecentlyOpenedFolder || context.button === this.dirtyRecentlyOpenedWorkspace) {
					const isDirtyWorkspace = context.button === this.dirtyRecentlyOpenedWorkspace;
					const { confirmed } = await dialogService.confirm({
						title: isDirtyWorkspace ? localize('dirtyWorkspace', "Workspace with Unsaved Files") : localize('dirtyFolder', "Folder with Unsaved Files"),
						message: isDirtyWorkspace ? localize('dirtyWorkspaceConfirm', "Do you want to open the workspace to review the unsaved files?") : localize('dirtyFolderConfirm', "Do you want to open the folder to review the unsaved files?"),
						detail: isDirtyWorkspace ? localize('dirtyWorkspaceConfirmDetail', "Workspaces with unsaved files cannot be removed until all unsaved files have been saved or reverted.") : localize('dirtyFolderConfirmDetail', "Folders with unsaved files cannot be removed until all unsaved files have been saved or reverted.")
					});

					if (confirmed) {
						hostService.openWindow(
							[context.item.openable], {
							remoteAuthority: context.item.remoteAuthority || null // local window if remoteAuthority is not set or can not be deducted from the openable
						});
						quickInputService.cancel();
					}
				}
			}
		});

		if (pick) {
			return hostService.openWindow([pick.openable], {
				forceNewWindow: keyMods?.ctrlCmd,
				forceReuseWindow: keyMods?.alt,
				remoteAuthority: pick.remoteAuthority || null // local window if remoteAuthority is not set or can not be deducted from the openable
			});
		}
	}

	private toQuickPick(modelService: IModelService, languageService: ILanguageService, labelService: ILabelService, recent: IRecent, isDirty: boolean): IRecentlyOpenedPick {
		let openable: IWindowOpenable | undefined;
		let iconClasses: string[];
		let fullLabel: string | undefined;
		let resource: URI | undefined;
		let isWorkspace = false;

		// Folder
		if (isRecentFolder(recent)) {
			resource = recent.folderUri;
			iconClasses = getIconClasses(modelService, languageService, resource, FileKind.FOLDER);
			openable = { folderUri: resource };
			fullLabel = recent.label || labelService.getWorkspaceLabel(resource, { verbose: Verbosity.LONG });
		}

		// Workspace
		else if (isRecentWorkspace(recent)) {
			resource = recent.workspace.configPath;
			iconClasses = getIconClasses(modelService, languageService, resource, FileKind.ROOT_FOLDER);
			openable = { workspaceUri: resource };
			fullLabel = recent.label || labelService.getWorkspaceLabel(recent.workspace, { verbose: Verbosity.LONG });
			isWorkspace = true;
		}

		// File
		else {
			resource = recent.fileUri;
			iconClasses = getIconClasses(modelService, languageService, resource, FileKind.FILE);
			openable = { fileUri: resource };
			fullLabel = recent.label || labelService.getUriLabel(resource);
		}

		const { name, parentPath } = splitRecentLabel(fullLabel);

		return {
			iconClasses,
			label: name,
			ariaLabel: isDirty ? isWorkspace ? localize('recentDirtyWorkspaceAriaLabel', "{0}, workspace with unsaved changes", name) : localize('recentDirtyFolderAriaLabel', "{0}, folder with unsaved changes", name) : name,
			description: parentPath,
			buttons: isDirty ? [isWorkspace ? this.dirtyRecentlyOpenedWorkspace : this.dirtyRecentlyOpenedFolder] : [this.removeFromRecentlyOpened],
			openable,
			resource,
			remoteAuthority: recent.remoteAuthority
		};
	}
}

export class OpenRecentAction extends BaseOpenRecentAction {

	static ID = 'workbench.action.openRecent';

	constructor() {
		super({
			id: OpenRecentAction.ID,
			title: {
				value: localize('openRecent', "Open Recent..."),
				mnemonicTitle: localize({ key: 'miMore', comment: ['&& denotes a mnemonic'] }, "&&More..."),
				original: 'Open Recent...'
			},
			category: Categories.File,
			f1: true,
			keybinding: {
				weight: KeybindingWeight.WorkbenchContrib,
				primary: KeyMod.CtrlCmd | KeyCode.KeyR,
				mac: { primary: KeyMod.WinCtrl | KeyCode.KeyR }
			},
			menu: {
				id: MenuId.MenubarRecentMenu,
				group: 'y_more',
				order: 1
			}
		});
	}

	protected isQuickNavigate(): boolean {
		return false;
	}
}

class QuickPickRecentAction extends BaseOpenRecentAction {

	constructor() {
		super({
			id: 'workbench.action.quickOpenRecent',
			title: { value: localize('quickOpenRecent', "Quick Open Recent..."), original: 'Quick Open Recent...' },
			category: Categories.File,
			f1: false // hide quick pickers from command palette to not confuse with the other entry that shows a input field
		});
	}

	protected isQuickNavigate(): boolean {
		return true;
	}
}

class ToggleFullScreenAction extends Action2 {

	constructor() {
		super({
			id: 'workbench.action.toggleFullScreen',
			title: {
				value: localize('toggleFullScreen', "Toggle Full Screen"),
				mnemonicTitle: localize({ key: 'miToggleFullScreen', comment: ['&& denotes a mnemonic'] }, "&&Full Screen"),
				original: 'Toggle Full Screen'
			},
			category: Categories.View,
			f1: true,
			keybinding: {
				weight: KeybindingWeight.WorkbenchContrib,
				primary: KeyCode.F11,
				mac: {
					primary: KeyMod.CtrlCmd | KeyMod.WinCtrl | KeyCode.KeyF
				}
			},
			precondition: IsIOSContext.toNegated(),
			toggled: IsFullscreenContext,
			menu: [{
				id: MenuId.MenubarAppearanceMenu,
				group: '1_toggle_view',
				order: 1
			}]
		});
	}

	override run(accessor: ServicesAccessor): Promise<void> {
		const hostService = accessor.get(IHostService);

		return hostService.toggleFullScreen(getActiveWindow());
	}
}

export class ReloadWindowAction extends Action2 {

	static readonly ID = 'workbench.action.reloadWindow';

	constructor() {
		super({
			id: ReloadWindowAction.ID,
			title: { value: localize('reloadWindow', "Reload Window"), original: 'Reload Window' },
			category: Categories.Developer,
			precondition: IsAuxiliaryWindowFocusedContext.toNegated(),
			f1: true,
			keybinding: {
				weight: KeybindingWeight.WorkbenchContrib + 50,
				when: IsDevelopmentContext,
				primary: KeyMod.CtrlCmd | KeyCode.KeyR
			}
		});
	}

	override async run(accessor: ServicesAccessor): Promise<void> {
		const hostService = accessor.get(IHostService);

		if (getActiveWindow() === mainWindow) {
			return hostService.reload(); // only supported for main window
		}
	}
}

class ShowAboutDialogAction extends Action2 {

	constructor() {
		super({
			id: 'workbench.action.showAboutDialog',
			title: {
				value: localize('about', "About"),
				mnemonicTitle: localize({ key: 'miAbout', comment: ['&& denotes a mnemonic'] }, "&&About"),
				original: 'About'
			},
			category: Categories.Help,
			f1: true,
			menu: {
				id: MenuId.MenubarHelpMenu,
				group: 'z_about',
				order: 1,
				when: IsMacNativeContext.toNegated()
			}
		});
	}

	override run(accessor: ServicesAccessor): Promise<void> {
		const dialogService = accessor.get(IDialogService);

		return dialogService.about();
	}
}

class NewWindowAction extends Action2 {

	constructor() {
		super({
			id: 'workbench.action.newWindow',
			title: {
				value: localize('newWindow', "New Window"),
				mnemonicTitle: localize({ key: 'miNewWindow', comment: ['&& denotes a mnemonic'] }, "New &&Window"),
				original: 'New Window'
			},
			f1: true,
			keybinding: {
				weight: KeybindingWeight.WorkbenchContrib,
				primary: isWeb ? (isWindows ? KeyChord(KeyMod.CtrlCmd | KeyCode.KeyK, KeyMod.Shift | KeyCode.KeyN) : KeyMod.CtrlCmd | KeyMod.Alt | KeyMod.Shift | KeyCode.KeyN) : KeyMod.CtrlCmd | KeyMod.Shift | KeyCode.KeyN,
				secondary: isWeb ? [KeyMod.CtrlCmd | KeyMod.Shift | KeyCode.KeyN] : undefined
			},
			menu: {
				id: MenuId.MenubarFileMenu,
				group: '1_new',
				order: 3
			}
		});
	}

<<<<<<< HEAD
/* AGPL */
// export class NewWindowAction extends Action {

// 	static readonly ID = 'workbench.action.newWindow';
// 	static readonly LABEL = nls.localize('newWindow', "New Window");

// 	constructor(
// 		id: string,
// 		label: string,
// 		@IHostService private readonly hostService: IHostService
// 	) {
// 		super(id, label);
// 	}

// 	run(): Promise<void> {
// 		return this.hostService.openWindow();
// 	}
// }
/* End AGPL */
=======
	override run(accessor: ServicesAccessor): Promise<void> {
		const hostService = accessor.get(IHostService);

		return hostService.openWindow({ remoteAuthority: null });
	}
}

class BlurAction extends Action2 {

	constructor() {
		super({
			id: 'workbench.action.blur',
			title: { value: localize('blur', "Remove keyboard focus from focused element"), original: 'Remove keyboard focus from focused element' }
		});
	}

	run(): void {
		const activeElement = getActiveElement();
		if (activeElement instanceof HTMLElement) {
			activeElement.blur();
		}
	}
}
>>>>>>> ace48dd4

// --- Actions Registration

<<<<<<< HEAD
const fileCategory = nls.localize('file', "File");
/* AGPL */
// registry.registerWorkbenchAction(SyncActionDescriptor.from(NewWindowAction, { primary: KeyMod.CtrlCmd | KeyMod.Shift | KeyCode.KEY_N }), 'New Window');
/* End AGPL */
registry.registerWorkbenchAction(SyncActionDescriptor.from(QuickPickRecentAction), 'File: Quick Open Recent...', fileCategory);
registry.registerWorkbenchAction(SyncActionDescriptor.from(OpenRecentAction, { primary: KeyMod.CtrlCmd | KeyCode.KEY_R, mac: { primary: KeyMod.WinCtrl | KeyCode.KEY_R } }), 'File: Open Recent...', fileCategory);

const viewCategory = nls.localize('view', "View");
registry.registerWorkbenchAction(SyncActionDescriptor.from(ToggleFullScreenAction, { primary: KeyCode.F11, mac: { primary: KeyMod.CtrlCmd | KeyMod.WinCtrl | KeyCode.KEY_F } }), 'View: Toggle Full Screen', viewCategory);

const developerCategory = nls.localize({ key: 'developer', comment: ['A developer on Code itself or someone diagnosing issues in Code'] }, "Developer");
registry.registerWorkbenchAction(SyncActionDescriptor.from(ReloadWindowAction), 'Developer: Reload Window', developerCategory);

const helpCategory = nls.localize('help', "Help");
registry.registerWorkbenchAction(SyncActionDescriptor.from(ShowAboutDialogAction), `Help: About`, helpCategory);
=======
registerAction2(NewWindowAction);
registerAction2(ToggleFullScreenAction);
registerAction2(QuickPickRecentAction);
registerAction2(OpenRecentAction);
registerAction2(ReloadWindowAction);
registerAction2(ShowAboutDialogAction);
registerAction2(BlurAction);
>>>>>>> ace48dd4

// --- Commands/Keybindings Registration

const recentFilesPickerContext = ContextKeyExpr.and(inQuickPickContext, ContextKeyExpr.has(inRecentFilesPickerContextKey));

const quickPickNavigateNextInRecentFilesPickerId = 'workbench.action.quickOpenNavigateNextInRecentFilesPicker';
KeybindingsRegistry.registerCommandAndKeybindingRule({
	id: quickPickNavigateNextInRecentFilesPickerId,
	weight: KeybindingWeight.WorkbenchContrib + 50,
	handler: getQuickNavigateHandler(quickPickNavigateNextInRecentFilesPickerId, true),
	when: recentFilesPickerContext,
	primary: KeyMod.CtrlCmd | KeyCode.KeyR,
	mac: { primary: KeyMod.WinCtrl | KeyCode.KeyR }
});

const quickPickNavigatePreviousInRecentFilesPicker = 'workbench.action.quickOpenNavigatePreviousInRecentFilesPicker';
KeybindingsRegistry.registerCommandAndKeybindingRule({
	id: quickPickNavigatePreviousInRecentFilesPicker,
	weight: KeybindingWeight.WorkbenchContrib + 50,
	handler: getQuickNavigateHandler(quickPickNavigatePreviousInRecentFilesPicker, false),
	when: recentFilesPickerContext,
	primary: KeyMod.CtrlCmd | KeyMod.Shift | KeyCode.KeyR,
	mac: { primary: KeyMod.WinCtrl | KeyMod.Shift | KeyCode.KeyR }
});

CommandsRegistry.registerCommand('workbench.action.toggleConfirmBeforeClose', accessor => {
	const configurationService = accessor.get(IConfigurationService);
	const setting = configurationService.inspect<'always' | 'keyboardOnly' | 'never'>('window.confirmBeforeClose').userValue;

	return configurationService.updateValue('window.confirmBeforeClose', setting === 'never' ? 'keyboardOnly' : 'never');
});

// --- Menu Registration

<<<<<<< HEAD
/* AGPL */
// MenuRegistry.appendMenuItem(MenuId.MenubarFileMenu, {
// 	group: '1_new',
// 	command: {
// 		id: NewWindowAction.ID,
// 		title: nls.localize({ key: 'miNewWindow', comment: ['&& denotes a mnemonic'] }, "New &&Window")
// 	},
// 	order: 2
// });
/* End AGPL */
=======
MenuRegistry.appendMenuItem(MenuId.MenubarFileMenu, {
	group: 'z_ConfirmClose',
	command: {
		id: 'workbench.action.toggleConfirmBeforeClose',
		title: localize('miConfirmClose', "Confirm Before Close"),
		toggled: ContextKeyExpr.notEquals('config.window.confirmBeforeClose', 'never')
	},
	order: 1,
	when: IsWebContext
});
>>>>>>> ace48dd4

MenuRegistry.appendMenuItem(MenuId.MenubarFileMenu, {
	title: localize({ key: 'miOpenRecent', comment: ['&& denotes a mnemonic'] }, "Open &&Recent"),
	submenu: MenuId.MenubarRecentMenu,
	group: '2_open',
	order: 4
});<|MERGE_RESOLUTION|>--- conflicted
+++ resolved
@@ -394,27 +394,6 @@
 		});
 	}
 
-<<<<<<< HEAD
-/* AGPL */
-// export class NewWindowAction extends Action {
-
-// 	static readonly ID = 'workbench.action.newWindow';
-// 	static readonly LABEL = nls.localize('newWindow', "New Window");
-
-// 	constructor(
-// 		id: string,
-// 		label: string,
-// 		@IHostService private readonly hostService: IHostService
-// 	) {
-// 		super(id, label);
-// 	}
-
-// 	run(): Promise<void> {
-// 		return this.hostService.openWindow();
-// 	}
-// }
-/* End AGPL */
-=======
 	override run(accessor: ServicesAccessor): Promise<void> {
 		const hostService = accessor.get(IHostService);
 
@@ -438,35 +417,18 @@
 		}
 	}
 }
->>>>>>> ace48dd4
 
 // --- Actions Registration
 
-<<<<<<< HEAD
-const fileCategory = nls.localize('file', "File");
 /* AGPL */
-// registry.registerWorkbenchAction(SyncActionDescriptor.from(NewWindowAction, { primary: KeyMod.CtrlCmd | KeyMod.Shift | KeyCode.KEY_N }), 'New Window');
+// registerAction2(NewWindowAction);
 /* End AGPL */
-registry.registerWorkbenchAction(SyncActionDescriptor.from(QuickPickRecentAction), 'File: Quick Open Recent...', fileCategory);
-registry.registerWorkbenchAction(SyncActionDescriptor.from(OpenRecentAction, { primary: KeyMod.CtrlCmd | KeyCode.KEY_R, mac: { primary: KeyMod.WinCtrl | KeyCode.KEY_R } }), 'File: Open Recent...', fileCategory);
-
-const viewCategory = nls.localize('view', "View");
-registry.registerWorkbenchAction(SyncActionDescriptor.from(ToggleFullScreenAction, { primary: KeyCode.F11, mac: { primary: KeyMod.CtrlCmd | KeyMod.WinCtrl | KeyCode.KEY_F } }), 'View: Toggle Full Screen', viewCategory);
-
-const developerCategory = nls.localize({ key: 'developer', comment: ['A developer on Code itself or someone diagnosing issues in Code'] }, "Developer");
-registry.registerWorkbenchAction(SyncActionDescriptor.from(ReloadWindowAction), 'Developer: Reload Window', developerCategory);
-
-const helpCategory = nls.localize('help', "Help");
-registry.registerWorkbenchAction(SyncActionDescriptor.from(ShowAboutDialogAction), `Help: About`, helpCategory);
-=======
-registerAction2(NewWindowAction);
 registerAction2(ToggleFullScreenAction);
 registerAction2(QuickPickRecentAction);
 registerAction2(OpenRecentAction);
 registerAction2(ReloadWindowAction);
 registerAction2(ShowAboutDialogAction);
 registerAction2(BlurAction);
->>>>>>> ace48dd4
 
 // --- Commands/Keybindings Registration
 
@@ -501,18 +463,6 @@
 
 // --- Menu Registration
 
-<<<<<<< HEAD
-/* AGPL */
-// MenuRegistry.appendMenuItem(MenuId.MenubarFileMenu, {
-// 	group: '1_new',
-// 	command: {
-// 		id: NewWindowAction.ID,
-// 		title: nls.localize({ key: 'miNewWindow', comment: ['&& denotes a mnemonic'] }, "New &&Window")
-// 	},
-// 	order: 2
-// });
-/* End AGPL */
-=======
 MenuRegistry.appendMenuItem(MenuId.MenubarFileMenu, {
 	group: 'z_ConfirmClose',
 	command: {
@@ -523,7 +473,6 @@
 	order: 1,
 	when: IsWebContext
 });
->>>>>>> ace48dd4
 
 MenuRegistry.appendMenuItem(MenuId.MenubarFileMenu, {
 	title: localize({ key: 'miOpenRecent', comment: ['&& denotes a mnemonic'] }, "Open &&Recent"),

--- conflicted
+++ resolved
@@ -1684,129 +1684,66 @@
 		});
 	});
 
-<<<<<<< HEAD
 	/* AGPL */
 	// test('Bug 9121: Auto indent + undo + redo is funky', () => {
-	// 	let model = createTextModel(
+	// 	const model = createTextModel(
 	// 		[
 	// 			''
 	// 		].join('\n'),
+	// 		undefined,
 	// 		{
 	// 			insertSpaces: false,
 	// 			trimAutoWhitespace: false
 	// 		},
 	// 	);
 
-	// 	withTestCodeEditor(null, { model: model }, (editor, viewModel) => {
+	// 	withTestCodeEditor(model, {}, (editor, viewModel) => {
 	// 		viewModel.type('\n', 'keyboard');
-	// 		assert.equal(model.getValue(EndOfLinePreference.LF), '\n', 'assert1');
+	// 		assert.strictEqual(model.getValue(EndOfLinePreference.LF), '\n', 'assert1');
 
 	// 		CoreEditingCommands.Tab.runEditorCommand(null, editor, null);
-	// 		assert.equal(model.getValue(EndOfLinePreference.LF), '\n\t', 'assert2');
+	// 		assert.strictEqual(model.getValue(EndOfLinePreference.LF), '\n\t', 'assert2');
 
 	// 		viewModel.type('\n', 'keyboard');
-	// 		assert.equal(model.getValue(EndOfLinePreference.LF), '\n\t\n\t', 'assert3');
+	// 		assert.strictEqual(model.getValue(EndOfLinePreference.LF), '\n\t\n\t', 'assert3');
 
 	// 		viewModel.type('x');
-	// 		assert.equal(model.getValue(EndOfLinePreference.LF), '\n\t\n\tx', 'assert4');
+	// 		assert.strictEqual(model.getValue(EndOfLinePreference.LF), '\n\t\n\tx', 'assert4');
 
 	// 		CoreNavigationCommands.CursorLeft.runCoreEditorCommand(viewModel, {});
-	// 		assert.equal(model.getValue(EndOfLinePreference.LF), '\n\t\n\tx', 'assert5');
+	// 		assert.strictEqual(model.getValue(EndOfLinePreference.LF), '\n\t\n\tx', 'assert5');
 
 	// 		CoreEditingCommands.DeleteLeft.runEditorCommand(null, editor, null);
-	// 		assert.equal(model.getValue(EndOfLinePreference.LF), '\n\t\nx', 'assert6');
+	// 		assert.strictEqual(model.getValue(EndOfLinePreference.LF), '\n\t\nx', 'assert6');
 
 	// 		CoreEditingCommands.DeleteLeft.runEditorCommand(null, editor, null);
-	// 		assert.equal(model.getValue(EndOfLinePreference.LF), '\n\tx', 'assert7');
+	// 		assert.strictEqual(model.getValue(EndOfLinePreference.LF), '\n\tx', 'assert7');
 
 	// 		CoreEditingCommands.DeleteLeft.runEditorCommand(null, editor, null);
-	// 		assert.equal(model.getValue(EndOfLinePreference.LF), '\nx', 'assert8');
+	// 		assert.strictEqual(model.getValue(EndOfLinePreference.LF), '\nx', 'assert8');
 
 	// 		CoreEditingCommands.DeleteLeft.runEditorCommand(null, editor, null);
-	// 		assert.equal(model.getValue(EndOfLinePreference.LF), 'x', 'assert9');
+	// 		assert.strictEqual(model.getValue(EndOfLinePreference.LF), 'x', 'assert9');
 
 	// 		CoreEditingCommands.Undo.runEditorCommand(null, editor, null);
-	// 		assert.equal(model.getValue(EndOfLinePreference.LF), '\nx', 'assert10');
+	// 		assert.strictEqual(model.getValue(EndOfLinePreference.LF), '\nx', 'assert10');
 
 	// 		CoreEditingCommands.Undo.runEditorCommand(null, editor, null);
-	// 		assert.equal(model.getValue(EndOfLinePreference.LF), '\n\t\nx', 'assert11');
+	// 		assert.strictEqual(model.getValue(EndOfLinePreference.LF), '\n\t\nx', 'assert11');
 
 	// 		CoreEditingCommands.Undo.runEditorCommand(null, editor, null);
-	// 		assert.equal(model.getValue(EndOfLinePreference.LF), '\n\t\n\tx', 'assert12');
+	// 		assert.strictEqual(model.getValue(EndOfLinePreference.LF), '\n\t\n\tx', 'assert12');
 
 	// 		CoreEditingCommands.Redo.runEditorCommand(null, editor, null);
-	// 		assert.equal(model.getValue(EndOfLinePreference.LF), '\n\t\nx', 'assert13');
+	// 		assert.strictEqual(model.getValue(EndOfLinePreference.LF), '\n\t\nx', 'assert13');
 
 	// 		CoreEditingCommands.Redo.runEditorCommand(null, editor, null);
-	// 		assert.equal(model.getValue(EndOfLinePreference.LF), '\nx', 'assert14');
+	// 		assert.strictEqual(model.getValue(EndOfLinePreference.LF), '\nx', 'assert14');
 
 	// 		CoreEditingCommands.Redo.runEditorCommand(null, editor, null);
-	// 		assert.equal(model.getValue(EndOfLinePreference.LF), 'x', 'assert15');
+	// 		assert.strictEqual(model.getValue(EndOfLinePreference.LF), 'x', 'assert15');
 	// 	});
-
-	// 	model.dispose();
 	// });
-=======
-	test('Bug 9121: Auto indent + undo + redo is funky', () => {
-		const model = createTextModel(
-			[
-				''
-			].join('\n'),
-			undefined,
-			{
-				insertSpaces: false,
-				trimAutoWhitespace: false
-			},
-		);
-
-		withTestCodeEditor(model, {}, (editor, viewModel) => {
-			viewModel.type('\n', 'keyboard');
-			assert.strictEqual(model.getValue(EndOfLinePreference.LF), '\n', 'assert1');
-
-			CoreEditingCommands.Tab.runEditorCommand(null, editor, null);
-			assert.strictEqual(model.getValue(EndOfLinePreference.LF), '\n\t', 'assert2');
-
-			viewModel.type('\n', 'keyboard');
-			assert.strictEqual(model.getValue(EndOfLinePreference.LF), '\n\t\n\t', 'assert3');
-
-			viewModel.type('x');
-			assert.strictEqual(model.getValue(EndOfLinePreference.LF), '\n\t\n\tx', 'assert4');
-
-			CoreNavigationCommands.CursorLeft.runCoreEditorCommand(viewModel, {});
-			assert.strictEqual(model.getValue(EndOfLinePreference.LF), '\n\t\n\tx', 'assert5');
-
-			CoreEditingCommands.DeleteLeft.runEditorCommand(null, editor, null);
-			assert.strictEqual(model.getValue(EndOfLinePreference.LF), '\n\t\nx', 'assert6');
-
-			CoreEditingCommands.DeleteLeft.runEditorCommand(null, editor, null);
-			assert.strictEqual(model.getValue(EndOfLinePreference.LF), '\n\tx', 'assert7');
-
-			CoreEditingCommands.DeleteLeft.runEditorCommand(null, editor, null);
-			assert.strictEqual(model.getValue(EndOfLinePreference.LF), '\nx', 'assert8');
-
-			CoreEditingCommands.DeleteLeft.runEditorCommand(null, editor, null);
-			assert.strictEqual(model.getValue(EndOfLinePreference.LF), 'x', 'assert9');
-
-			CoreEditingCommands.Undo.runEditorCommand(null, editor, null);
-			assert.strictEqual(model.getValue(EndOfLinePreference.LF), '\nx', 'assert10');
-
-			CoreEditingCommands.Undo.runEditorCommand(null, editor, null);
-			assert.strictEqual(model.getValue(EndOfLinePreference.LF), '\n\t\nx', 'assert11');
-
-			CoreEditingCommands.Undo.runEditorCommand(null, editor, null);
-			assert.strictEqual(model.getValue(EndOfLinePreference.LF), '\n\t\n\tx', 'assert12');
-
-			CoreEditingCommands.Redo.runEditorCommand(null, editor, null);
-			assert.strictEqual(model.getValue(EndOfLinePreference.LF), '\n\t\nx', 'assert13');
-
-			CoreEditingCommands.Redo.runEditorCommand(null, editor, null);
-			assert.strictEqual(model.getValue(EndOfLinePreference.LF), '\nx', 'assert14');
-
-			CoreEditingCommands.Redo.runEditorCommand(null, editor, null);
-			assert.strictEqual(model.getValue(EndOfLinePreference.LF), 'x', 'assert15');
-		});
-	});
->>>>>>> ace48dd4
 
 	// test('issue #23539: Setting model EOL isn\'t undoable', () => {
 	// 	withTestCodeEditor([
@@ -1815,194 +1752,95 @@
 	// 	], {}, (editor, viewModel) => {
 	// 		const model = editor.getModel()!;
 
-<<<<<<< HEAD
 	// 		assertCursor(viewModel, new Position(1, 1));
 	// 		model.setEOL(EndOfLineSequence.LF);
-	// 		assert.equal(model.getValue(), 'Hello\nworld');
+	// 		assert.strictEqual(model.getValue(), 'Hello\nworld');
 
 	// 		model.pushEOL(EndOfLineSequence.CRLF);
-	// 		assert.equal(model.getValue(), 'Hello\r\nworld');
+	// 		assert.strictEqual(model.getValue(), 'Hello\r\nworld');
 
 	// 		CoreEditingCommands.Undo.runEditorCommand(null, editor, null);
-	// 		assert.equal(model.getValue(), 'Hello\nworld');
+	// 		assert.strictEqual(model.getValue(), 'Hello\nworld');
 	// 	});
 	// });
 
 	// test('issue #47733: Undo mangles unicode characters', () => {
-	// 	const languageId = new LanguageIdentifier('myMode', 3);
-	// 	class MyMode extends MockMode {
-	// 		constructor() {
-	// 			super(languageId);
-	// 			this._register(LanguageConfigurationRegistry.register(this.getLanguageIdentifier(), {
-	// 				surroundingPairs: [{ open: '%', close: '%' }]
-	// 			}));
-	// 		}
-	// 	}
-
-	// 	const mode = new MyMode();
-	// 	const model = createTextModel('\'👁\'', undefined, languageId);
-
-	// 	withTestCodeEditor(null, { model: model }, (editor, viewModel) => {
+	// 	const languageId = 'myMode';
+
+	// 	disposables.add(languageService.registerLanguage({ id: languageId }));
+	// 	disposables.add(languageConfigurationService.register(languageId, {
+	// 		surroundingPairs: [{ open: '%', close: '%' }]
+	// 	}));
+
+	// 	const model = createTextModel('\'👁\'', languageId);
+
+	// 	withTestCodeEditor(model, {}, (editor, viewModel) => {
 	// 		editor.setSelection(new Selection(1, 1, 1, 2));
 
 	// 		viewModel.type('%', 'keyboard');
-	// 		assert.equal(model.getValue(EndOfLinePreference.LF), '%\'%👁\'', 'assert1');
+	// 		assert.strictEqual(model.getValue(EndOfLinePreference.LF), '%\'%👁\'', 'assert1');
 
 	// 		CoreEditingCommands.Undo.runEditorCommand(null, editor, null);
-	// 		assert.equal(model.getValue(EndOfLinePreference.LF), '\'👁\'', 'assert2');
+	// 		assert.strictEqual(model.getValue(EndOfLinePreference.LF), '\'👁\'', 'assert2');
 	// 	});
-
-	// 	model.dispose();
-	// 	mode.dispose();
 	// });
 
 	// test('issue #46208: Allow empty selections in the undo/redo stack', () => {
-	// 	let model = createTextModel('');
-
-	// 	withTestCodeEditor(null, { model: model }, (editor, viewModel) => {
+	// 	const model = createTextModel('');
+
+	// 	withTestCodeEditor(model, {}, (editor, viewModel) => {
 	// 		viewModel.type('Hello', 'keyboard');
 	// 		viewModel.type(' ', 'keyboard');
 	// 		viewModel.type('world', 'keyboard');
 	// 		viewModel.type(' ', 'keyboard');
-	// 		assert.equal(model.getLineContent(1), 'Hello world ');
+	// 		assert.strictEqual(model.getLineContent(1), 'Hello world ');
 	// 		assertCursor(viewModel, new Position(1, 13));
-=======
-			assertCursor(viewModel, new Position(1, 1));
-			model.setEOL(EndOfLineSequence.LF);
-			assert.strictEqual(model.getValue(), 'Hello\nworld');
-
-			model.pushEOL(EndOfLineSequence.CRLF);
-			assert.strictEqual(model.getValue(), 'Hello\r\nworld');
-
-			CoreEditingCommands.Undo.runEditorCommand(null, editor, null);
-			assert.strictEqual(model.getValue(), 'Hello\nworld');
-		});
-	});
-
-	test('issue #47733: Undo mangles unicode characters', () => {
-		const languageId = 'myMode';
-
-		disposables.add(languageService.registerLanguage({ id: languageId }));
-		disposables.add(languageConfigurationService.register(languageId, {
-			surroundingPairs: [{ open: '%', close: '%' }]
-		}));
-
-		const model = createTextModel('\'👁\'', languageId);
-
-		withTestCodeEditor(model, {}, (editor, viewModel) => {
-			editor.setSelection(new Selection(1, 1, 1, 2));
-
-			viewModel.type('%', 'keyboard');
-			assert.strictEqual(model.getValue(EndOfLinePreference.LF), '%\'%👁\'', 'assert1');
-
-			CoreEditingCommands.Undo.runEditorCommand(null, editor, null);
-			assert.strictEqual(model.getValue(EndOfLinePreference.LF), '\'👁\'', 'assert2');
-		});
-	});
-
-	test('issue #46208: Allow empty selections in the undo/redo stack', () => {
-		const model = createTextModel('');
-
-		withTestCodeEditor(model, {}, (editor, viewModel) => {
-			viewModel.type('Hello', 'keyboard');
-			viewModel.type(' ', 'keyboard');
-			viewModel.type('world', 'keyboard');
-			viewModel.type(' ', 'keyboard');
-			assert.strictEqual(model.getLineContent(1), 'Hello world ');
-			assertCursor(viewModel, new Position(1, 13));
->>>>>>> ace48dd4
 
 	// 		moveLeft(editor, viewModel);
 	// 		moveRight(editor, viewModel);
 
-<<<<<<< HEAD
 	// 		model.pushEditOperations([], [EditOperation.replaceMove(new Range(1, 12, 1, 13), '')], () => []);
-	// 		assert.equal(model.getLineContent(1), 'Hello world');
+	// 		assert.strictEqual(model.getLineContent(1), 'Hello world');
 	// 		assertCursor(viewModel, new Position(1, 12));
 
 	// 		CoreEditingCommands.Undo.runEditorCommand(null, editor, null);
-	// 		assert.equal(model.getLineContent(1), 'Hello world ');
-	// 		assertCursor(viewModel, new Selection(1, 12, 1, 13));
+	// 		assert.strictEqual(model.getLineContent(1), 'Hello world ');
+	// 		assertCursor(viewModel, new Selection(1, 13, 1, 13));
 
 	// 		CoreEditingCommands.Undo.runEditorCommand(null, editor, null);
-	// 		assert.equal(model.getLineContent(1), 'Hello world');
+	// 		assert.strictEqual(model.getLineContent(1), 'Hello world');
 	// 		assertCursor(viewModel, new Position(1, 12));
 
 	// 		CoreEditingCommands.Undo.runEditorCommand(null, editor, null);
-	// 		assert.equal(model.getLineContent(1), 'Hello');
+	// 		assert.strictEqual(model.getLineContent(1), 'Hello');
 	// 		assertCursor(viewModel, new Position(1, 6));
 
 	// 		CoreEditingCommands.Undo.runEditorCommand(null, editor, null);
-	// 		assert.equal(model.getLineContent(1), '');
+	// 		assert.strictEqual(model.getLineContent(1), '');
 	// 		assertCursor(viewModel, new Position(1, 1));
 
 	// 		CoreEditingCommands.Redo.runEditorCommand(null, editor, null);
-	// 		assert.equal(model.getLineContent(1), 'Hello');
+	// 		assert.strictEqual(model.getLineContent(1), 'Hello');
 	// 		assertCursor(viewModel, new Position(1, 6));
 
 	// 		CoreEditingCommands.Redo.runEditorCommand(null, editor, null);
-	// 		assert.equal(model.getLineContent(1), 'Hello world');
+	// 		assert.strictEqual(model.getLineContent(1), 'Hello world');
 	// 		assertCursor(viewModel, new Position(1, 12));
 
 	// 		CoreEditingCommands.Redo.runEditorCommand(null, editor, null);
-	// 		assert.equal(model.getLineContent(1), 'Hello world ');
+	// 		assert.strictEqual(model.getLineContent(1), 'Hello world ');
 	// 		assertCursor(viewModel, new Position(1, 13));
 
 	// 		CoreEditingCommands.Redo.runEditorCommand(null, editor, null);
-	// 		assert.equal(model.getLineContent(1), 'Hello world');
+	// 		assert.strictEqual(model.getLineContent(1), 'Hello world');
 	// 		assertCursor(viewModel, new Position(1, 12));
 
 	// 		CoreEditingCommands.Redo.runEditorCommand(null, editor, null);
-	// 		assert.equal(model.getLineContent(1), 'Hello world');
+	// 		assert.strictEqual(model.getLineContent(1), 'Hello world');
 	// 		assertCursor(viewModel, new Position(1, 12));
 	// 	});
-
-	// 	model.dispose();
 	// });
 	/* End AGPL */
-=======
-			model.pushEditOperations([], [EditOperation.replaceMove(new Range(1, 12, 1, 13), '')], () => []);
-			assert.strictEqual(model.getLineContent(1), 'Hello world');
-			assertCursor(viewModel, new Position(1, 12));
-
-			CoreEditingCommands.Undo.runEditorCommand(null, editor, null);
-			assert.strictEqual(model.getLineContent(1), 'Hello world ');
-			assertCursor(viewModel, new Selection(1, 13, 1, 13));
-
-			CoreEditingCommands.Undo.runEditorCommand(null, editor, null);
-			assert.strictEqual(model.getLineContent(1), 'Hello world');
-			assertCursor(viewModel, new Position(1, 12));
-
-			CoreEditingCommands.Undo.runEditorCommand(null, editor, null);
-			assert.strictEqual(model.getLineContent(1), 'Hello');
-			assertCursor(viewModel, new Position(1, 6));
-
-			CoreEditingCommands.Undo.runEditorCommand(null, editor, null);
-			assert.strictEqual(model.getLineContent(1), '');
-			assertCursor(viewModel, new Position(1, 1));
-
-			CoreEditingCommands.Redo.runEditorCommand(null, editor, null);
-			assert.strictEqual(model.getLineContent(1), 'Hello');
-			assertCursor(viewModel, new Position(1, 6));
-
-			CoreEditingCommands.Redo.runEditorCommand(null, editor, null);
-			assert.strictEqual(model.getLineContent(1), 'Hello world');
-			assertCursor(viewModel, new Position(1, 12));
-
-			CoreEditingCommands.Redo.runEditorCommand(null, editor, null);
-			assert.strictEqual(model.getLineContent(1), 'Hello world ');
-			assertCursor(viewModel, new Position(1, 13));
-
-			CoreEditingCommands.Redo.runEditorCommand(null, editor, null);
-			assert.strictEqual(model.getLineContent(1), 'Hello world');
-			assertCursor(viewModel, new Position(1, 12));
-
-			CoreEditingCommands.Redo.runEditorCommand(null, editor, null);
-			assert.strictEqual(model.getLineContent(1), 'Hello world');
-			assertCursor(viewModel, new Position(1, 12));
-		});
-	});
->>>>>>> ace48dd4
 
 	test('bug #16815:Shift+Tab doesn\'t go back to tabstop', () => {
 		const languageId = setupOnEnterLanguage(IndentAction.IndentOutdent);
@@ -2370,10 +2208,9 @@
 		});
 	});
 
-<<<<<<< HEAD
 	/* AGPL */
 	// test('issue #3071: Investigate why undo stack gets corrupted', () => {
-	// 	let model = createTextModel(
+	// 	const model = createTextModel(
 	// 		[
 	// 			'some lines',
 	// 			'and more lines',
@@ -2381,12 +2218,12 @@
 	// 		].join('\n')
 	// 	);
 
-	// 	withTestCodeEditor(null, { model: model }, (editor, viewModel) => {
+	// 	withTestCodeEditor(model, {}, (editor, viewModel) => {
 	// 		moveTo(editor, viewModel, 1, 1, false);
 	// 		moveTo(editor, viewModel, 3, 4, true);
 
 	// 		let isFirst = true;
-	// 		model.onDidChangeContent(() => {
+	// 		const disposable = model.onDidChangeContent(() => {
 	// 			if (isFirst) {
 	// 				isFirst = false;
 	// 				viewModel.type('\t', 'keyboard');
@@ -2394,87 +2231,35 @@
 	// 		});
 
 	// 		CoreEditingCommands.Tab.runEditorCommand(null, editor, null);
-	// 		assert.equal(model.getValue(), [
+	// 		assert.strictEqual(model.getValue(), [
 	// 			'\t just some text'
 	// 		].join('\n'), '001');
 
 	// 		CoreEditingCommands.Undo.runEditorCommand(null, editor, null);
-	// 		assert.equal(model.getValue(), [
+	// 		assert.strictEqual(model.getValue(), [
 	// 			'    some lines',
 	// 			'    and more lines',
 	// 			'    just some text',
 	// 		].join('\n'), '002');
 
 	// 		CoreEditingCommands.Undo.runEditorCommand(null, editor, null);
-	// 		assert.equal(model.getValue(), [
+	// 		assert.strictEqual(model.getValue(), [
 	// 			'some lines',
 	// 			'and more lines',
 	// 			'just some text',
 	// 		].join('\n'), '003');
 
 	// 		CoreEditingCommands.Undo.runEditorCommand(null, editor, null);
-	// 		assert.equal(model.getValue(), [
+	// 		assert.strictEqual(model.getValue(), [
 	// 			'some lines',
 	// 			'and more lines',
 	// 			'just some text',
 	// 		].join('\n'), '004');
+
+	// 		disposable.dispose();
 	// 	});
-
-	// 	model.dispose();
 	// });
 	/* End AGPL */
-=======
-	test('issue #3071: Investigate why undo stack gets corrupted', () => {
-		const model = createTextModel(
-			[
-				'some lines',
-				'and more lines',
-				'just some text',
-			].join('\n')
-		);
-
-		withTestCodeEditor(model, {}, (editor, viewModel) => {
-			moveTo(editor, viewModel, 1, 1, false);
-			moveTo(editor, viewModel, 3, 4, true);
-
-			let isFirst = true;
-			const disposable = model.onDidChangeContent(() => {
-				if (isFirst) {
-					isFirst = false;
-					viewModel.type('\t', 'keyboard');
-				}
-			});
-
-			CoreEditingCommands.Tab.runEditorCommand(null, editor, null);
-			assert.strictEqual(model.getValue(), [
-				'\t just some text'
-			].join('\n'), '001');
-
-			CoreEditingCommands.Undo.runEditorCommand(null, editor, null);
-			assert.strictEqual(model.getValue(), [
-				'    some lines',
-				'    and more lines',
-				'    just some text',
-			].join('\n'), '002');
-
-			CoreEditingCommands.Undo.runEditorCommand(null, editor, null);
-			assert.strictEqual(model.getValue(), [
-				'some lines',
-				'and more lines',
-				'just some text',
-			].join('\n'), '003');
-
-			CoreEditingCommands.Undo.runEditorCommand(null, editor, null);
-			assert.strictEqual(model.getValue(), [
-				'some lines',
-				'and more lines',
-				'just some text',
-			].join('\n'), '004');
-
-			disposable.dispose();
-		});
-	});
->>>>>>> ace48dd4
 
 	test('issue #12950: Cannot Double Click To Insert Emoji Using OSX Emoji Panel', () => {
 		usingCursor({
@@ -2643,7 +2428,6 @@
 		});
 	});
 
-<<<<<<< HEAD
 	/* AGPL */
 	// test('issue #9675: Undo/Redo adds a stop in between CHN Characters', () => {
 	// 	withTestCodeEditor([], {}, (editor, viewModel) => {
@@ -2652,54 +2436,26 @@
 
 	// 		// Typing sennsei in Japanese - Hiragana
 	// 		viewModel.type('ｓ', 'keyboard');
-	// 		viewModel.replacePreviousChar('せ', 1);
-	// 		viewModel.replacePreviousChar('せｎ', 1);
-	// 		viewModel.replacePreviousChar('せん', 2);
-	// 		viewModel.replacePreviousChar('せんｓ', 2);
-	// 		viewModel.replacePreviousChar('せんせ', 3);
-	// 		viewModel.replacePreviousChar('せんせ', 3);
-	// 		viewModel.replacePreviousChar('せんせい', 3);
-	// 		viewModel.replacePreviousChar('せんせい', 4);
-	// 		viewModel.replacePreviousChar('せんせい', 4);
-	// 		viewModel.replacePreviousChar('せんせい', 4);
-
-	// 		assert.equal(model.getLineContent(1), 'せんせい');
+	// 		viewModel.compositionType('せ', 1, 0, 0);
+	// 		viewModel.compositionType('せｎ', 1, 0, 0);
+	// 		viewModel.compositionType('せん', 2, 0, 0);
+	// 		viewModel.compositionType('せんｓ', 2, 0, 0);
+	// 		viewModel.compositionType('せんせ', 3, 0, 0);
+	// 		viewModel.compositionType('せんせ', 3, 0, 0);
+	// 		viewModel.compositionType('せんせい', 3, 0, 0);
+	// 		viewModel.compositionType('せんせい', 4, 0, 0);
+	// 		viewModel.compositionType('せんせい', 4, 0, 0);
+	// 		viewModel.compositionType('せんせい', 4, 0, 0);
+
+	// 		assert.strictEqual(model.getLineContent(1), 'せんせい');
 	// 		assertCursor(viewModel, new Position(1, 5));
 
 	// 		CoreEditingCommands.Undo.runEditorCommand(null, editor, null);
-	// 		assert.equal(model.getLineContent(1), '');
+	// 		assert.strictEqual(model.getLineContent(1), '');
 	// 		assertCursor(viewModel, new Position(1, 1));
 	// 	});
 	// });
 	/* End AGPL */
-=======
-	test('issue #9675: Undo/Redo adds a stop in between CHN Characters', () => {
-		withTestCodeEditor([], {}, (editor, viewModel) => {
-			const model = editor.getModel()!;
-			assertCursor(viewModel, new Position(1, 1));
-
-			// Typing sennsei in Japanese - Hiragana
-			viewModel.type('ｓ', 'keyboard');
-			viewModel.compositionType('せ', 1, 0, 0);
-			viewModel.compositionType('せｎ', 1, 0, 0);
-			viewModel.compositionType('せん', 2, 0, 0);
-			viewModel.compositionType('せんｓ', 2, 0, 0);
-			viewModel.compositionType('せんせ', 3, 0, 0);
-			viewModel.compositionType('せんせ', 3, 0, 0);
-			viewModel.compositionType('せんせい', 3, 0, 0);
-			viewModel.compositionType('せんせい', 4, 0, 0);
-			viewModel.compositionType('せんせい', 4, 0, 0);
-			viewModel.compositionType('せんせい', 4, 0, 0);
-
-			assert.strictEqual(model.getLineContent(1), 'せんせい');
-			assertCursor(viewModel, new Position(1, 5));
-
-			CoreEditingCommands.Undo.runEditorCommand(null, editor, null);
-			assert.strictEqual(model.getLineContent(1), '');
-			assertCursor(viewModel, new Position(1, 1));
-		});
-	});
->>>>>>> ace48dd4
 
 	test('issue #23983: Calling model.setEOL does not reset cursor position', () => {
 		usingCursor({
@@ -2921,30 +2677,6 @@
 		});
 	});
 
-<<<<<<< HEAD
-	/* AGPL */
-	// test('issue #44805: Should not be able to undo in readonly editor', () => {
-	// 	let model = createTextModel(
-	// 		[
-	// 			''
-	// 		].join('\n')
-	// 	);
-
-	// 	withTestCodeEditor(null, { readOnly: true, model: model }, (editor, viewModel) => {
-	// 		model.pushEditOperations([new Selection(1, 1, 1, 1)], [{
-	// 			range: new Range(1, 1, 1, 1),
-	// 			text: 'Hello world!'
-	// 		}], () => [new Selection(1, 1, 1, 1)]);
-	// 		assert.equal(model.getValue(EndOfLinePreference.LF), 'Hello world!');
-
-	// 		CoreEditingCommands.Undo.runEditorCommand(null, editor, null);
-	// 		assert.equal(model.getValue(EndOfLinePreference.LF), 'Hello world!');
-	// 	});
-
-	// 	model.dispose();
-	// });
-	/* End AGPL */
-=======
 	test('issue #112301: new stickyTabStops feature interferes with word wrap', () => {
 		withTestCodeEditor([
 			[
@@ -2976,25 +2708,26 @@
 		});
 	});
 
-	test('issue #44805: Should not be able to undo in readonly editor', () => {
-		const model = createTextModel(
-			[
-				''
-			].join('\n')
-		);
-
-		withTestCodeEditor(model, { readOnly: true }, (editor, viewModel) => {
-			model.pushEditOperations([new Selection(1, 1, 1, 1)], [{
-				range: new Range(1, 1, 1, 1),
-				text: 'Hello world!'
-			}], () => [new Selection(1, 1, 1, 1)]);
-			assert.strictEqual(model.getValue(EndOfLinePreference.LF), 'Hello world!');
-
-			CoreEditingCommands.Undo.runEditorCommand(null, editor, null);
-			assert.strictEqual(model.getValue(EndOfLinePreference.LF), 'Hello world!');
-		});
-	});
->>>>>>> ace48dd4
+	/* AGPL */
+	// test('issue #44805: Should not be able to undo in readonly editor', () => {
+	// 	const model = createTextModel(
+	// 		[
+	// 			''
+	// 		].join('\n')
+	// 	);
+
+	// 	withTestCodeEditor(model, { readOnly: true }, (editor, viewModel) => {
+	// 		model.pushEditOperations([new Selection(1, 1, 1, 1)], [{
+	// 			range: new Range(1, 1, 1, 1),
+	// 			text: 'Hello world!'
+	// 		}], () => [new Selection(1, 1, 1, 1)]);
+	// 		assert.strictEqual(model.getValue(EndOfLinePreference.LF), 'Hello world!');
+
+	// 		CoreEditingCommands.Undo.runEditorCommand(null, editor, null);
+	// 		assert.strictEqual(model.getValue(EndOfLinePreference.LF), 'Hello world!');
+	// 	});
+	// });
+	/* End AGPL */
 
 	test('issue #46314: ViewModel is out of sync with Model!', () => {
 
@@ -3059,16 +2792,15 @@
 		});
 	});
 
-<<<<<<< HEAD
 	/* AGPL */
 	// test('issue #15761: Cursor doesn\'t move in a redo operation', () => {
-	// 	let model = createTextModel(
+	// 	const model = createTextModel(
 	// 		[
 	// 			'hello'
 	// 		].join('\n')
 	// 	);
 
-	// 	withTestCodeEditor(null, { model: model }, (editor, viewModel) => {
+	// 	withTestCodeEditor(model, {}, (editor, viewModel) => {
 	// 		editor.setSelections([
 	// 			new Selection(1, 4, 1, 4)
 	// 		]);
@@ -3092,18 +2824,16 @@
 	// 			new Selection(1, 5, 1, 5),
 	// 		]);
 	// 	});
-
-	// 	model.dispose();
 	// });
 
 	// test('issue #42783: API Calls with Undo Leave Cursor in Wrong Position', () => {
-	// 	let model = createTextModel(
+	// 	const model = createTextModel(
 	// 		[
 	// 			'ab'
 	// 		].join('\n')
 	// 	);
 
-	// 	withTestCodeEditor(null, { model: model }, (editor, viewModel) => {
+	// 	withTestCodeEditor(model, {}, (editor, viewModel) => {
 	// 		editor.setSelections([
 	// 			new Selection(1, 1, 1, 1)
 	// 		]);
@@ -3129,79 +2859,8 @@
 	// 			new Selection(1, 1, 1, 1),
 	// 		]);
 	// 	});
-
-	// 	model.dispose();
 	// });
 	/* End AGPL */
-=======
-	test('issue #15761: Cursor doesn\'t move in a redo operation', () => {
-		const model = createTextModel(
-			[
-				'hello'
-			].join('\n')
-		);
-
-		withTestCodeEditor(model, {}, (editor, viewModel) => {
-			editor.setSelections([
-				new Selection(1, 4, 1, 4)
-			]);
-
-			editor.executeEdits('test', [{
-				range: new Range(1, 1, 1, 1),
-				text: '*',
-				forceMoveMarkers: true
-			}]);
-			assertCursor(viewModel, [
-				new Selection(1, 5, 1, 5),
-			]);
-
-			CoreEditingCommands.Undo.runEditorCommand(null, editor, null);
-			assertCursor(viewModel, [
-				new Selection(1, 4, 1, 4),
-			]);
-
-			CoreEditingCommands.Redo.runEditorCommand(null, editor, null);
-			assertCursor(viewModel, [
-				new Selection(1, 5, 1, 5),
-			]);
-		});
-	});
-
-	test('issue #42783: API Calls with Undo Leave Cursor in Wrong Position', () => {
-		const model = createTextModel(
-			[
-				'ab'
-			].join('\n')
-		);
-
-		withTestCodeEditor(model, {}, (editor, viewModel) => {
-			editor.setSelections([
-				new Selection(1, 1, 1, 1)
-			]);
-
-			editor.executeEdits('test', [{
-				range: new Range(1, 1, 1, 3),
-				text: ''
-			}]);
-			assertCursor(viewModel, [
-				new Selection(1, 1, 1, 1),
-			]);
-
-			CoreEditingCommands.Undo.runEditorCommand(null, editor, null);
-			assertCursor(viewModel, [
-				new Selection(1, 1, 1, 1),
-			]);
-
-			editor.executeEdits('test', [{
-				range: new Range(1, 1, 1, 2),
-				text: ''
-			}]);
-			assertCursor(viewModel, [
-				new Selection(1, 1, 1, 1),
-			]);
-		});
-	});
->>>>>>> ace48dd4
 
 	test('issue #85712: Paste line moves cursor to start of current line rather than start of next line', () => {
 		const model = createTextModel(
@@ -3445,10 +3104,9 @@
 		});
 	});
 
-<<<<<<< HEAD
 	/* AGPL */
 	// test('Cursor honors insertSpaces configuration on tab', () => {
-	// 	let model = createTextModel(
+	// 	const model = createTextModel(
 	// 		[
 	// 			'    \tMy First Line\t ',
 	// 			'My Second Line123',
@@ -3456,145 +3114,70 @@
 	// 			'',
 	// 			'1'
 	// 		].join('\n'),
+	// 		undefined,
 	// 		{
 	// 			tabSize: 13,
 	// 			indentSize: 13,
 	// 		}
 	// 	);
 
-	// 	withTestCodeEditor(null, { model: model }, (editor, viewModel) => {
+	// 	withTestCodeEditor(model, {}, (editor, viewModel) => {
 	// 		// Tab on column 1
 	// 		CoreNavigationCommands.MoveTo.runCoreEditorCommand(viewModel, { position: new Position(2, 1) });
 	// 		CoreEditingCommands.Tab.runEditorCommand(null, editor, null);
-	// 		assert.equal(model.getLineContent(2), '             My Second Line123');
+	// 		assert.strictEqual(model.getLineContent(2), '             My Second Line123');
 	// 		CoreEditingCommands.Undo.runEditorCommand(null, editor, null);
 
 	// 		// Tab on column 2
-	// 		assert.equal(model.getLineContent(2), 'My Second Line123');
+	// 		assert.strictEqual(model.getLineContent(2), 'My Second Line123');
 	// 		CoreNavigationCommands.MoveTo.runCoreEditorCommand(viewModel, { position: new Position(2, 2) });
 	// 		CoreEditingCommands.Tab.runEditorCommand(null, editor, null);
-	// 		assert.equal(model.getLineContent(2), 'M            y Second Line123');
+	// 		assert.strictEqual(model.getLineContent(2), 'M            y Second Line123');
 	// 		CoreEditingCommands.Undo.runEditorCommand(null, editor, null);
 
 	// 		// Tab on column 3
-	// 		assert.equal(model.getLineContent(2), 'My Second Line123');
+	// 		assert.strictEqual(model.getLineContent(2), 'My Second Line123');
 	// 		CoreNavigationCommands.MoveTo.runCoreEditorCommand(viewModel, { position: new Position(2, 3) });
 	// 		CoreEditingCommands.Tab.runEditorCommand(null, editor, null);
-	// 		assert.equal(model.getLineContent(2), 'My            Second Line123');
+	// 		assert.strictEqual(model.getLineContent(2), 'My            Second Line123');
 	// 		CoreEditingCommands.Undo.runEditorCommand(null, editor, null);
 
 	// 		// Tab on column 4
-	// 		assert.equal(model.getLineContent(2), 'My Second Line123');
+	// 		assert.strictEqual(model.getLineContent(2), 'My Second Line123');
 	// 		CoreNavigationCommands.MoveTo.runCoreEditorCommand(viewModel, { position: new Position(2, 4) });
 	// 		CoreEditingCommands.Tab.runEditorCommand(null, editor, null);
-	// 		assert.equal(model.getLineContent(2), 'My           Second Line123');
+	// 		assert.strictEqual(model.getLineContent(2), 'My           Second Line123');
 	// 		CoreEditingCommands.Undo.runEditorCommand(null, editor, null);
 
 	// 		// Tab on column 5
-	// 		assert.equal(model.getLineContent(2), 'My Second Line123');
+	// 		assert.strictEqual(model.getLineContent(2), 'My Second Line123');
 	// 		CoreNavigationCommands.MoveTo.runCoreEditorCommand(viewModel, { position: new Position(2, 5) });
 	// 		CoreEditingCommands.Tab.runEditorCommand(null, editor, null);
-	// 		assert.equal(model.getLineContent(2), 'My S         econd Line123');
+	// 		assert.strictEqual(model.getLineContent(2), 'My S         econd Line123');
 	// 		CoreEditingCommands.Undo.runEditorCommand(null, editor, null);
 
 	// 		// Tab on column 5
-	// 		assert.equal(model.getLineContent(2), 'My Second Line123');
+	// 		assert.strictEqual(model.getLineContent(2), 'My Second Line123');
 	// 		CoreNavigationCommands.MoveTo.runCoreEditorCommand(viewModel, { position: new Position(2, 5) });
 	// 		CoreEditingCommands.Tab.runEditorCommand(null, editor, null);
-	// 		assert.equal(model.getLineContent(2), 'My S         econd Line123');
+	// 		assert.strictEqual(model.getLineContent(2), 'My S         econd Line123');
 	// 		CoreEditingCommands.Undo.runEditorCommand(null, editor, null);
 
 	// 		// Tab on column 13
-	// 		assert.equal(model.getLineContent(2), 'My Second Line123');
+	// 		assert.strictEqual(model.getLineContent(2), 'My Second Line123');
 	// 		CoreNavigationCommands.MoveTo.runCoreEditorCommand(viewModel, { position: new Position(2, 13) });
 	// 		CoreEditingCommands.Tab.runEditorCommand(null, editor, null);
-	// 		assert.equal(model.getLineContent(2), 'My Second Li ne123');
+	// 		assert.strictEqual(model.getLineContent(2), 'My Second Li ne123');
 	// 		CoreEditingCommands.Undo.runEditorCommand(null, editor, null);
 
 	// 		// Tab on column 14
-	// 		assert.equal(model.getLineContent(2), 'My Second Line123');
+	// 		assert.strictEqual(model.getLineContent(2), 'My Second Line123');
 	// 		CoreNavigationCommands.MoveTo.runCoreEditorCommand(viewModel, { position: new Position(2, 14) });
 	// 		CoreEditingCommands.Tab.runEditorCommand(null, editor, null);
-	// 		assert.equal(model.getLineContent(2), 'My Second Lin             e123');
+	// 		assert.strictEqual(model.getLineContent(2), 'My Second Lin             e123');
 	// 	});
-
-	// 	model.dispose();
 	// });
 	/* End AGPL */
-=======
-	test('Cursor honors insertSpaces configuration on tab', () => {
-		const model = createTextModel(
-			[
-				'    \tMy First Line\t ',
-				'My Second Line123',
-				'    Third Line',
-				'',
-				'1'
-			].join('\n'),
-			undefined,
-			{
-				tabSize: 13,
-				indentSize: 13,
-			}
-		);
-
-		withTestCodeEditor(model, {}, (editor, viewModel) => {
-			// Tab on column 1
-			CoreNavigationCommands.MoveTo.runCoreEditorCommand(viewModel, { position: new Position(2, 1) });
-			CoreEditingCommands.Tab.runEditorCommand(null, editor, null);
-			assert.strictEqual(model.getLineContent(2), '             My Second Line123');
-			CoreEditingCommands.Undo.runEditorCommand(null, editor, null);
-
-			// Tab on column 2
-			assert.strictEqual(model.getLineContent(2), 'My Second Line123');
-			CoreNavigationCommands.MoveTo.runCoreEditorCommand(viewModel, { position: new Position(2, 2) });
-			CoreEditingCommands.Tab.runEditorCommand(null, editor, null);
-			assert.strictEqual(model.getLineContent(2), 'M            y Second Line123');
-			CoreEditingCommands.Undo.runEditorCommand(null, editor, null);
-
-			// Tab on column 3
-			assert.strictEqual(model.getLineContent(2), 'My Second Line123');
-			CoreNavigationCommands.MoveTo.runCoreEditorCommand(viewModel, { position: new Position(2, 3) });
-			CoreEditingCommands.Tab.runEditorCommand(null, editor, null);
-			assert.strictEqual(model.getLineContent(2), 'My            Second Line123');
-			CoreEditingCommands.Undo.runEditorCommand(null, editor, null);
-
-			// Tab on column 4
-			assert.strictEqual(model.getLineContent(2), 'My Second Line123');
-			CoreNavigationCommands.MoveTo.runCoreEditorCommand(viewModel, { position: new Position(2, 4) });
-			CoreEditingCommands.Tab.runEditorCommand(null, editor, null);
-			assert.strictEqual(model.getLineContent(2), 'My           Second Line123');
-			CoreEditingCommands.Undo.runEditorCommand(null, editor, null);
-
-			// Tab on column 5
-			assert.strictEqual(model.getLineContent(2), 'My Second Line123');
-			CoreNavigationCommands.MoveTo.runCoreEditorCommand(viewModel, { position: new Position(2, 5) });
-			CoreEditingCommands.Tab.runEditorCommand(null, editor, null);
-			assert.strictEqual(model.getLineContent(2), 'My S         econd Line123');
-			CoreEditingCommands.Undo.runEditorCommand(null, editor, null);
-
-			// Tab on column 5
-			assert.strictEqual(model.getLineContent(2), 'My Second Line123');
-			CoreNavigationCommands.MoveTo.runCoreEditorCommand(viewModel, { position: new Position(2, 5) });
-			CoreEditingCommands.Tab.runEditorCommand(null, editor, null);
-			assert.strictEqual(model.getLineContent(2), 'My S         econd Line123');
-			CoreEditingCommands.Undo.runEditorCommand(null, editor, null);
-
-			// Tab on column 13
-			assert.strictEqual(model.getLineContent(2), 'My Second Line123');
-			CoreNavigationCommands.MoveTo.runCoreEditorCommand(viewModel, { position: new Position(2, 13) });
-			CoreEditingCommands.Tab.runEditorCommand(null, editor, null);
-			assert.strictEqual(model.getLineContent(2), 'My Second Li ne123');
-			CoreEditingCommands.Undo.runEditorCommand(null, editor, null);
-
-			// Tab on column 14
-			assert.strictEqual(model.getLineContent(2), 'My Second Line123');
-			CoreNavigationCommands.MoveTo.runCoreEditorCommand(viewModel, { position: new Position(2, 14) });
-			CoreEditingCommands.Tab.runEditorCommand(null, editor, null);
-			assert.strictEqual(model.getLineContent(2), 'My Second Lin             e123');
-		});
-	});
->>>>>>> ace48dd4
 
 	test('Enter auto-indents with insertSpaces setting 1', () => {
 		const languageId = setupOnEnterLanguage(IndentAction.Indent);
@@ -3959,10 +3542,9 @@
 		});
 	});
 
-<<<<<<< HEAD
 	/* AGPL */
 	// test('Backspace removes whitespaces with tab size', () => {
-	// 	let model = createTextModel(
+	// 	const model = createTextModel(
 	// 		[
 	// 			' \t \t     x',
 	// 			'        a    ',
@@ -3970,140 +3552,138 @@
 	// 		].join('\n')
 	// 	);
 
-	// 	withTestCodeEditor(null, { model: model, useTabStops: true }, (editor, viewModel) => {
+	// 	withTestCodeEditor(model, { useTabStops: true }, (editor, viewModel) => {
 	// 		// DeleteLeft does not remove tab size, because some text exists before
 	// 		moveTo(editor, viewModel, 2, model.getLineContent(2).length + 1);
 	// 		CoreEditingCommands.DeleteLeft.runEditorCommand(null, editor, null);
-	// 		assert.equal(model.getLineContent(2), '        a   ');
+	// 		assert.strictEqual(model.getLineContent(2), '        a   ');
 
 	// 		// DeleteLeft removes tab size = 4
 	// 		moveTo(editor, viewModel, 2, 9);
 	// 		CoreEditingCommands.DeleteLeft.runEditorCommand(null, editor, null);
-	// 		assert.equal(model.getLineContent(2), '    a   ');
+	// 		assert.strictEqual(model.getLineContent(2), '    a   ');
 
 	// 		// DeleteLeft removes tab size = 4
 	// 		CoreEditingCommands.DeleteLeft.runEditorCommand(null, editor, null);
-	// 		assert.equal(model.getLineContent(2), 'a   ');
+	// 		assert.strictEqual(model.getLineContent(2), 'a   ');
 
 	// 		// Undo DeleteLeft - get us back to original indentation
 	// 		CoreEditingCommands.Undo.runEditorCommand(null, editor, null);
-	// 		assert.equal(model.getLineContent(2), '        a   ');
+	// 		assert.strictEqual(model.getLineContent(2), '        a   ');
 
 	// 		// Nothing is broken when cursor is in (1,1)
 	// 		moveTo(editor, viewModel, 1, 1);
 	// 		CoreEditingCommands.DeleteLeft.runEditorCommand(null, editor, null);
-	// 		assert.equal(model.getLineContent(1), ' \t \t     x');
+	// 		assert.strictEqual(model.getLineContent(1), ' \t \t     x');
 
 	// 		// DeleteLeft stops at tab stops even in mixed whitespace case
 	// 		moveTo(editor, viewModel, 1, 10);
 	// 		CoreEditingCommands.DeleteLeft.runEditorCommand(null, editor, null);
-	// 		assert.equal(model.getLineContent(1), ' \t \t    x');
+	// 		assert.strictEqual(model.getLineContent(1), ' \t \t    x');
 
 	// 		CoreEditingCommands.DeleteLeft.runEditorCommand(null, editor, null);
-	// 		assert.equal(model.getLineContent(1), ' \t \tx');
+	// 		assert.strictEqual(model.getLineContent(1), ' \t \tx');
 
 	// 		CoreEditingCommands.DeleteLeft.runEditorCommand(null, editor, null);
-	// 		assert.equal(model.getLineContent(1), ' \tx');
+	// 		assert.strictEqual(model.getLineContent(1), ' \tx');
 
 	// 		CoreEditingCommands.DeleteLeft.runEditorCommand(null, editor, null);
-	// 		assert.equal(model.getLineContent(1), 'x');
+	// 		assert.strictEqual(model.getLineContent(1), 'x');
 
 	// 		// DeleteLeft on last line
 	// 		moveTo(editor, viewModel, 3, model.getLineContent(3).length + 1);
 	// 		CoreEditingCommands.DeleteLeft.runEditorCommand(null, editor, null);
-	// 		assert.equal(model.getLineContent(3), '');
+	// 		assert.strictEqual(model.getLineContent(3), '');
 
 	// 		// DeleteLeft with removing new line symbol
 	// 		CoreEditingCommands.DeleteLeft.runEditorCommand(null, editor, null);
-	// 		assert.equal(model.getValue(EndOfLinePreference.LF), 'x\n        a   ');
+	// 		assert.strictEqual(model.getValue(EndOfLinePreference.LF), 'x\n        a   ');
 
 	// 		// In case of selection DeleteLeft only deletes selected text
 	// 		moveTo(editor, viewModel, 2, 3);
 	// 		moveTo(editor, viewModel, 2, 4, true);
 	// 		CoreEditingCommands.DeleteLeft.runEditorCommand(null, editor, null);
-	// 		assert.equal(model.getLineContent(2), '       a   ');
+	// 		assert.strictEqual(model.getLineContent(2), '       a   ');
 	// 	});
-
-	// 	model.dispose();
 	// });
 
 	// test('PR #5423: Auto indent + undo + redo is funky', () => {
-	// 	let model = createTextModel(
+	// 	const model = createTextModel(
 	// 		[
 	// 			''
 	// 		].join('\n'),
+	// 		undefined,
 	// 		{
 	// 			insertSpaces: false,
 	// 		}
 	// 	);
 
-	// 	withTestCodeEditor(null, { model: model }, (editor, viewModel) => {
+	// 	withTestCodeEditor(model, {}, (editor, viewModel) => {
 	// 		viewModel.type('\n', 'keyboard');
-	// 		assert.equal(model.getValue(EndOfLinePreference.LF), '\n', 'assert1');
+	// 		assert.strictEqual(model.getValue(EndOfLinePreference.LF), '\n', 'assert1');
 
 	// 		CoreEditingCommands.Tab.runEditorCommand(null, editor, null);
-	// 		assert.equal(model.getValue(EndOfLinePreference.LF), '\n\t', 'assert2');
+	// 		assert.strictEqual(model.getValue(EndOfLinePreference.LF), '\n\t', 'assert2');
 
 	// 		viewModel.type('y', 'keyboard');
-	// 		assert.equal(model.getValue(EndOfLinePreference.LF), '\n\ty', 'assert2');
+	// 		assert.strictEqual(model.getValue(EndOfLinePreference.LF), '\n\ty', 'assert2');
 
 	// 		viewModel.type('\n', 'keyboard');
-	// 		assert.equal(model.getValue(EndOfLinePreference.LF), '\n\ty\n\t', 'assert3');
+	// 		assert.strictEqual(model.getValue(EndOfLinePreference.LF), '\n\ty\n\t', 'assert3');
 
 	// 		viewModel.type('x');
-	// 		assert.equal(model.getValue(EndOfLinePreference.LF), '\n\ty\n\tx', 'assert4');
+	// 		assert.strictEqual(model.getValue(EndOfLinePreference.LF), '\n\ty\n\tx', 'assert4');
 
 	// 		CoreNavigationCommands.CursorLeft.runCoreEditorCommand(viewModel, {});
-	// 		assert.equal(model.getValue(EndOfLinePreference.LF), '\n\ty\n\tx', 'assert5');
+	// 		assert.strictEqual(model.getValue(EndOfLinePreference.LF), '\n\ty\n\tx', 'assert5');
 
 	// 		CoreEditingCommands.DeleteLeft.runEditorCommand(null, editor, null);
-	// 		assert.equal(model.getValue(EndOfLinePreference.LF), '\n\ty\nx', 'assert6');
+	// 		assert.strictEqual(model.getValue(EndOfLinePreference.LF), '\n\ty\nx', 'assert6');
 
 	// 		CoreEditingCommands.DeleteLeft.runEditorCommand(null, editor, null);
-	// 		assert.equal(model.getValue(EndOfLinePreference.LF), '\n\tyx', 'assert7');
+	// 		assert.strictEqual(model.getValue(EndOfLinePreference.LF), '\n\tyx', 'assert7');
 
 	// 		CoreEditingCommands.DeleteLeft.runEditorCommand(null, editor, null);
-	// 		assert.equal(model.getValue(EndOfLinePreference.LF), '\n\tx', 'assert8');
+	// 		assert.strictEqual(model.getValue(EndOfLinePreference.LF), '\n\tx', 'assert8');
 
 	// 		CoreEditingCommands.DeleteLeft.runEditorCommand(null, editor, null);
-	// 		assert.equal(model.getValue(EndOfLinePreference.LF), '\nx', 'assert9');
+	// 		assert.strictEqual(model.getValue(EndOfLinePreference.LF), '\nx', 'assert9');
 
 	// 		CoreEditingCommands.DeleteLeft.runEditorCommand(null, editor, null);
-	// 		assert.equal(model.getValue(EndOfLinePreference.LF), 'x', 'assert10');
+	// 		assert.strictEqual(model.getValue(EndOfLinePreference.LF), 'x', 'assert10');
 
 	// 		CoreEditingCommands.Undo.runEditorCommand(null, editor, null);
-	// 		assert.equal(model.getValue(EndOfLinePreference.LF), '\nx', 'assert11');
+	// 		assert.strictEqual(model.getValue(EndOfLinePreference.LF), '\nx', 'assert11');
 
 	// 		CoreEditingCommands.Undo.runEditorCommand(null, editor, null);
-	// 		assert.equal(model.getValue(EndOfLinePreference.LF), '\n\ty\nx', 'assert12');
+	// 		assert.strictEqual(model.getValue(EndOfLinePreference.LF), '\n\ty\nx', 'assert12');
 
 	// 		CoreEditingCommands.Undo.runEditorCommand(null, editor, null);
-	// 		assert.equal(model.getValue(EndOfLinePreference.LF), '\n\ty\n\tx', 'assert13');
+	// 		assert.strictEqual(model.getValue(EndOfLinePreference.LF), '\n\ty\n\tx', 'assert13');
 
 	// 		CoreEditingCommands.Redo.runEditorCommand(null, editor, null);
-	// 		assert.equal(model.getValue(EndOfLinePreference.LF), '\n\ty\nx', 'assert14');
+	// 		assert.strictEqual(model.getValue(EndOfLinePreference.LF), '\n\ty\nx', 'assert14');
 
 	// 		CoreEditingCommands.Redo.runEditorCommand(null, editor, null);
-	// 		assert.equal(model.getValue(EndOfLinePreference.LF), '\nx', 'assert15');
+	// 		assert.strictEqual(model.getValue(EndOfLinePreference.LF), '\nx', 'assert15');
 
 	// 		CoreEditingCommands.Redo.runEditorCommand(null, editor, null);
-	// 		assert.equal(model.getValue(EndOfLinePreference.LF), 'x', 'assert16');
+	// 		assert.strictEqual(model.getValue(EndOfLinePreference.LF), 'x', 'assert16');
 	// 	});
-
-	// 	model.dispose();
 	// });
 
 	// test('issue #90973: Undo brings back model alternative version', () => {
-	// 	let model = createTextModel(
+	// 	const model = createTextModel(
 	// 		[
 	// 			''
 	// 		].join('\n'),
+	// 		undefined,
 	// 		{
 	// 			insertSpaces: false,
 	// 		}
 	// 	);
 
-	// 	withTestCodeEditor(null, { model: model }, (editor, viewModel) => {
+	// 	withTestCodeEditor(model, {}, (editor, viewModel) => {
 	// 		const beforeVersion = model.getVersionId();
 	// 		const beforeAltVersion = model.getAlternativeVersionId();
 	// 		viewModel.type('Hello', 'keyboard');
@@ -4111,177 +3691,11 @@
 	// 		const afterVersion = model.getVersionId();
 	// 		const afterAltVersion = model.getAlternativeVersionId();
 
-	// 		assert.notEqual(beforeVersion, afterVersion);
-	// 		assert.equal(beforeAltVersion, afterAltVersion);
+	// 		assert.notStrictEqual(beforeVersion, afterVersion);
+	// 		assert.strictEqual(beforeAltVersion, afterAltVersion);
 	// 	});
-
-	// 	model.dispose();
 	// });
 	/* End AGPL */
-
-
-});
-
-suite('Editor Controller - Indentation Rules', () => {
-	let mode = new IndentRulesMode({
-		decreaseIndentPattern: /^\s*((?!\S.*\/[*]).*[*]\/\s*)?[})\]]|^\s*(case\b.*|default):\s*(\/\/.*|\/[*].*[*]\/\s*)?$/,
-		increaseIndentPattern: /^((?!\/\/).)*(\{[^}"'`]*|\([^)"']*|\[[^\]"']*|^\s*(\{\}|\(\)|\[\]|(case\b.*|default):))\s*(\/\/.*|\/[*].*[*]\/\s*)?$/,
-		indentNextLinePattern: /^\s*(for|while|if|else)\b(?!.*[;{}]\s*(\/\/.*|\/[*].*[*]\/\s*)?$)/,
-		unIndentedLinePattern: /^(?!.*([;{}]|\S:)\s*(\/\/.*|\/[*].*[*]\/\s*)?$)(?!.*(\{[^}"']*|\([^)"']*|\[[^\]"']*|^\s*(\{\}|\(\)|\[\]|(case\b.*|default):))\s*(\/\/.*|\/[*].*[*]\/\s*)?$)(?!^\s*((?!\S.*\/[*]).*[*]\/\s*)?[})\]]|^\s*(case\b.*|default):\s*(\/\/.*|\/[*].*[*]\/\s*)?$)(?!^\s*(for|while|if|else)\b(?!.*[;{}]\s*(\/\/.*|\/[*].*[*]\/\s*)?$))/
-=======
-	test('Backspace removes whitespaces with tab size', () => {
-		const model = createTextModel(
-			[
-				' \t \t     x',
-				'        a    ',
-				'    '
-			].join('\n')
-		);
-
-		withTestCodeEditor(model, { useTabStops: true }, (editor, viewModel) => {
-			// DeleteLeft does not remove tab size, because some text exists before
-			moveTo(editor, viewModel, 2, model.getLineContent(2).length + 1);
-			CoreEditingCommands.DeleteLeft.runEditorCommand(null, editor, null);
-			assert.strictEqual(model.getLineContent(2), '        a   ');
-
-			// DeleteLeft removes tab size = 4
-			moveTo(editor, viewModel, 2, 9);
-			CoreEditingCommands.DeleteLeft.runEditorCommand(null, editor, null);
-			assert.strictEqual(model.getLineContent(2), '    a   ');
-
-			// DeleteLeft removes tab size = 4
-			CoreEditingCommands.DeleteLeft.runEditorCommand(null, editor, null);
-			assert.strictEqual(model.getLineContent(2), 'a   ');
-
-			// Undo DeleteLeft - get us back to original indentation
-			CoreEditingCommands.Undo.runEditorCommand(null, editor, null);
-			assert.strictEqual(model.getLineContent(2), '        a   ');
-
-			// Nothing is broken when cursor is in (1,1)
-			moveTo(editor, viewModel, 1, 1);
-			CoreEditingCommands.DeleteLeft.runEditorCommand(null, editor, null);
-			assert.strictEqual(model.getLineContent(1), ' \t \t     x');
-
-			// DeleteLeft stops at tab stops even in mixed whitespace case
-			moveTo(editor, viewModel, 1, 10);
-			CoreEditingCommands.DeleteLeft.runEditorCommand(null, editor, null);
-			assert.strictEqual(model.getLineContent(1), ' \t \t    x');
-
-			CoreEditingCommands.DeleteLeft.runEditorCommand(null, editor, null);
-			assert.strictEqual(model.getLineContent(1), ' \t \tx');
-
-			CoreEditingCommands.DeleteLeft.runEditorCommand(null, editor, null);
-			assert.strictEqual(model.getLineContent(1), ' \tx');
-
-			CoreEditingCommands.DeleteLeft.runEditorCommand(null, editor, null);
-			assert.strictEqual(model.getLineContent(1), 'x');
-
-			// DeleteLeft on last line
-			moveTo(editor, viewModel, 3, model.getLineContent(3).length + 1);
-			CoreEditingCommands.DeleteLeft.runEditorCommand(null, editor, null);
-			assert.strictEqual(model.getLineContent(3), '');
-
-			// DeleteLeft with removing new line symbol
-			CoreEditingCommands.DeleteLeft.runEditorCommand(null, editor, null);
-			assert.strictEqual(model.getValue(EndOfLinePreference.LF), 'x\n        a   ');
-
-			// In case of selection DeleteLeft only deletes selected text
-			moveTo(editor, viewModel, 2, 3);
-			moveTo(editor, viewModel, 2, 4, true);
-			CoreEditingCommands.DeleteLeft.runEditorCommand(null, editor, null);
-			assert.strictEqual(model.getLineContent(2), '       a   ');
-		});
-	});
-
-	test('PR #5423: Auto indent + undo + redo is funky', () => {
-		const model = createTextModel(
-			[
-				''
-			].join('\n'),
-			undefined,
-			{
-				insertSpaces: false,
-			}
-		);
-
-		withTestCodeEditor(model, {}, (editor, viewModel) => {
-			viewModel.type('\n', 'keyboard');
-			assert.strictEqual(model.getValue(EndOfLinePreference.LF), '\n', 'assert1');
-
-			CoreEditingCommands.Tab.runEditorCommand(null, editor, null);
-			assert.strictEqual(model.getValue(EndOfLinePreference.LF), '\n\t', 'assert2');
-
-			viewModel.type('y', 'keyboard');
-			assert.strictEqual(model.getValue(EndOfLinePreference.LF), '\n\ty', 'assert2');
-
-			viewModel.type('\n', 'keyboard');
-			assert.strictEqual(model.getValue(EndOfLinePreference.LF), '\n\ty\n\t', 'assert3');
-
-			viewModel.type('x');
-			assert.strictEqual(model.getValue(EndOfLinePreference.LF), '\n\ty\n\tx', 'assert4');
-
-			CoreNavigationCommands.CursorLeft.runCoreEditorCommand(viewModel, {});
-			assert.strictEqual(model.getValue(EndOfLinePreference.LF), '\n\ty\n\tx', 'assert5');
-
-			CoreEditingCommands.DeleteLeft.runEditorCommand(null, editor, null);
-			assert.strictEqual(model.getValue(EndOfLinePreference.LF), '\n\ty\nx', 'assert6');
-
-			CoreEditingCommands.DeleteLeft.runEditorCommand(null, editor, null);
-			assert.strictEqual(model.getValue(EndOfLinePreference.LF), '\n\tyx', 'assert7');
-
-			CoreEditingCommands.DeleteLeft.runEditorCommand(null, editor, null);
-			assert.strictEqual(model.getValue(EndOfLinePreference.LF), '\n\tx', 'assert8');
-
-			CoreEditingCommands.DeleteLeft.runEditorCommand(null, editor, null);
-			assert.strictEqual(model.getValue(EndOfLinePreference.LF), '\nx', 'assert9');
-
-			CoreEditingCommands.DeleteLeft.runEditorCommand(null, editor, null);
-			assert.strictEqual(model.getValue(EndOfLinePreference.LF), 'x', 'assert10');
-
-			CoreEditingCommands.Undo.runEditorCommand(null, editor, null);
-			assert.strictEqual(model.getValue(EndOfLinePreference.LF), '\nx', 'assert11');
-
-			CoreEditingCommands.Undo.runEditorCommand(null, editor, null);
-			assert.strictEqual(model.getValue(EndOfLinePreference.LF), '\n\ty\nx', 'assert12');
-
-			CoreEditingCommands.Undo.runEditorCommand(null, editor, null);
-			assert.strictEqual(model.getValue(EndOfLinePreference.LF), '\n\ty\n\tx', 'assert13');
-
-			CoreEditingCommands.Redo.runEditorCommand(null, editor, null);
-			assert.strictEqual(model.getValue(EndOfLinePreference.LF), '\n\ty\nx', 'assert14');
-
-			CoreEditingCommands.Redo.runEditorCommand(null, editor, null);
-			assert.strictEqual(model.getValue(EndOfLinePreference.LF), '\nx', 'assert15');
-
-			CoreEditingCommands.Redo.runEditorCommand(null, editor, null);
-			assert.strictEqual(model.getValue(EndOfLinePreference.LF), 'x', 'assert16');
-		});
-	});
-
-	test('issue #90973: Undo brings back model alternative version', () => {
-		const model = createTextModel(
-			[
-				''
-			].join('\n'),
-			undefined,
-			{
-				insertSpaces: false,
-			}
-		);
-
-		withTestCodeEditor(model, {}, (editor, viewModel) => {
-			const beforeVersion = model.getVersionId();
-			const beforeAltVersion = model.getAlternativeVersionId();
-			viewModel.type('Hello', 'keyboard');
-			CoreEditingCommands.Undo.runEditorCommand(null, editor, null);
-			const afterVersion = model.getVersionId();
-			const afterAltVersion = model.getAlternativeVersionId();
-
-			assert.notStrictEqual(beforeVersion, afterVersion);
-			assert.strictEqual(beforeAltVersion, afterAltVersion);
-		});
->>>>>>> ace48dd4
-	});
 
 	test('Enter honors increaseIndentPattern', () => {
 		usingCursor({
@@ -6783,77 +6197,82 @@
 	});
 });
 
-<<<<<<< HEAD
 /* AGPL */
 // suite('Undo stops', () => {
 
+// 	ensureNoDisposablesAreLeakedInTestSuite();
+
 // 	test('there is an undo stop between typing and deleting left', () => {
-// 		let model = createTextModel(
+// 		const model = createTextModel(
 // 			[
 // 				'A  line',
 // 				'Another line',
 // 			].join('\n')
 // 		);
 
-// 		withTestCodeEditor(null, { model: model }, (editor, viewModel) => {
+// 		withTestCodeEditor(model, {}, (editor, viewModel) => {
 // 			viewModel.setSelections('test', [new Selection(1, 3, 1, 3)]);
 // 			viewModel.type('first', 'keyboard');
-// 			assert.equal(model.getLineContent(1), 'A first line');
+// 			assert.strictEqual(model.getLineContent(1), 'A first line');
 // 			assertCursor(viewModel, new Selection(1, 8, 1, 8));
 
 // 			CoreEditingCommands.DeleteLeft.runEditorCommand(null, editor, null);
 // 			CoreEditingCommands.DeleteLeft.runEditorCommand(null, editor, null);
-// 			assert.equal(model.getLineContent(1), 'A fir line');
+// 			assert.strictEqual(model.getLineContent(1), 'A fir line');
 // 			assertCursor(viewModel, new Selection(1, 6, 1, 6));
 
 // 			CoreEditingCommands.Undo.runEditorCommand(null, editor, null);
-// 			assert.equal(model.getLineContent(1), 'A first line');
+// 			assert.strictEqual(model.getLineContent(1), 'A first line');
 // 			assertCursor(viewModel, new Selection(1, 8, 1, 8));
 
 // 			CoreEditingCommands.Undo.runEditorCommand(null, editor, null);
-// 			assert.equal(model.getLineContent(1), 'A  line');
+// 			assert.strictEqual(model.getLineContent(1), 'A  line');
 // 			assertCursor(viewModel, new Selection(1, 3, 1, 3));
 // 		});
+
+// 		model.dispose();
 // 	});
 
 // 	test('there is an undo stop between typing and deleting right', () => {
-// 		let model = createTextModel(
+// 		const model = createTextModel(
 // 			[
 // 				'A  line',
 // 				'Another line',
 // 			].join('\n')
 // 		);
 
-// 		withTestCodeEditor(null, { model: model }, (editor, viewModel) => {
+// 		withTestCodeEditor(model, {}, (editor, viewModel) => {
 // 			viewModel.setSelections('test', [new Selection(1, 3, 1, 3)]);
 // 			viewModel.type('first', 'keyboard');
-// 			assert.equal(model.getLineContent(1), 'A first line');
+// 			assert.strictEqual(model.getLineContent(1), 'A first line');
 // 			assertCursor(viewModel, new Selection(1, 8, 1, 8));
 
 // 			CoreEditingCommands.DeleteRight.runEditorCommand(null, editor, null);
 // 			CoreEditingCommands.DeleteRight.runEditorCommand(null, editor, null);
-// 			assert.equal(model.getLineContent(1), 'A firstine');
+// 			assert.strictEqual(model.getLineContent(1), 'A firstine');
 // 			assertCursor(viewModel, new Selection(1, 8, 1, 8));
 
 // 			CoreEditingCommands.Undo.runEditorCommand(null, editor, null);
-// 			assert.equal(model.getLineContent(1), 'A first line');
+// 			assert.strictEqual(model.getLineContent(1), 'A first line');
 // 			assertCursor(viewModel, new Selection(1, 8, 1, 8));
 
 // 			CoreEditingCommands.Undo.runEditorCommand(null, editor, null);
-// 			assert.equal(model.getLineContent(1), 'A  line');
+// 			assert.strictEqual(model.getLineContent(1), 'A  line');
 // 			assertCursor(viewModel, new Selection(1, 3, 1, 3));
 // 		});
+
+// 		model.dispose();
 // 	});
 
 // 	test('there is an undo stop between deleting left and typing', () => {
-// 		let model = createTextModel(
+// 		const model = createTextModel(
 // 			[
 // 				'A  line',
 // 				'Another line',
 // 			].join('\n')
 // 		);
 
-// 		withTestCodeEditor(null, { model: model }, (editor, viewModel) => {
+// 		withTestCodeEditor(model, {}, (editor, viewModel) => {
 // 			viewModel.setSelections('test', [new Selection(2, 8, 2, 8)]);
 // 			CoreEditingCommands.DeleteLeft.runEditorCommand(null, editor, null);
 // 			CoreEditingCommands.DeleteLeft.runEditorCommand(null, editor, null);
@@ -6862,32 +6281,34 @@
 // 			CoreEditingCommands.DeleteLeft.runEditorCommand(null, editor, null);
 // 			CoreEditingCommands.DeleteLeft.runEditorCommand(null, editor, null);
 // 			CoreEditingCommands.DeleteLeft.runEditorCommand(null, editor, null);
-// 			assert.equal(model.getLineContent(2), ' line');
+// 			assert.strictEqual(model.getLineContent(2), ' line');
 // 			assertCursor(viewModel, new Selection(2, 1, 2, 1));
 
 // 			viewModel.type('Second', 'keyboard');
-// 			assert.equal(model.getLineContent(2), 'Second line');
+// 			assert.strictEqual(model.getLineContent(2), 'Second line');
 // 			assertCursor(viewModel, new Selection(2, 7, 2, 7));
 
 // 			CoreEditingCommands.Undo.runEditorCommand(null, editor, null);
-// 			assert.equal(model.getLineContent(2), ' line');
+// 			assert.strictEqual(model.getLineContent(2), ' line');
 // 			assertCursor(viewModel, new Selection(2, 1, 2, 1));
 
 // 			CoreEditingCommands.Undo.runEditorCommand(null, editor, null);
-// 			assert.equal(model.getLineContent(2), 'Another line');
+// 			assert.strictEqual(model.getLineContent(2), 'Another line');
 // 			assertCursor(viewModel, new Selection(2, 8, 2, 8));
 // 		});
+
+// 		model.dispose();
 // 	});
 
 // 	test('there is an undo stop between deleting left and deleting right', () => {
-// 		let model = createTextModel(
+// 		const model = createTextModel(
 // 			[
 // 				'A  line',
 // 				'Another line',
 // 			].join('\n')
 // 		);
 
-// 		withTestCodeEditor(null, { model: model }, (editor, viewModel) => {
+// 		withTestCodeEditor(model, {}, (editor, viewModel) => {
 // 			viewModel.setSelections('test', [new Selection(2, 8, 2, 8)]);
 // 			CoreEditingCommands.DeleteLeft.runEditorCommand(null, editor, null);
 // 			CoreEditingCommands.DeleteLeft.runEditorCommand(null, editor, null);
@@ -6896,7 +6317,7 @@
 // 			CoreEditingCommands.DeleteLeft.runEditorCommand(null, editor, null);
 // 			CoreEditingCommands.DeleteLeft.runEditorCommand(null, editor, null);
 // 			CoreEditingCommands.DeleteLeft.runEditorCommand(null, editor, null);
-// 			assert.equal(model.getLineContent(2), ' line');
+// 			assert.strictEqual(model.getLineContent(2), ' line');
 // 			assertCursor(viewModel, new Selection(2, 1, 2, 1));
 
 // 			CoreEditingCommands.DeleteRight.runEditorCommand(null, editor, null);
@@ -6904,65 +6325,69 @@
 // 			CoreEditingCommands.DeleteRight.runEditorCommand(null, editor, null);
 // 			CoreEditingCommands.DeleteRight.runEditorCommand(null, editor, null);
 // 			CoreEditingCommands.DeleteRight.runEditorCommand(null, editor, null);
-// 			assert.equal(model.getLineContent(2), '');
+// 			assert.strictEqual(model.getLineContent(2), '');
 // 			assertCursor(viewModel, new Selection(2, 1, 2, 1));
 
 // 			CoreEditingCommands.Undo.runEditorCommand(null, editor, null);
-// 			assert.equal(model.getLineContent(2), ' line');
+// 			assert.strictEqual(model.getLineContent(2), ' line');
 // 			assertCursor(viewModel, new Selection(2, 1, 2, 1));
 
 // 			CoreEditingCommands.Undo.runEditorCommand(null, editor, null);
-// 			assert.equal(model.getLineContent(2), 'Another line');
+// 			assert.strictEqual(model.getLineContent(2), 'Another line');
 // 			assertCursor(viewModel, new Selection(2, 8, 2, 8));
 // 		});
+
+// 		model.dispose();
 // 	});
 
 // 	test('there is an undo stop between deleting right and typing', () => {
-// 		let model = createTextModel(
+// 		const model = createTextModel(
 // 			[
 // 				'A  line',
 // 				'Another line',
 // 			].join('\n')
 // 		);
 
-// 		withTestCodeEditor(null, { model: model }, (editor, viewModel) => {
+// 		withTestCodeEditor(model, {}, (editor, viewModel) => {
 // 			viewModel.setSelections('test', [new Selection(2, 9, 2, 9)]);
 // 			CoreEditingCommands.DeleteRight.runEditorCommand(null, editor, null);
 // 			CoreEditingCommands.DeleteRight.runEditorCommand(null, editor, null);
 // 			CoreEditingCommands.DeleteRight.runEditorCommand(null, editor, null);
 // 			CoreEditingCommands.DeleteRight.runEditorCommand(null, editor, null);
-// 			assert.equal(model.getLineContent(2), 'Another ');
+// 			assert.strictEqual(model.getLineContent(2), 'Another ');
 // 			assertCursor(viewModel, new Selection(2, 9, 2, 9));
 
 // 			viewModel.type('text', 'keyboard');
-// 			assert.equal(model.getLineContent(2), 'Another text');
+// 			assert.strictEqual(model.getLineContent(2), 'Another text');
 // 			assertCursor(viewModel, new Selection(2, 13, 2, 13));
 
 // 			CoreEditingCommands.Undo.runEditorCommand(null, editor, null);
-// 			assert.equal(model.getLineContent(2), 'Another ');
+// 			assert.strictEqual(model.getLineContent(2), 'Another ');
 // 			assertCursor(viewModel, new Selection(2, 9, 2, 9));
 
 // 			CoreEditingCommands.Undo.runEditorCommand(null, editor, null);
-// 			assert.equal(model.getLineContent(2), 'Another line');
+// 			assert.strictEqual(model.getLineContent(2), 'Another line');
 // 			assertCursor(viewModel, new Selection(2, 9, 2, 9));
 // 		});
+
+// 		model.dispose();
 // 	});
 
 // 	test('there is an undo stop between deleting right and deleting left', () => {
-// 		let model = createTextModel(
+// 		const model = createTextModel(
 // 			[
 // 				'A  line',
 // 				'Another line',
 // 			].join('\n')
 // 		);
 
-// 		withTestCodeEditor(null, { model: model }, (editor, viewModel) => {
+// 		withTestCodeEditor(model, {}, (editor, viewModel) => {
 // 			viewModel.setSelections('test', [new Selection(2, 9, 2, 9)]);
 // 			CoreEditingCommands.DeleteRight.runEditorCommand(null, editor, null);
 // 			CoreEditingCommands.DeleteRight.runEditorCommand(null, editor, null);
 // 			CoreEditingCommands.DeleteRight.runEditorCommand(null, editor, null);
 // 			CoreEditingCommands.DeleteRight.runEditorCommand(null, editor, null);
-// 			assert.equal(model.getLineContent(2), 'Another ');
+// 			assert.strictEqual(model.getLineContent(2), 'Another ');
 // 			assertCursor(viewModel, new Selection(2, 9, 2, 9));
 
 // 			CoreEditingCommands.DeleteLeft.runEditorCommand(null, editor, null);
@@ -6971,448 +6396,162 @@
 // 			CoreEditingCommands.DeleteLeft.runEditorCommand(null, editor, null);
 // 			CoreEditingCommands.DeleteLeft.runEditorCommand(null, editor, null);
 // 			CoreEditingCommands.DeleteLeft.runEditorCommand(null, editor, null);
-// 			assert.equal(model.getLineContent(2), 'An');
+// 			assert.strictEqual(model.getLineContent(2), 'An');
 // 			assertCursor(viewModel, new Selection(2, 3, 2, 3));
 
 // 			CoreEditingCommands.Undo.runEditorCommand(null, editor, null);
-// 			assert.equal(model.getLineContent(2), 'Another ');
+// 			assert.strictEqual(model.getLineContent(2), 'Another ');
 // 			assertCursor(viewModel, new Selection(2, 9, 2, 9));
 
 // 			CoreEditingCommands.Undo.runEditorCommand(null, editor, null);
-// 			assert.equal(model.getLineContent(2), 'Another line');
+// 			assert.strictEqual(model.getLineContent(2), 'Another line');
 // 			assertCursor(viewModel, new Selection(2, 9, 2, 9));
 // 		});
+
+// 		model.dispose();
 // 	});
 
 // 	test('inserts undo stop when typing space', () => {
-// 		let model = createTextModel(
+// 		const model = createTextModel(
 // 			[
 // 				'A  line',
 // 				'Another line',
 // 			].join('\n')
 // 		);
 
-// 		withTestCodeEditor(null, { model: model }, (editor, viewModel) => {
+// 		withTestCodeEditor(model, {}, (editor, viewModel) => {
 // 			viewModel.setSelections('test', [new Selection(1, 3, 1, 3)]);
 // 			viewModel.type('first and interesting', 'keyboard');
-// 			assert.equal(model.getLineContent(1), 'A first and interesting line');
+// 			assert.strictEqual(model.getLineContent(1), 'A first and interesting line');
 // 			assertCursor(viewModel, new Selection(1, 24, 1, 24));
 
 // 			CoreEditingCommands.Undo.runEditorCommand(null, editor, null);
-// 			assert.equal(model.getLineContent(1), 'A first and line');
+// 			assert.strictEqual(model.getLineContent(1), 'A first and line');
 // 			assertCursor(viewModel, new Selection(1, 12, 1, 12));
 
 // 			CoreEditingCommands.Undo.runEditorCommand(null, editor, null);
-// 			assert.equal(model.getLineContent(1), 'A first line');
+// 			assert.strictEqual(model.getLineContent(1), 'A first line');
 // 			assertCursor(viewModel, new Selection(1, 8, 1, 8));
 
 // 			CoreEditingCommands.Undo.runEditorCommand(null, editor, null);
-// 			assert.equal(model.getLineContent(1), 'A  line');
+// 			assert.strictEqual(model.getLineContent(1), 'A  line');
 // 			assertCursor(viewModel, new Selection(1, 3, 1, 3));
 // 		});
+
+// 		model.dispose();
 // 	});
 
 // 	test('can undo typing and EOL change in one undo stop', () => {
-// 		let model = createTextModel(
+// 		const model = createTextModel(
 // 			[
 // 				'A  line',
 // 				'Another line',
 // 			].join('\n')
 // 		);
 
-// 		withTestCodeEditor(null, { model: model }, (editor, viewModel) => {
+// 		withTestCodeEditor(model, {}, (editor, viewModel) => {
 // 			viewModel.setSelections('test', [new Selection(1, 3, 1, 3)]);
 // 			viewModel.type('first', 'keyboard');
-// 			assert.equal(model.getValue(), 'A first line\nAnother line');
+// 			assert.strictEqual(model.getValue(), 'A first line\nAnother line');
 // 			assertCursor(viewModel, new Selection(1, 8, 1, 8));
 
 // 			model.pushEOL(EndOfLineSequence.CRLF);
-// 			assert.equal(model.getValue(), 'A first line\r\nAnother line');
+// 			assert.strictEqual(model.getValue(), 'A first line\r\nAnother line');
 // 			assertCursor(viewModel, new Selection(1, 8, 1, 8));
 
 // 			CoreEditingCommands.Undo.runEditorCommand(null, editor, null);
-// 			assert.equal(model.getValue(), 'A  line\nAnother line');
+// 			assert.strictEqual(model.getValue(), 'A  line\nAnother line');
 // 			assertCursor(viewModel, new Selection(1, 3, 1, 3));
 // 		});
+
+// 		model.dispose();
 // 	});
 
 // 	test('issue #93585: Undo multi cursor edit corrupts document', () => {
-// 		let model = createTextModel(
+// 		const model = createTextModel(
 // 			[
 // 				'hello world',
 // 				'hello world',
 // 			].join('\n')
 // 		);
 
-// 		withTestCodeEditor(null, { model: model }, (editor, viewModel) => {
+// 		withTestCodeEditor(model, {}, (editor, viewModel) => {
 // 			viewModel.setSelections('test', [
 // 				new Selection(2, 7, 2, 12),
 // 				new Selection(1, 7, 1, 12),
 // 			]);
 // 			viewModel.type('no', 'keyboard');
-// 			assert.equal(model.getValue(), 'hello no\nhello no');
+// 			assert.strictEqual(model.getValue(), 'hello no\nhello no');
 
 // 			CoreEditingCommands.Undo.runEditorCommand(null, editor, null);
-// 			assert.equal(model.getValue(), 'hello world\nhello world');
+// 			assert.strictEqual(model.getValue(), 'hello world\nhello world');
 // 		});
+
+// 		model.dispose();
+// 	});
+
+// 	test('there is a single undo stop for consecutive whitespaces', () => {
+// 		const model = createTextModel(
+// 			[
+// 				''
+// 			].join('\n'),
+// 			undefined,
+// 			{
+// 				insertSpaces: false,
+// 			}
+// 		);
+
+// 		withTestCodeEditor(model, {}, (editor, viewModel) => {
+// 			viewModel.type('a', 'keyboard');
+// 			viewModel.type('b', 'keyboard');
+// 			viewModel.type(' ', 'keyboard');
+// 			viewModel.type(' ', 'keyboard');
+// 			viewModel.type('c', 'keyboard');
+// 			viewModel.type('d', 'keyboard');
+
+// 			assert.strictEqual(model.getValue(EndOfLinePreference.LF), 'ab  cd', 'assert1');
+
+// 			CoreEditingCommands.Undo.runEditorCommand(null, editor, null);
+// 			assert.strictEqual(model.getValue(EndOfLinePreference.LF), 'ab  ', 'assert2');
+
+// 			CoreEditingCommands.Undo.runEditorCommand(null, editor, null);
+// 			assert.strictEqual(model.getValue(EndOfLinePreference.LF), 'ab', 'assert3');
+
+// 			CoreEditingCommands.Undo.runEditorCommand(null, editor, null);
+// 			assert.strictEqual(model.getValue(EndOfLinePreference.LF), '', 'assert4');
+// 		});
+
+// 		model.dispose();
+// 	});
+
+// 	test('there is no undo stop after a single whitespace', () => {
+// 		const model = createTextModel(
+// 			[
+// 				''
+// 			].join('\n'),
+// 			undefined,
+// 			{
+// 				insertSpaces: false,
+// 			}
+// 		);
+
+// 		withTestCodeEditor(model, {}, (editor, viewModel) => {
+// 			viewModel.type('a', 'keyboard');
+// 			viewModel.type('b', 'keyboard');
+// 			viewModel.type(' ', 'keyboard');
+// 			viewModel.type('c', 'keyboard');
+// 			viewModel.type('d', 'keyboard');
+
+// 			assert.strictEqual(model.getValue(EndOfLinePreference.LF), 'ab cd', 'assert1');
+
+// 			CoreEditingCommands.Undo.runEditorCommand(null, editor, null);
+// 			assert.strictEqual(model.getValue(EndOfLinePreference.LF), 'ab', 'assert3');
+
+// 			CoreEditingCommands.Undo.runEditorCommand(null, editor, null);
+// 			assert.strictEqual(model.getValue(EndOfLinePreference.LF), '', 'assert4');
+// 		});
+
+// 		model.dispose();
 // 	});
 // });
-/* End AGPL */
-=======
-suite('Undo stops', () => {
-
-	ensureNoDisposablesAreLeakedInTestSuite();
-
-	test('there is an undo stop between typing and deleting left', () => {
-		const model = createTextModel(
-			[
-				'A  line',
-				'Another line',
-			].join('\n')
-		);
-
-		withTestCodeEditor(model, {}, (editor, viewModel) => {
-			viewModel.setSelections('test', [new Selection(1, 3, 1, 3)]);
-			viewModel.type('first', 'keyboard');
-			assert.strictEqual(model.getLineContent(1), 'A first line');
-			assertCursor(viewModel, new Selection(1, 8, 1, 8));
-
-			CoreEditingCommands.DeleteLeft.runEditorCommand(null, editor, null);
-			CoreEditingCommands.DeleteLeft.runEditorCommand(null, editor, null);
-			assert.strictEqual(model.getLineContent(1), 'A fir line');
-			assertCursor(viewModel, new Selection(1, 6, 1, 6));
-
-			CoreEditingCommands.Undo.runEditorCommand(null, editor, null);
-			assert.strictEqual(model.getLineContent(1), 'A first line');
-			assertCursor(viewModel, new Selection(1, 8, 1, 8));
-
-			CoreEditingCommands.Undo.runEditorCommand(null, editor, null);
-			assert.strictEqual(model.getLineContent(1), 'A  line');
-			assertCursor(viewModel, new Selection(1, 3, 1, 3));
-		});
-
-		model.dispose();
-	});
-
-	test('there is an undo stop between typing and deleting right', () => {
-		const model = createTextModel(
-			[
-				'A  line',
-				'Another line',
-			].join('\n')
-		);
-
-		withTestCodeEditor(model, {}, (editor, viewModel) => {
-			viewModel.setSelections('test', [new Selection(1, 3, 1, 3)]);
-			viewModel.type('first', 'keyboard');
-			assert.strictEqual(model.getLineContent(1), 'A first line');
-			assertCursor(viewModel, new Selection(1, 8, 1, 8));
-
-			CoreEditingCommands.DeleteRight.runEditorCommand(null, editor, null);
-			CoreEditingCommands.DeleteRight.runEditorCommand(null, editor, null);
-			assert.strictEqual(model.getLineContent(1), 'A firstine');
-			assertCursor(viewModel, new Selection(1, 8, 1, 8));
-
-			CoreEditingCommands.Undo.runEditorCommand(null, editor, null);
-			assert.strictEqual(model.getLineContent(1), 'A first line');
-			assertCursor(viewModel, new Selection(1, 8, 1, 8));
-
-			CoreEditingCommands.Undo.runEditorCommand(null, editor, null);
-			assert.strictEqual(model.getLineContent(1), 'A  line');
-			assertCursor(viewModel, new Selection(1, 3, 1, 3));
-		});
-
-		model.dispose();
-	});
-
-	test('there is an undo stop between deleting left and typing', () => {
-		const model = createTextModel(
-			[
-				'A  line',
-				'Another line',
-			].join('\n')
-		);
-
-		withTestCodeEditor(model, {}, (editor, viewModel) => {
-			viewModel.setSelections('test', [new Selection(2, 8, 2, 8)]);
-			CoreEditingCommands.DeleteLeft.runEditorCommand(null, editor, null);
-			CoreEditingCommands.DeleteLeft.runEditorCommand(null, editor, null);
-			CoreEditingCommands.DeleteLeft.runEditorCommand(null, editor, null);
-			CoreEditingCommands.DeleteLeft.runEditorCommand(null, editor, null);
-			CoreEditingCommands.DeleteLeft.runEditorCommand(null, editor, null);
-			CoreEditingCommands.DeleteLeft.runEditorCommand(null, editor, null);
-			CoreEditingCommands.DeleteLeft.runEditorCommand(null, editor, null);
-			assert.strictEqual(model.getLineContent(2), ' line');
-			assertCursor(viewModel, new Selection(2, 1, 2, 1));
-
-			viewModel.type('Second', 'keyboard');
-			assert.strictEqual(model.getLineContent(2), 'Second line');
-			assertCursor(viewModel, new Selection(2, 7, 2, 7));
-
-			CoreEditingCommands.Undo.runEditorCommand(null, editor, null);
-			assert.strictEqual(model.getLineContent(2), ' line');
-			assertCursor(viewModel, new Selection(2, 1, 2, 1));
-
-			CoreEditingCommands.Undo.runEditorCommand(null, editor, null);
-			assert.strictEqual(model.getLineContent(2), 'Another line');
-			assertCursor(viewModel, new Selection(2, 8, 2, 8));
-		});
-
-		model.dispose();
-	});
-
-	test('there is an undo stop between deleting left and deleting right', () => {
-		const model = createTextModel(
-			[
-				'A  line',
-				'Another line',
-			].join('\n')
-		);
-
-		withTestCodeEditor(model, {}, (editor, viewModel) => {
-			viewModel.setSelections('test', [new Selection(2, 8, 2, 8)]);
-			CoreEditingCommands.DeleteLeft.runEditorCommand(null, editor, null);
-			CoreEditingCommands.DeleteLeft.runEditorCommand(null, editor, null);
-			CoreEditingCommands.DeleteLeft.runEditorCommand(null, editor, null);
-			CoreEditingCommands.DeleteLeft.runEditorCommand(null, editor, null);
-			CoreEditingCommands.DeleteLeft.runEditorCommand(null, editor, null);
-			CoreEditingCommands.DeleteLeft.runEditorCommand(null, editor, null);
-			CoreEditingCommands.DeleteLeft.runEditorCommand(null, editor, null);
-			assert.strictEqual(model.getLineContent(2), ' line');
-			assertCursor(viewModel, new Selection(2, 1, 2, 1));
-
-			CoreEditingCommands.DeleteRight.runEditorCommand(null, editor, null);
-			CoreEditingCommands.DeleteRight.runEditorCommand(null, editor, null);
-			CoreEditingCommands.DeleteRight.runEditorCommand(null, editor, null);
-			CoreEditingCommands.DeleteRight.runEditorCommand(null, editor, null);
-			CoreEditingCommands.DeleteRight.runEditorCommand(null, editor, null);
-			assert.strictEqual(model.getLineContent(2), '');
-			assertCursor(viewModel, new Selection(2, 1, 2, 1));
-
-			CoreEditingCommands.Undo.runEditorCommand(null, editor, null);
-			assert.strictEqual(model.getLineContent(2), ' line');
-			assertCursor(viewModel, new Selection(2, 1, 2, 1));
-
-			CoreEditingCommands.Undo.runEditorCommand(null, editor, null);
-			assert.strictEqual(model.getLineContent(2), 'Another line');
-			assertCursor(viewModel, new Selection(2, 8, 2, 8));
-		});
-
-		model.dispose();
-	});
-
-	test('there is an undo stop between deleting right and typing', () => {
-		const model = createTextModel(
-			[
-				'A  line',
-				'Another line',
-			].join('\n')
-		);
-
-		withTestCodeEditor(model, {}, (editor, viewModel) => {
-			viewModel.setSelections('test', [new Selection(2, 9, 2, 9)]);
-			CoreEditingCommands.DeleteRight.runEditorCommand(null, editor, null);
-			CoreEditingCommands.DeleteRight.runEditorCommand(null, editor, null);
-			CoreEditingCommands.DeleteRight.runEditorCommand(null, editor, null);
-			CoreEditingCommands.DeleteRight.runEditorCommand(null, editor, null);
-			assert.strictEqual(model.getLineContent(2), 'Another ');
-			assertCursor(viewModel, new Selection(2, 9, 2, 9));
-
-			viewModel.type('text', 'keyboard');
-			assert.strictEqual(model.getLineContent(2), 'Another text');
-			assertCursor(viewModel, new Selection(2, 13, 2, 13));
-
-			CoreEditingCommands.Undo.runEditorCommand(null, editor, null);
-			assert.strictEqual(model.getLineContent(2), 'Another ');
-			assertCursor(viewModel, new Selection(2, 9, 2, 9));
-
-			CoreEditingCommands.Undo.runEditorCommand(null, editor, null);
-			assert.strictEqual(model.getLineContent(2), 'Another line');
-			assertCursor(viewModel, new Selection(2, 9, 2, 9));
-		});
-
-		model.dispose();
-	});
-
-	test('there is an undo stop between deleting right and deleting left', () => {
-		const model = createTextModel(
-			[
-				'A  line',
-				'Another line',
-			].join('\n')
-		);
-
-		withTestCodeEditor(model, {}, (editor, viewModel) => {
-			viewModel.setSelections('test', [new Selection(2, 9, 2, 9)]);
-			CoreEditingCommands.DeleteRight.runEditorCommand(null, editor, null);
-			CoreEditingCommands.DeleteRight.runEditorCommand(null, editor, null);
-			CoreEditingCommands.DeleteRight.runEditorCommand(null, editor, null);
-			CoreEditingCommands.DeleteRight.runEditorCommand(null, editor, null);
-			assert.strictEqual(model.getLineContent(2), 'Another ');
-			assertCursor(viewModel, new Selection(2, 9, 2, 9));
-
-			CoreEditingCommands.DeleteLeft.runEditorCommand(null, editor, null);
-			CoreEditingCommands.DeleteLeft.runEditorCommand(null, editor, null);
-			CoreEditingCommands.DeleteLeft.runEditorCommand(null, editor, null);
-			CoreEditingCommands.DeleteLeft.runEditorCommand(null, editor, null);
-			CoreEditingCommands.DeleteLeft.runEditorCommand(null, editor, null);
-			CoreEditingCommands.DeleteLeft.runEditorCommand(null, editor, null);
-			assert.strictEqual(model.getLineContent(2), 'An');
-			assertCursor(viewModel, new Selection(2, 3, 2, 3));
-
-			CoreEditingCommands.Undo.runEditorCommand(null, editor, null);
-			assert.strictEqual(model.getLineContent(2), 'Another ');
-			assertCursor(viewModel, new Selection(2, 9, 2, 9));
-
-			CoreEditingCommands.Undo.runEditorCommand(null, editor, null);
-			assert.strictEqual(model.getLineContent(2), 'Another line');
-			assertCursor(viewModel, new Selection(2, 9, 2, 9));
-		});
-
-		model.dispose();
-	});
-
-	test('inserts undo stop when typing space', () => {
-		const model = createTextModel(
-			[
-				'A  line',
-				'Another line',
-			].join('\n')
-		);
-
-		withTestCodeEditor(model, {}, (editor, viewModel) => {
-			viewModel.setSelections('test', [new Selection(1, 3, 1, 3)]);
-			viewModel.type('first and interesting', 'keyboard');
-			assert.strictEqual(model.getLineContent(1), 'A first and interesting line');
-			assertCursor(viewModel, new Selection(1, 24, 1, 24));
-
-			CoreEditingCommands.Undo.runEditorCommand(null, editor, null);
-			assert.strictEqual(model.getLineContent(1), 'A first and line');
-			assertCursor(viewModel, new Selection(1, 12, 1, 12));
-
-			CoreEditingCommands.Undo.runEditorCommand(null, editor, null);
-			assert.strictEqual(model.getLineContent(1), 'A first line');
-			assertCursor(viewModel, new Selection(1, 8, 1, 8));
-
-			CoreEditingCommands.Undo.runEditorCommand(null, editor, null);
-			assert.strictEqual(model.getLineContent(1), 'A  line');
-			assertCursor(viewModel, new Selection(1, 3, 1, 3));
-		});
-
-		model.dispose();
-	});
-
-	test('can undo typing and EOL change in one undo stop', () => {
-		const model = createTextModel(
-			[
-				'A  line',
-				'Another line',
-			].join('\n')
-		);
-
-		withTestCodeEditor(model, {}, (editor, viewModel) => {
-			viewModel.setSelections('test', [new Selection(1, 3, 1, 3)]);
-			viewModel.type('first', 'keyboard');
-			assert.strictEqual(model.getValue(), 'A first line\nAnother line');
-			assertCursor(viewModel, new Selection(1, 8, 1, 8));
-
-			model.pushEOL(EndOfLineSequence.CRLF);
-			assert.strictEqual(model.getValue(), 'A first line\r\nAnother line');
-			assertCursor(viewModel, new Selection(1, 8, 1, 8));
-
-			CoreEditingCommands.Undo.runEditorCommand(null, editor, null);
-			assert.strictEqual(model.getValue(), 'A  line\nAnother line');
-			assertCursor(viewModel, new Selection(1, 3, 1, 3));
-		});
-
-		model.dispose();
-	});
-
-	test('issue #93585: Undo multi cursor edit corrupts document', () => {
-		const model = createTextModel(
-			[
-				'hello world',
-				'hello world',
-			].join('\n')
-		);
-
-		withTestCodeEditor(model, {}, (editor, viewModel) => {
-			viewModel.setSelections('test', [
-				new Selection(2, 7, 2, 12),
-				new Selection(1, 7, 1, 12),
-			]);
-			viewModel.type('no', 'keyboard');
-			assert.strictEqual(model.getValue(), 'hello no\nhello no');
-
-			CoreEditingCommands.Undo.runEditorCommand(null, editor, null);
-			assert.strictEqual(model.getValue(), 'hello world\nhello world');
-		});
-
-		model.dispose();
-	});
-
-	test('there is a single undo stop for consecutive whitespaces', () => {
-		const model = createTextModel(
-			[
-				''
-			].join('\n'),
-			undefined,
-			{
-				insertSpaces: false,
-			}
-		);
-
-		withTestCodeEditor(model, {}, (editor, viewModel) => {
-			viewModel.type('a', 'keyboard');
-			viewModel.type('b', 'keyboard');
-			viewModel.type(' ', 'keyboard');
-			viewModel.type(' ', 'keyboard');
-			viewModel.type('c', 'keyboard');
-			viewModel.type('d', 'keyboard');
-
-			assert.strictEqual(model.getValue(EndOfLinePreference.LF), 'ab  cd', 'assert1');
-
-			CoreEditingCommands.Undo.runEditorCommand(null, editor, null);
-			assert.strictEqual(model.getValue(EndOfLinePreference.LF), 'ab  ', 'assert2');
-
-			CoreEditingCommands.Undo.runEditorCommand(null, editor, null);
-			assert.strictEqual(model.getValue(EndOfLinePreference.LF), 'ab', 'assert3');
-
-			CoreEditingCommands.Undo.runEditorCommand(null, editor, null);
-			assert.strictEqual(model.getValue(EndOfLinePreference.LF), '', 'assert4');
-		});
-
-		model.dispose();
-	});
-
-	test('there is no undo stop after a single whitespace', () => {
-		const model = createTextModel(
-			[
-				''
-			].join('\n'),
-			undefined,
-			{
-				insertSpaces: false,
-			}
-		);
-
-		withTestCodeEditor(model, {}, (editor, viewModel) => {
-			viewModel.type('a', 'keyboard');
-			viewModel.type('b', 'keyboard');
-			viewModel.type(' ', 'keyboard');
-			viewModel.type('c', 'keyboard');
-			viewModel.type('d', 'keyboard');
-
-			assert.strictEqual(model.getValue(EndOfLinePreference.LF), 'ab cd', 'assert1');
-
-			CoreEditingCommands.Undo.runEditorCommand(null, editor, null);
-			assert.strictEqual(model.getValue(EndOfLinePreference.LF), 'ab', 'assert3');
-
-			CoreEditingCommands.Undo.runEditorCommand(null, editor, null);
-			assert.strictEqual(model.getValue(EndOfLinePreference.LF), '', 'assert4');
-		});
-
-		model.dispose();
-	});
-});
->>>>>>> ace48dd4
+/* End AGPL */
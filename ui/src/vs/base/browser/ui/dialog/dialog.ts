/*---------------------------------------------------------------------------------------------
 *  Copyright (c) Microsoft Corporation. All rights reserved.
 *  Licensed under the MIT License. See License.txt in the project root for license information.
 *--------------------------------------------------------------------------------------------*/

import { $, addDisposableListener, clearNode, EventHelper, EventType, getWindow, hide, isActiveElement, isAncestor, show } from 'vs/base/browser/dom';
import { StandardKeyboardEvent } from 'vs/base/browser/keyboardEvent';
import { ActionBar } from 'vs/base/browser/ui/actionbar/actionbar';
import { ButtonBar, ButtonWithDescription, IButtonStyles } from 'vs/base/browser/ui/button/button';
import { ICheckboxStyles, Checkbox } from 'vs/base/browser/ui/toggle/toggle';
import { IInputBoxStyles, InputBox } from 'vs/base/browser/ui/inputbox/inputBox';
import { Action } from 'vs/base/common/actions';
import { Codicon } from 'vs/base/common/codicons';
import { ThemeIcon } from 'vs/base/common/themables';
import { KeyCode, KeyMod } from 'vs/base/common/keyCodes';
import { mnemonicButtonLabel } from 'vs/base/common/labels';
import { Disposable } from 'vs/base/common/lifecycle';
import { isLinux, isMacintosh, isWindows } from 'vs/base/common/platform';
import 'vs/css!./dialog';
import * as nls from 'vs/nls';

export interface IDialogInputOptions {
	readonly placeholder?: string;
	readonly type?: 'text' | 'password';
	readonly value?: string;
}

export interface IDialogOptions {
<<<<<<< HEAD
	cancelId?: number;
	detail?: string;
	checkboxLabel?: string;
	checkboxChecked?: boolean;
	type?: 'none' | 'info' | 'error' | 'question' | 'warning' | 'pending';
	keyEventProcessor?: (event: StandardKeyboardEvent) => void;
	/* AGPL */
	nonClosable?: boolean;
	/* End AGPL */
=======
	readonly cancelId?: number;
	readonly detail?: string;
	readonly checkboxLabel?: string;
	readonly checkboxChecked?: boolean;
	readonly type?: 'none' | 'info' | 'error' | 'question' | 'warning' | 'pending';
	readonly inputs?: IDialogInputOptions[];
	readonly keyEventProcessor?: (event: StandardKeyboardEvent) => void;
	readonly renderBody?: (container: HTMLElement) => void;
	readonly icon?: ThemeIcon;
	readonly buttonDetails?: string[];
	readonly disableCloseAction?: boolean;
	readonly disableDefaultAction?: boolean;
	readonly buttonStyles: IButtonStyles;
	readonly checkboxStyles: ICheckboxStyles;
	readonly inputBoxStyles: IInputBoxStyles;
	readonly dialogStyles: IDialogStyles;
>>>>>>> ace48dd4
}

export interface IDialogResult {
	readonly button: number;
	readonly checkboxChecked?: boolean;
	readonly values?: string[];
}

export interface IDialogStyles {
	readonly dialogForeground: string | undefined;
	readonly dialogBackground: string | undefined;
	readonly dialogShadow: string | undefined;
	readonly dialogBorder: string | undefined;
	readonly errorIconForeground: string | undefined;
	readonly warningIconForeground: string | undefined;
	readonly infoIconForeground: string | undefined;
	readonly textLinkForeground: string | undefined;
}

interface ButtonMapEntry {
	readonly label: string;
	readonly index: number;
}

export class Dialog extends Disposable {
	private readonly element: HTMLElement;
	private readonly shadowElement: HTMLElement;
	private modalElement: HTMLElement | undefined;
	private readonly buttonsContainer: HTMLElement;
	private readonly messageDetailElement: HTMLElement;
	private readonly messageContainer: HTMLElement;
	private readonly iconElement: HTMLElement;
	private readonly checkbox: Checkbox | undefined;
	private readonly toolbarContainer: HTMLElement;
	private buttonBar: ButtonBar | undefined;
	private focusToReturn: HTMLElement | undefined;
	private readonly inputs: InputBox[];
	private readonly buttons: string[];
	private readonly buttonStyles: IButtonStyles;

	constructor(private container: HTMLElement, private message: string, buttons: string[] | undefined, private readonly options: IDialogOptions) {
		super();

		this.modalElement = this.container.appendChild($(`.monaco-dialog-modal-block.dimmed`));
		this.shadowElement = this.modalElement.appendChild($('.dialog-shadow'));
		this.element = this.shadowElement.appendChild($('.monaco-dialog-box'));
		this.element.setAttribute('role', 'dialog');
		this.element.tabIndex = -1;
		hide(this.element);

<<<<<<< HEAD
		/* AGPL */
		this.buttons = buttons.length ? buttons : (options.nonClosable ? [] : [nls.localize('ok', "OK")]);

		if (this.buttons.length) {
			const buttonsRowElement = this.element.appendChild($('.dialog-buttons-row'));
			this.buttonsContainer = buttonsRowElement.appendChild($('.dialog-buttons'));
		}
		/* End AGPL */
=======
		this.buttonStyles = options.buttonStyles;

		if (Array.isArray(buttons) && buttons.length > 0) {
			this.buttons = buttons;
		} else if (!this.options.disableDefaultAction) {
			this.buttons = [nls.localize('ok', "OK")];
		} else {
			this.buttons = [];
		}
		const buttonsRowElement = this.element.appendChild($('.dialog-buttons-row'));
		this.buttonsContainer = buttonsRowElement.appendChild($('.dialog-buttons'));
>>>>>>> ace48dd4

		const messageRowElement = this.element.appendChild($('.dialog-message-row'));
		this.iconElement = messageRowElement.appendChild($('#monaco-dialog-icon.dialog-icon'));
		this.iconElement.setAttribute('aria-label', this.getIconAriaLabel());
		this.messageContainer = messageRowElement.appendChild($('.dialog-message-container'));

		if (this.options.detail || this.options.renderBody) {
			const messageElement = this.messageContainer.appendChild($('.dialog-message'));
			const messageTextElement = messageElement.appendChild($('#monaco-dialog-message-text.dialog-message-text'));
			messageTextElement.innerText = this.message;
		}

		this.messageDetailElement = this.messageContainer.appendChild($('#monaco-dialog-message-detail.dialog-message-detail'));
		if (this.options.detail || !this.options.renderBody) {
			this.messageDetailElement.innerText = this.options.detail ? this.options.detail : message;
		} else {
			this.messageDetailElement.style.display = 'none';
		}

		if (this.options.renderBody) {
			const customBody = this.messageContainer.appendChild($('#monaco-dialog-message-body.dialog-message-body'));
			this.options.renderBody(customBody);

			for (const el of this.messageContainer.querySelectorAll('a')) {
				el.tabIndex = 0;
			}
		}

		if (this.options.inputs) {
			this.inputs = this.options.inputs.map(input => {
				const inputRowElement = this.messageContainer.appendChild($('.dialog-message-input'));

				const inputBox = this._register(new InputBox(inputRowElement, undefined, {
					placeholder: input.placeholder,
					type: input.type ?? 'text',
					inputBoxStyles: options.inputBoxStyles
				}));

				if (input.value) {
					inputBox.value = input.value;
				}

				return inputBox;
			});
		} else {
			this.inputs = [];
		}

		if (this.options.checkboxLabel) {
			const checkboxRowElement = this.messageContainer.appendChild($('.dialog-checkbox-row'));

			const checkbox = this.checkbox = this._register(
				new Checkbox(this.options.checkboxLabel, !!this.options.checkboxChecked, options.checkboxStyles)
			);

			checkboxRowElement.appendChild(checkbox.domNode);

			const checkboxMessageElement = checkboxRowElement.appendChild($('.dialog-checkbox-message'));
			checkboxMessageElement.innerText = this.options.checkboxLabel;
			this._register(addDisposableListener(checkboxMessageElement, EventType.CLICK, () => checkbox.checked = !checkbox.checked));
		}

		const toolbarRowElement = this.element.appendChild($('.dialog-toolbar-row'));
		this.toolbarContainer = toolbarRowElement.appendChild($('.dialog-toolbar'));

		this.applyStyles();
	}

	private getIconAriaLabel(): string {
		let typeLabel = nls.localize('dialogInfoMessage', 'Info');
		switch (this.options.type) {
			case 'error':
				typeLabel = nls.localize('dialogErrorMessage', 'Error');
				break;
			case 'warning':
				typeLabel = nls.localize('dialogWarningMessage', 'Warning');
				break;
			case 'pending':
				typeLabel = nls.localize('dialogPendingMessage', 'In Progress');
				break;
			case 'none':
			case 'info':
			case 'question':
			default:
				break;
		}

		return typeLabel;
	}

	updateMessage(message: string): void {
		this.messageDetailElement.innerText = message;
	}

	async show(): Promise<IDialogResult> {
		this.focusToReturn = this.container.ownerDocument.activeElement as HTMLElement;

		return new Promise<IDialogResult>((resolve) => {
<<<<<<< HEAD
			/* AGPL */
			if (!this.element || !this.iconElement || !this.toolbarContainer) {
			/* End AGPL */
				resolve({ button: 0 });
				return;
			}

			/* AGPL */
			let buttonGroup: ButtonGroup | undefined;
			let focusedButton = 0;

			if (this.buttonsContainer) {
			/* End AGPL */
				clearNode(this.buttonsContainer);

				/* AGPL */
				buttonGroup = this.buttonGroup = new ButtonGroup(this.buttonsContainer, this.buttons.length, { title: true });
				/* End AGPL */
				const buttonMap = this.rearrangeButtons(this.buttons, this.options.cancelId);

				// Set focused button to UI index
				buttonMap.forEach((value, index) => {
					if (value.index === 0) {
						focusedButton = index;
					}
				});

				buttonGroup.buttons.forEach((button, index) => {
					button.label = mnemonicButtonLabel(buttonMap[index].label, true);

					this._register(button.onDidClick(e => {
						EventHelper.stop(e);
						resolve({ button: buttonMap[index].index, checkboxChecked: this.checkbox ? this.checkbox.checked : undefined });
					}));
				});

				this._register(domEvent(window, 'keydown', true)((e: KeyboardEvent) => {
					const evt = new StandardKeyboardEvent(e);
					if (evt.equals(KeyCode.Enter) || evt.equals(KeyCode.Space)) {
						return;
					}

					let eventHandled = false;
					if (evt.equals(KeyMod.Shift | KeyCode.Tab) || evt.equals(KeyCode.LeftArrow)) {
						if (!this.checkboxHasFocus && focusedButton === 0) {
							if (this.checkbox) {
								this.checkbox.domNode.focus();
							}
							this.checkboxHasFocus = true;
						} else {
							focusedButton = (this.checkboxHasFocus ? 0 : focusedButton) + buttonGroup!.buttons.length - 1;
							focusedButton = focusedButton % buttonGroup!.buttons.length;
							buttonGroup!.buttons[focusedButton].focus();
							this.checkboxHasFocus = false;
						}

						eventHandled = true;
					} else if (evt.equals(KeyCode.Tab) || evt.equals(KeyCode.RightArrow)) {
						if (!this.checkboxHasFocus && focusedButton === buttonGroup!.buttons.length - 1) {
							if (this.checkbox) {
								this.checkbox.domNode.focus();
							}
							this.checkboxHasFocus = true;
						} else {
							focusedButton = this.checkboxHasFocus ? 0 : focusedButton + 1;
							focusedButton = focusedButton % buttonGroup!.buttons.length;
							if (buttonGroup!.buttons.length) {
								buttonGroup!.buttons[focusedButton].focus();
							}
							this.checkboxHasFocus = false;
						}
						eventHandled = true;
					}

					if (eventHandled) {
						EventHelper.stop(e, true);
					} else if (this.options.keyEventProcessor) {
						this.options.keyEventProcessor(evt);
					}
				}));

				this._register(domEvent(window, 'keyup', true)((e: KeyboardEvent) => {
					EventHelper.stop(e, true);
					const evt = new StandardKeyboardEvent(e);

					if (evt.equals(KeyCode.Escape)) {
						resolve({ button: this.options.cancelId || 0, checkboxChecked: this.checkbox ? this.checkbox.checked : undefined });
					}
				}));

				this._register(domEvent(this.element, 'focusout', false)((e: FocusEvent) => {
					if (!!e.relatedTarget && !!this.element) {
						if (!isAncestor(e.relatedTarget as HTMLElement, this.element)) {
							this.focusToReturn = e.relatedTarget as HTMLElement;
=======
			clearNode(this.buttonsContainer);

			const buttonBar = this.buttonBar = this._register(new ButtonBar(this.buttonsContainer));
			const buttonMap = this.rearrangeButtons(this.buttons, this.options.cancelId);

			// Handle button clicks
			buttonMap.forEach((entry, index) => {
				const primary = buttonMap[index].index === 0;
				const button = this.options.buttonDetails ? this._register(buttonBar.addButtonWithDescription({ title: true, secondary: !primary, ...this.buttonStyles })) : this._register(buttonBar.addButton({ title: true, secondary: !primary, ...this.buttonStyles }));
				button.label = mnemonicButtonLabel(buttonMap[index].label, true);
				if (button instanceof ButtonWithDescription) {
					button.description = this.options.buttonDetails![buttonMap[index].index];
				}
				this._register(button.onDidClick(e => {
					if (e) {
						EventHelper.stop(e);
					}

					resolve({
						button: buttonMap[index].index,
						checkboxChecked: this.checkbox ? this.checkbox.checked : undefined,
						values: this.inputs.length > 0 ? this.inputs.map(input => input.value) : undefined
					});
				}));
			});

			// Handle keyboard events globally: Tab, Arrow-Left/Right
			const window = getWindow(this.container);
			this._register(addDisposableListener(window, 'keydown', e => {
				const evt = new StandardKeyboardEvent(e);

				if (evt.equals(KeyMod.Alt)) {
					evt.preventDefault();
				}

				if (evt.equals(KeyCode.Enter)) {

					// Enter in input field should OK the dialog
					if (this.inputs.some(input => input.hasFocus())) {
						EventHelper.stop(e);

						resolve({
							button: buttonMap.find(button => button.index !== this.options.cancelId)?.index ?? 0,
							checkboxChecked: this.checkbox ? this.checkbox.checked : undefined,
							values: this.inputs.length > 0 ? this.inputs.map(input => input.value) : undefined
						});
					}

					return; // leave default handling
				}

				if (evt.equals(KeyCode.Space)) {
					return; // leave default handling
				}

				let eventHandled = false;

				// Focus: Next / Previous
				if (evt.equals(KeyCode.Tab) || evt.equals(KeyCode.RightArrow) || evt.equals(KeyMod.Shift | KeyCode.Tab) || evt.equals(KeyCode.LeftArrow)) {

					// Build a list of focusable elements in their visual order
					const focusableElements: { focus: () => void }[] = [];
					let focusedIndex = -1;

					if (this.messageContainer) {
						const links = this.messageContainer.querySelectorAll('a');
						for (const link of links) {
							focusableElements.push(link);
							if (isActiveElement(link)) {
								focusedIndex = focusableElements.length - 1;
							}
						}
					}

					for (const input of this.inputs) {
						focusableElements.push(input);
						if (input.hasFocus()) {
							focusedIndex = focusableElements.length - 1;
						}
					}

					if (this.checkbox) {
						focusableElements.push(this.checkbox);
						if (this.checkbox.hasFocus()) {
							focusedIndex = focusableElements.length - 1;
						}
					}

					if (this.buttonBar) {
						for (const button of this.buttonBar.buttons) {
							focusableElements.push(button);
							if (button.hasFocus()) {
								focusedIndex = focusableElements.length - 1;
							}
						}
					}

					// Focus next element (with wrapping)
					if (evt.equals(KeyCode.Tab) || evt.equals(KeyCode.RightArrow)) {
						if (focusedIndex === -1) {
							focusedIndex = 0; // default to focus first element if none have focus
						}

						const newFocusedIndex = (focusedIndex + 1) % focusableElements.length;
						focusableElements[newFocusedIndex].focus();
					}

					// Focus previous element (with wrapping)
					else {
						if (focusedIndex === -1) {
							focusedIndex = focusableElements.length; // default to focus last element if none have focus
						}

						let newFocusedIndex = focusedIndex - 1;
						if (newFocusedIndex === -1) {
							newFocusedIndex = focusableElements.length - 1;
						}

						focusableElements[newFocusedIndex].focus();
					}

					eventHandled = true;
				}

				if (eventHandled) {
					EventHelper.stop(e, true);
				} else if (this.options.keyEventProcessor) {
					this.options.keyEventProcessor(evt);
				}
			}, true));

			this._register(addDisposableListener(window, 'keyup', e => {
				EventHelper.stop(e, true);
				const evt = new StandardKeyboardEvent(e);

				if (!this.options.disableCloseAction && evt.equals(KeyCode.Escape)) {
					resolve({
						button: this.options.cancelId || 0,
						checkboxChecked: this.checkbox ? this.checkbox.checked : undefined
					});
				}
			}, true));

			// Detect focus out
			this._register(addDisposableListener(this.element, 'focusout', e => {
				if (!!e.relatedTarget && !!this.element) {
					if (!isAncestor(e.relatedTarget as HTMLElement, this.element)) {
						this.focusToReturn = e.relatedTarget as HTMLElement;
>>>>>>> ace48dd4

							if (e.target) {
								(e.target as HTMLElement).focus();
								EventHelper.stop(e, true);
							}
						}
					}
<<<<<<< HEAD
				}));
			/* AGPL */
			}
			/* End AGPL */

			removeClasses(this.iconElement, dialogErrorIcon.classNames, dialogWarningIcon.classNames, dialogInfoIcon.classNames, Codicon.loading.classNames);

			switch (this.options.type) {
				case 'error':
					addClasses(this.iconElement, dialogErrorIcon.classNames);
					break;
				case 'warning':
					addClasses(this.iconElement, dialogWarningIcon.classNames);
					break;
				case 'pending':
					addClasses(this.iconElement, Codicon.loading.classNames, 'codicon-animation-spin');
					break;
				case 'none':
				case 'info':
				case 'question':
				default:
					addClasses(this.iconElement, dialogInfoIcon.classNames);
					break;
			}

			/* AGPL */
			if (!this.options.nonClosable) {
			/* End AGPL */
				const actionBar = new ActionBar(this.toolbarContainer, {});

				const action = new Action('dialog.close', nls.localize('dialogClose', "Close Dialog"), dialogCloseIcon.classNames, true, () => {
					resolve({ button: this.options.cancelId || 0, checkboxChecked: this.checkbox ? this.checkbox.checked : undefined });
					return Promise.resolve();
				});

				actionBar.push(action, { icon: true, label: false, });
			/* AGPL */
			}
			/* End AGPL */
=======
				}
			}, false));

			const spinModifierClassName = 'codicon-modifier-spin';

			this.iconElement.classList.remove(...ThemeIcon.asClassNameArray(Codicon.dialogError), ...ThemeIcon.asClassNameArray(Codicon.dialogWarning), ...ThemeIcon.asClassNameArray(Codicon.dialogInfo), ...ThemeIcon.asClassNameArray(Codicon.loading), spinModifierClassName);

			if (this.options.icon) {
				this.iconElement.classList.add(...ThemeIcon.asClassNameArray(this.options.icon));
			} else {
				switch (this.options.type) {
					case 'error':
						this.iconElement.classList.add(...ThemeIcon.asClassNameArray(Codicon.dialogError));
						break;
					case 'warning':
						this.iconElement.classList.add(...ThemeIcon.asClassNameArray(Codicon.dialogWarning));
						break;
					case 'pending':
						this.iconElement.classList.add(...ThemeIcon.asClassNameArray(Codicon.loading), spinModifierClassName);
						break;
					case 'none':
						this.iconElement.classList.add('no-codicon');
						break;
					case 'info':
					case 'question':
					default:
						this.iconElement.classList.add(...ThemeIcon.asClassNameArray(Codicon.dialogInfo));
						break;
				}
			}


			if (!this.options.disableCloseAction) {
				const actionBar = this._register(new ActionBar(this.toolbarContainer, {}));

				const action = this._register(new Action('dialog.close', nls.localize('dialogClose', "Close Dialog"), ThemeIcon.asClassName(Codicon.dialogClose), true, async () => {
					resolve({
						button: this.options.cancelId || 0,
						checkboxChecked: this.checkbox ? this.checkbox.checked : undefined
					});
				}));

				actionBar.push(action, { icon: true, label: false });
			}
>>>>>>> ace48dd4

			this.applyStyles();

			this.element.setAttribute('aria-modal', 'true');
			this.element.setAttribute('aria-labelledby', 'monaco-dialog-icon monaco-dialog-message-text');
			this.element.setAttribute('aria-describedby', 'monaco-dialog-icon monaco-dialog-message-text monaco-dialog-message-detail monaco-dialog-message-body');
			show(this.element);

<<<<<<< HEAD
			/* AGPL */
			if (buttonGroup?.buttons.length) {
			/* End AGPL */
				// Focus first element
				buttonGroup.buttons[focusedButton].focus();
			/* AGPL */
			}
			/* End AGPL */
=======
			// Focus first element (input or button)
			if (this.inputs.length > 0) {
				this.inputs[0].focus();
				this.inputs[0].select();
			} else {
				buttonMap.forEach((value, index) => {
					if (value.index === 0) {
						buttonBar.buttons[index].focus();
					}
				});
			}
>>>>>>> ace48dd4
		});
	}

	private applyStyles() {
		const style = this.options.dialogStyles;

		const fgColor = style.dialogForeground;
		const bgColor = style.dialogBackground;
		const shadowColor = style.dialogShadow ? `0 0px 8px ${style.dialogShadow}` : '';
		const border = style.dialogBorder ? `1px solid ${style.dialogBorder}` : '';
		const linkFgColor = style.textLinkForeground;

		this.shadowElement.style.boxShadow = shadowColor;

		this.element.style.color = fgColor ?? '';
		this.element.style.backgroundColor = bgColor ?? '';
		this.element.style.border = border;

		// TODO fix
		// if (fgColor && bgColor) {
		// 	const messageDetailColor = fgColor.transparent(.9);
		// 	this.messageDetailElement.style.mixBlendMode = messageDetailColor.makeOpaque(bgColor).toString();
		// }

		if (linkFgColor) {
			for (const el of this.messageContainer.getElementsByTagName('a')) {
				el.style.color = linkFgColor;
			}
		}

		let color;
		switch (this.options.type) {
			case 'error':
				color = style.errorIconForeground;
				break;
			case 'warning':
				color = style.warningIconForeground;
				break;
			default:
				color = style.infoIconForeground;
				break;
		}
		if (color) {
			this.iconElement.style.color = color;
		}
	}

	override dispose(): void {
		super.dispose();

		if (this.modalElement) {
			this.modalElement.remove();
			this.modalElement = undefined;
		}

		if (this.focusToReturn && isAncestor(this.focusToReturn, this.container.ownerDocument.body)) {
			this.focusToReturn.focus();
			this.focusToReturn = undefined;
		}
	}

	private rearrangeButtons(buttons: Array<string>, cancelId: number | undefined): ButtonMapEntry[] {

		// Maps each button to its current label and old index
		// so that when we move them around it's not a problem
		const buttonMap: ButtonMapEntry[] = buttons.map((label, index) => ({ label, index }));

		if (buttons.length < 2) {
			return buttonMap; // only need to rearrange if there are 2+ buttons
		}

		if (isMacintosh || isLinux) {

			// Linux: the GNOME HIG (https://developer.gnome.org/hig/patterns/feedback/dialogs.html?highlight=dialog)
			// recommend the following:
			// "Always ensure that the cancel button appears first, before the affirmative button. In left-to-right
			//  locales, this is on the left. This button order ensures that users become aware of, and are reminded
			//  of, the ability to cancel prior to encountering the affirmative button."

			// macOS: the HIG (https://developer.apple.com/design/human-interface-guidelines/components/presentation/alerts)
			// recommend the following:
			// "Place buttons where people expect. In general, place the button people are most likely to choose on the trailing side in a
			//  row of buttons or at the top in a stack of buttons. Always place the default button on the trailing side of a row or at the
			//  top of a stack. Cancel buttons are typically on the leading side of a row or at the bottom of a stack."

			if (typeof cancelId === 'number' && buttonMap[cancelId]) {
				const cancelButton = buttonMap.splice(cancelId, 1)[0];
				buttonMap.splice(1, 0, cancelButton);
			}

			buttonMap.reverse();
		} else if (isWindows) {

			// Windows: the HIG (https://learn.microsoft.com/en-us/windows/win32/uxguide/win-dialog-box)
			// recommend the following:
			// "One of the following sets of concise commands: Yes/No, Yes/No/Cancel, [Do it]/Cancel,
			//  [Do it]/[Don't do it], [Do it]/[Don't do it]/Cancel."

			if (typeof cancelId === 'number' && buttonMap[cancelId]) {
				const cancelButton = buttonMap.splice(cancelId, 1)[0];
				buttonMap.push(cancelButton);
			}
		}

		return buttonMap;
	}
}<|MERGE_RESOLUTION|>--- conflicted
+++ resolved
@@ -26,17 +26,6 @@
 }
 
 export interface IDialogOptions {
-<<<<<<< HEAD
-	cancelId?: number;
-	detail?: string;
-	checkboxLabel?: string;
-	checkboxChecked?: boolean;
-	type?: 'none' | 'info' | 'error' | 'question' | 'warning' | 'pending';
-	keyEventProcessor?: (event: StandardKeyboardEvent) => void;
-	/* AGPL */
-	nonClosable?: boolean;
-	/* End AGPL */
-=======
 	readonly cancelId?: number;
 	readonly detail?: string;
 	readonly checkboxLabel?: string;
@@ -53,7 +42,6 @@
 	readonly checkboxStyles: ICheckboxStyles;
 	readonly inputBoxStyles: IInputBoxStyles;
 	readonly dialogStyles: IDialogStyles;
->>>>>>> ace48dd4
 }
 
 export interface IDialogResult {
@@ -104,16 +92,6 @@
 		this.element.tabIndex = -1;
 		hide(this.element);
 
-<<<<<<< HEAD
-		/* AGPL */
-		this.buttons = buttons.length ? buttons : (options.nonClosable ? [] : [nls.localize('ok', "OK")]);
-
-		if (this.buttons.length) {
-			const buttonsRowElement = this.element.appendChild($('.dialog-buttons-row'));
-			this.buttonsContainer = buttonsRowElement.appendChild($('.dialog-buttons'));
-		}
-		/* End AGPL */
-=======
 		this.buttonStyles = options.buttonStyles;
 
 		if (Array.isArray(buttons) && buttons.length > 0) {
@@ -125,7 +103,6 @@
 		}
 		const buttonsRowElement = this.element.appendChild($('.dialog-buttons-row'));
 		this.buttonsContainer = buttonsRowElement.appendChild($('.dialog-buttons'));
->>>>>>> ace48dd4
 
 		const messageRowElement = this.element.appendChild($('.dialog-message-row'));
 		this.iconElement = messageRowElement.appendChild($('#monaco-dialog-icon.dialog-icon'));
@@ -224,102 +201,6 @@
 		this.focusToReturn = this.container.ownerDocument.activeElement as HTMLElement;
 
 		return new Promise<IDialogResult>((resolve) => {
-<<<<<<< HEAD
-			/* AGPL */
-			if (!this.element || !this.iconElement || !this.toolbarContainer) {
-			/* End AGPL */
-				resolve({ button: 0 });
-				return;
-			}
-
-			/* AGPL */
-			let buttonGroup: ButtonGroup | undefined;
-			let focusedButton = 0;
-
-			if (this.buttonsContainer) {
-			/* End AGPL */
-				clearNode(this.buttonsContainer);
-
-				/* AGPL */
-				buttonGroup = this.buttonGroup = new ButtonGroup(this.buttonsContainer, this.buttons.length, { title: true });
-				/* End AGPL */
-				const buttonMap = this.rearrangeButtons(this.buttons, this.options.cancelId);
-
-				// Set focused button to UI index
-				buttonMap.forEach((value, index) => {
-					if (value.index === 0) {
-						focusedButton = index;
-					}
-				});
-
-				buttonGroup.buttons.forEach((button, index) => {
-					button.label = mnemonicButtonLabel(buttonMap[index].label, true);
-
-					this._register(button.onDidClick(e => {
-						EventHelper.stop(e);
-						resolve({ button: buttonMap[index].index, checkboxChecked: this.checkbox ? this.checkbox.checked : undefined });
-					}));
-				});
-
-				this._register(domEvent(window, 'keydown', true)((e: KeyboardEvent) => {
-					const evt = new StandardKeyboardEvent(e);
-					if (evt.equals(KeyCode.Enter) || evt.equals(KeyCode.Space)) {
-						return;
-					}
-
-					let eventHandled = false;
-					if (evt.equals(KeyMod.Shift | KeyCode.Tab) || evt.equals(KeyCode.LeftArrow)) {
-						if (!this.checkboxHasFocus && focusedButton === 0) {
-							if (this.checkbox) {
-								this.checkbox.domNode.focus();
-							}
-							this.checkboxHasFocus = true;
-						} else {
-							focusedButton = (this.checkboxHasFocus ? 0 : focusedButton) + buttonGroup!.buttons.length - 1;
-							focusedButton = focusedButton % buttonGroup!.buttons.length;
-							buttonGroup!.buttons[focusedButton].focus();
-							this.checkboxHasFocus = false;
-						}
-
-						eventHandled = true;
-					} else if (evt.equals(KeyCode.Tab) || evt.equals(KeyCode.RightArrow)) {
-						if (!this.checkboxHasFocus && focusedButton === buttonGroup!.buttons.length - 1) {
-							if (this.checkbox) {
-								this.checkbox.domNode.focus();
-							}
-							this.checkboxHasFocus = true;
-						} else {
-							focusedButton = this.checkboxHasFocus ? 0 : focusedButton + 1;
-							focusedButton = focusedButton % buttonGroup!.buttons.length;
-							if (buttonGroup!.buttons.length) {
-								buttonGroup!.buttons[focusedButton].focus();
-							}
-							this.checkboxHasFocus = false;
-						}
-						eventHandled = true;
-					}
-
-					if (eventHandled) {
-						EventHelper.stop(e, true);
-					} else if (this.options.keyEventProcessor) {
-						this.options.keyEventProcessor(evt);
-					}
-				}));
-
-				this._register(domEvent(window, 'keyup', true)((e: KeyboardEvent) => {
-					EventHelper.stop(e, true);
-					const evt = new StandardKeyboardEvent(e);
-
-					if (evt.equals(KeyCode.Escape)) {
-						resolve({ button: this.options.cancelId || 0, checkboxChecked: this.checkbox ? this.checkbox.checked : undefined });
-					}
-				}));
-
-				this._register(domEvent(this.element, 'focusout', false)((e: FocusEvent) => {
-					if (!!e.relatedTarget && !!this.element) {
-						if (!isAncestor(e.relatedTarget as HTMLElement, this.element)) {
-							this.focusToReturn = e.relatedTarget as HTMLElement;
-=======
 			clearNode(this.buttonsContainer);
 
 			const buttonBar = this.buttonBar = this._register(new ButtonBar(this.buttonsContainer));
@@ -468,55 +349,12 @@
 				if (!!e.relatedTarget && !!this.element) {
 					if (!isAncestor(e.relatedTarget as HTMLElement, this.element)) {
 						this.focusToReturn = e.relatedTarget as HTMLElement;
->>>>>>> ace48dd4
-
-							if (e.target) {
-								(e.target as HTMLElement).focus();
-								EventHelper.stop(e, true);
-							}
-						}
-					}
-<<<<<<< HEAD
-				}));
-			/* AGPL */
-			}
-			/* End AGPL */
-
-			removeClasses(this.iconElement, dialogErrorIcon.classNames, dialogWarningIcon.classNames, dialogInfoIcon.classNames, Codicon.loading.classNames);
-
-			switch (this.options.type) {
-				case 'error':
-					addClasses(this.iconElement, dialogErrorIcon.classNames);
-					break;
-				case 'warning':
-					addClasses(this.iconElement, dialogWarningIcon.classNames);
-					break;
-				case 'pending':
-					addClasses(this.iconElement, Codicon.loading.classNames, 'codicon-animation-spin');
-					break;
-				case 'none':
-				case 'info':
-				case 'question':
-				default:
-					addClasses(this.iconElement, dialogInfoIcon.classNames);
-					break;
-			}
-
-			/* AGPL */
-			if (!this.options.nonClosable) {
-			/* End AGPL */
-				const actionBar = new ActionBar(this.toolbarContainer, {});
-
-				const action = new Action('dialog.close', nls.localize('dialogClose', "Close Dialog"), dialogCloseIcon.classNames, true, () => {
-					resolve({ button: this.options.cancelId || 0, checkboxChecked: this.checkbox ? this.checkbox.checked : undefined });
-					return Promise.resolve();
-				});
-
-				actionBar.push(action, { icon: true, label: false, });
-			/* AGPL */
-			}
-			/* End AGPL */
-=======
+
+						if (e.target) {
+							(e.target as HTMLElement).focus();
+							EventHelper.stop(e, true);
+						}
+					}
 				}
 			}, false));
 
@@ -561,7 +399,6 @@
 
 				actionBar.push(action, { icon: true, label: false });
 			}
->>>>>>> ace48dd4
 
 			this.applyStyles();
 
@@ -570,16 +407,6 @@
 			this.element.setAttribute('aria-describedby', 'monaco-dialog-icon monaco-dialog-message-text monaco-dialog-message-detail monaco-dialog-message-body');
 			show(this.element);
 
-<<<<<<< HEAD
-			/* AGPL */
-			if (buttonGroup?.buttons.length) {
-			/* End AGPL */
-				// Focus first element
-				buttonGroup.buttons[focusedButton].focus();
-			/* AGPL */
-			}
-			/* End AGPL */
-=======
 			// Focus first element (input or button)
 			if (this.inputs.length > 0) {
 				this.inputs[0].focus();
@@ -591,7 +418,6 @@
 					}
 				});
 			}
->>>>>>> ace48dd4
 		});
 	}
 

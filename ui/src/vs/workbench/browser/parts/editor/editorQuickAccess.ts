/*---------------------------------------------------------------------------------------------
 *  Copyright (c) Microsoft Corporation. All rights reserved.
 *  Licensed under the MIT License. See License.txt in the project root for license information.
 *--------------------------------------------------------------------------------------------*/

import 'vs/css!./media/editorquickaccess';
import { localize } from 'vs/nls';
import { IQuickPickSeparator, quickPickItemScorerAccessor, IQuickPickItemWithResource, IQuickPick } from 'vs/platform/quickinput/common/quickInput';
import { PickerQuickAccessProvider, IPickerQuickAccessItem, TriggerAction } from 'vs/platform/quickinput/browser/pickerQuickAccess';
import { IEditorGroupsService, GroupsOrder } from 'vs/workbench/services/editor/common/editorGroupsService';
import { EditorsOrder, IEditorIdentifier, EditorResourceAccessor, SideBySideEditor, GroupIdentifier } from 'vs/workbench/common/editor';
import { IEditorService } from 'vs/workbench/services/editor/common/editorService';
import { IModelService } from 'vs/editor/common/services/model';
import { ILanguageService } from 'vs/editor/common/languages/language';
import { getIconClasses } from 'vs/editor/common/services/getIconClasses';
import { prepareQuery, scoreItemFuzzy, compareItemsByFuzzyScore, FuzzyScorerCache } from 'vs/base/common/fuzzyScorer';
import { CancellationToken } from 'vs/base/common/cancellation';
import { IDisposable } from 'vs/base/common/lifecycle';
import { Codicon } from 'vs/base/common/codicons';
import { ThemeIcon } from 'vs/base/common/themables';

interface IEditorQuickPickItem extends IQuickPickItemWithResource, IPickerQuickAccessItem {
	groupId: GroupIdentifier;
}

export abstract class BaseEditorQuickAccessProvider extends PickerQuickAccessProvider<IEditorQuickPickItem> {

	private readonly pickState = new class {

		scorerCache: FuzzyScorerCache = Object.create(null);
		isQuickNavigating: boolean | undefined = undefined;

		reset(isQuickNavigating: boolean): void {

			// Caches
			if (!isQuickNavigating) {
				this.scorerCache = Object.create(null);
			}

			// Other
			this.isQuickNavigating = isQuickNavigating;
		}
	};

	constructor(
		prefix: string,
		@IEditorGroupsService protected readonly editorGroupService: IEditorGroupsService,
		@IEditorService protected readonly editorService: IEditorService,
		@IModelService private readonly modelService: IModelService,
		@ILanguageService private readonly languageService: ILanguageService
	) {
		super(prefix,
			{
				canAcceptInBackground: true,
				noResultsPick: {
					label: localize('noViewResults', "No matching editors"),
					groupId: -1
				}
			}
		);
	}

	override provide(picker: IQuickPick<IEditorQuickPickItem>, token: CancellationToken): IDisposable {

		// Reset the pick state for this run
		this.pickState.reset(!!picker.quickNavigate);

		// Start picker
		return super.provide(picker, token);
	}

	protected _getPicks(filter: string): Array<IEditorQuickPickItem | IQuickPickSeparator> {
		const query = prepareQuery(filter);

		// Filtering
		const filteredEditorEntries = this.doGetEditorPickItems().filter(entry => {
			if (!query.normalized) {
				return true;
			}

			// Score on label and description
			const itemScore = scoreItemFuzzy(entry, query, true, quickPickItemScorerAccessor, this.pickState.scorerCache);
			if (!itemScore.score) {
				return false;
			}

			// Apply highlights
			entry.highlights = { label: itemScore.labelMatch, description: itemScore.descriptionMatch };

			return true;
		});

		// Sorting
		if (query.normalized) {
			const groups = this.editorGroupService.getGroups(GroupsOrder.GRID_APPEARANCE).map(group => group.id);
			filteredEditorEntries.sort((entryA, entryB) => {
				if (entryA.groupId !== entryB.groupId) {
					return groups.indexOf(entryA.groupId) - groups.indexOf(entryB.groupId); // older groups first
				}

				return compareItemsByFuzzyScore(entryA, entryB, query, true, quickPickItemScorerAccessor, this.pickState.scorerCache);
			});
		}

		// Grouping (for more than one group)
		const filteredEditorEntriesWithSeparators: Array<IEditorQuickPickItem | IQuickPickSeparator> = [];
		if (this.editorGroupService.count > 1) {
			let lastGroupId: number | undefined = undefined;
			for (const entry of filteredEditorEntries) {
				if (typeof lastGroupId !== 'number' || lastGroupId !== entry.groupId) {
					const group = this.editorGroupService.getGroup(entry.groupId);
					if (group) {
						filteredEditorEntriesWithSeparators.push({ type: 'separator', label: group.label });
					}
					lastGroupId = entry.groupId;
				}

				filteredEditorEntriesWithSeparators.push(entry);
			}
		} else {
			filteredEditorEntriesWithSeparators.push(...filteredEditorEntries);
		}

		return filteredEditorEntriesWithSeparators;
	}

	private doGetEditorPickItems(): Array<IEditorQuickPickItem> {
		const editors = this.doGetEditors();

		const mapGroupIdToGroupAriaLabel = new Map<GroupIdentifier, string>();
		for (const { groupId } of editors) {
			if (!mapGroupIdToGroupAriaLabel.has(groupId)) {
				const group = this.editorGroupService.getGroup(groupId);
				if (group) {
					mapGroupIdToGroupAriaLabel.set(groupId, group.ariaLabel);
				}
			}
		}

		return this.doGetEditors().map(({ editor, groupId }): IEditorQuickPickItem => {
			const resource = EditorResourceAccessor.getOriginalUri(editor, { supportSideBySide: SideBySideEditor.PRIMARY });
			const isDirty = editor.isDirty() && !editor.isSaving();
			const description = editor.getDescription();
			const nameAndDescription = description ? `${editor.getName()} ${description}` : editor.getName();

			return {
				groupId,
				resource,
				label: editor.getName(),
				ariaLabel: (() => {
					if (mapGroupIdToGroupAriaLabel.size > 1) {
						return isDirty ?
							localize('entryAriaLabelWithGroupDirty', "{0}, unsaved changes, {1}", nameAndDescription, mapGroupIdToGroupAriaLabel.get(groupId)) :
							localize('entryAriaLabelWithGroup', "{0}, {1}", nameAndDescription, mapGroupIdToGroupAriaLabel.get(groupId));
					}

					return isDirty ? localize('entryAriaLabelDirty', "{0}, unsaved changes", nameAndDescription) : nameAndDescription;
				})(),
				description,
				iconClasses: getIconClasses(this.modelService, this.languageService, resource).concat(editor.getLabelExtraClasses()),
				italic: !this.editorGroupService.getGroup(groupId)?.isPinned(editor),
				buttons: (() => {
					return [
						{
<<<<<<< HEAD
							iconClass: isDirty ? ('dirty-editor ' + Codicon.closeDirty.classNames) : Codicon.close.classNames,
							/* AGPL */
							tooltip: localize('closeEditor', "Close Code Viewer"),
							/* End AGPL */
=======
							iconClass: isDirty ? ('dirty-editor ' + ThemeIcon.asClassName(Codicon.closeDirty)) : ThemeIcon.asClassName(Codicon.close),
							tooltip: localize('closeEditor', "Close Editor"),
>>>>>>> ace48dd4
							alwaysVisible: isDirty
						}
					];
				})(),
				trigger: async () => {
					const group = this.editorGroupService.getGroup(groupId);
					if (group) {
						await group.closeEditor(editor, { preserveFocus: true });

						if (!group.contains(editor)) {
							return TriggerAction.REMOVE_ITEM;
						}
					}

					return TriggerAction.NO_ACTION;
				},
				accept: (keyMods, event) => this.editorGroupService.getGroup(groupId)?.openEditor(editor, { preserveFocus: event.inBackground }),
			};
		});
	}

	protected abstract doGetEditors(): IEditorIdentifier[];
}

//#region Active Editor Group Editors by Most Recently Used

export class ActiveGroupEditorsByMostRecentlyUsedQuickAccess extends BaseEditorQuickAccessProvider {

	static PREFIX = 'edt active ';

	constructor(
		@IEditorGroupsService editorGroupService: IEditorGroupsService,
		@IEditorService editorService: IEditorService,
		@IModelService modelService: IModelService,
		@ILanguageService languageService: ILanguageService
	) {
		super(ActiveGroupEditorsByMostRecentlyUsedQuickAccess.PREFIX, editorGroupService, editorService, modelService, languageService);
	}

	protected doGetEditors(): IEditorIdentifier[] {
		const group = this.editorGroupService.activeGroup;

		return group.getEditors(EditorsOrder.MOST_RECENTLY_ACTIVE).map(editor => ({ editor, groupId: group.id }));
	}
}

//#endregion


//#region All Editors by Appearance

export class AllEditorsByAppearanceQuickAccess extends BaseEditorQuickAccessProvider {

	static PREFIX = 'edt ';

	constructor(
		@IEditorGroupsService editorGroupService: IEditorGroupsService,
		@IEditorService editorService: IEditorService,
		@IModelService modelService: IModelService,
		@ILanguageService languageService: ILanguageService
	) {
		super(AllEditorsByAppearanceQuickAccess.PREFIX, editorGroupService, editorService, modelService, languageService);
	}

	protected doGetEditors(): IEditorIdentifier[] {
		const entries: IEditorIdentifier[] = [];

		for (const group of this.editorGroupService.getGroups(GroupsOrder.GRID_APPEARANCE)) {
			for (const editor of group.getEditors(EditorsOrder.SEQUENTIAL)) {
				entries.push({ editor, groupId: group.id });
			}
		}

		return entries;
	}
}

//#endregion


//#region All Editors by Most Recently Used

export class AllEditorsByMostRecentlyUsedQuickAccess extends BaseEditorQuickAccessProvider {

	static PREFIX = 'edt mru ';

	constructor(
		@IEditorGroupsService editorGroupService: IEditorGroupsService,
		@IEditorService editorService: IEditorService,
		@IModelService modelService: IModelService,
		@ILanguageService languageService: ILanguageService
	) {
		super(AllEditorsByMostRecentlyUsedQuickAccess.PREFIX, editorGroupService, editorService, modelService, languageService);
	}

	protected doGetEditors(): IEditorIdentifier[] {
		const entries: IEditorIdentifier[] = [];

		for (const editor of this.editorService.getEditors(EditorsOrder.MOST_RECENTLY_ACTIVE)) {
			entries.push(editor);
		}

		return entries;
	}
}

//#endregion<|MERGE_RESOLUTION|>--- conflicted
+++ resolved
@@ -162,15 +162,10 @@
 				buttons: (() => {
 					return [
 						{
-<<<<<<< HEAD
-							iconClass: isDirty ? ('dirty-editor ' + Codicon.closeDirty.classNames) : Codicon.close.classNames,
+							iconClass: isDirty ? ('dirty-editor ' + ThemeIcon.asClassName(Codicon.closeDirty)) : ThemeIcon.asClassName(Codicon.close),
 							/* AGPL */
 							tooltip: localize('closeEditor', "Close Code Viewer"),
 							/* End AGPL */
-=======
-							iconClass: isDirty ? ('dirty-editor ' + ThemeIcon.asClassName(Codicon.closeDirty)) : ThemeIcon.asClassName(Codicon.close),
-							tooltip: localize('closeEditor', "Close Editor"),
->>>>>>> ace48dd4
 							alwaysVisible: isDirty
 						}
 					];

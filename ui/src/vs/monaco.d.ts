--- conflicted
+++ resolved
@@ -1725,17 +1725,15 @@
 		 * If set, the decoration will be rendered after the text with this CSS class name.
 		 */
 		afterContentClassName?: string | null;
-<<<<<<< HEAD
+		/**
+		 * If set, text will be injected in the view after the range.
+		 */
+		after?: InjectedTextOptions | null;
+		/**
+		 * If set, text will be injected in the view before the range.
+		 */
+		before?: InjectedTextOptions | null;
 		isLocateAssemblyHover?: boolean;
-=======
-		/**
-		 * If set, text will be injected in the view after the range.
-		 */
-		after?: InjectedTextOptions | null;
-		/**
-		 * If set, text will be injected in the view before the range.
-		 */
-		before?: InjectedTextOptions | null;
 	}
 
 	/**
@@ -1771,7 +1769,6 @@
 		Right = 1,
 		Left = 2,
 		None = 3
->>>>>>> ace48dd4
 	}
 
 	/**

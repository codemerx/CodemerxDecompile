/*---------------------------------------------------------------------------------------------
 *  Copyright (c) Microsoft Corporation. All rights reserved.
 *  Licensed under the MIT License. See License.txt in the project root for license information.
 *--------------------------------------------------------------------------------------------*/

import * as fs from 'fs';
import * as path from 'path';
import * as vfs from 'vinyl-fs';
import * as filter from 'gulp-filter';
import * as util from './util';
import { getVersion } from './getVersion';

type DarwinDocumentSuffix = 'document' | 'script' | 'file' | 'source code';
type DarwinDocumentType = {
	name: string;
	role: string;
	ostypes: string[];
	extensions: string[];
	iconFile: string;
	utis?: string[];
};

function isDocumentSuffix(str?: string): str is DarwinDocumentSuffix {
	return str === 'document' || str === 'script' || str === 'file' || str === 'source code';
}

const root = path.dirname(path.dirname(__dirname));
const product = JSON.parse(fs.readFileSync(path.join(root, 'product.json'), 'utf8'));
const commit = getVersion(root);

function createTemplate(input: string): (params: Record<string, string>) => string {
	return (params: Record<string, string>) => {
		return input.replace(/<%=\s*([^\s]+)\s*%>/g, (match, key) => {
			return params[key] || match;
		});
	};
}

const darwinCreditsTemplate = product.darwinCredits && createTemplate(fs.readFileSync(path.join(root, product.darwinCredits), 'utf8'));

/**
 * Generate a `DarwinDocumentType` given a list of file extensions, an icon name, and an optional suffix or file type name.
 * @param extensions A list of file extensions, such as `['bat', 'cmd']`
 * @param icon A sentence-cased file type name that matches the lowercase name of a darwin icon resource.
 * For example, `'HTML'` instead of `'html'`, or `'Java'` instead of `'java'`.
 * This parameter is lowercased before it is used to reference an icon file.
 * @param nameOrSuffix An optional suffix or a string to use as the file type. If a suffix is provided,
 * it is used with the icon parameter to generate a file type string. If nothing is provided,
 * `'document'` is used with the icon parameter to generate file type string.
 *
 * For example, if you call `darwinBundleDocumentType(..., 'HTML')`, the resulting file type is `"HTML document"`,
 * and the `'html'` darwin icon is used.
 *
 * If you call `darwinBundleDocumentType(..., 'Javascript', 'file')`, the resulting file type is `"Javascript file"`.
 * and the `'javascript'` darwin icon is used.
 *
 * If you call `darwinBundleDocumentType(..., 'bat', 'Windows command script')`, the file type is `"Windows command script"`,
 * and the `'bat'` darwin icon is used.
 */
function darwinBundleDocumentType(extensions: string[], icon: string, nameOrSuffix?: string | DarwinDocumentSuffix, utis?: string[]): DarwinDocumentType {
	// If given a suffix, generate a name from it. If not given anything, default to 'document'
	if (isDocumentSuffix(nameOrSuffix) || !nameOrSuffix) {
		nameOrSuffix = icon.charAt(0).toUpperCase() + icon.slice(1) + ' ' + (nameOrSuffix ?? 'document');
	}

	return {
		name: nameOrSuffix,
		role: 'Editor',
		ostypes: ['TEXT', 'utxt', 'TUTX', '****'],
		extensions,
		iconFile: 'resources/darwin/' + icon + '.icns',
		utis
	};
}

/**
 * Generate several `DarwinDocumentType`s with unique names and a shared icon.
 * @param types A map of file type names to their associated file extensions.
 * @param icon A darwin icon resource to use. For example, `'HTML'` would refer to `resources/darwin/html.icns`
 *
 * Examples:
 * ```
 * darwinBundleDocumentTypes({ 'C header file': 'h', 'C source code': 'c' },'c')
 * darwinBundleDocumentTypes({ 'React source code': ['jsx', 'tsx'] }, 'react')
 * ```
 */
function darwinBundleDocumentTypes(types: { [name: string]: string | string[] }, icon: string): DarwinDocumentType[] {
	return Object.keys(types).map((name: string): DarwinDocumentType => {
		const extensions = types[name];
		return {
			name,
			role: 'Editor',
			ostypes: ['TEXT', 'utxt', 'TUTX', '****'],
			extensions: Array.isArray(extensions) ? extensions : [extensions],
			iconFile: 'resources/darwin/' + icon + '.icns'
		} as DarwinDocumentType;
	});
}

const { electronVersion, msBuildId } = util.getElectronVersion();

export const config = {
	version: electronVersion,
	tag: product.electronRepository ? `v${electronVersion}-${msBuildId}` : undefined,
	productAppName: product.nameLong,
<<<<<<< HEAD
	/* AGPL */
	companyName: 'CodeMerx',
	copyright: 'Copyright (C) 2020 CodeMerx. All rights reserved.',
	darwinIcon: 'resources/darwin/codemerx-logo.icns',
	/* End AGPL */
=======
	companyName: 'Microsoft Corporation',
	copyright: 'Copyright (C) 2023 Microsoft. All rights reserved',
	darwinIcon: 'resources/darwin/code.icns',
>>>>>>> ace48dd4
	darwinBundleIdentifier: product.darwinBundleIdentifier,
	darwinApplicationCategoryType: 'public.app-category.developer-tools',
	darwinHelpBookFolder: 'VS Code HelpBook',
	darwinHelpBookName: 'VS Code HelpBook',
	darwinBundleDocumentTypes: [
		...darwinBundleDocumentTypes({ 'C header file': 'h', 'C source code': 'c' }, 'c'),
		...darwinBundleDocumentTypes({ 'Git configuration file': ['gitattributes', 'gitconfig', 'gitignore'] }, 'config'),
		...darwinBundleDocumentTypes({ 'HTML template document': ['asp', 'aspx', 'cshtml', 'jshtm', 'jsp', 'phtml', 'shtml'] }, 'html'),
		darwinBundleDocumentType(['bat', 'cmd'], 'bat', 'Windows command script'),
		darwinBundleDocumentType(['bowerrc'], 'Bower'),
		darwinBundleDocumentType(['config', 'editorconfig', 'ini', 'cfg'], 'config', 'Configuration file'),
		darwinBundleDocumentType(['hh', 'hpp', 'hxx', 'h++'], 'cpp', 'C++ header file'),
		darwinBundleDocumentType(['cc', 'cpp', 'cxx', 'c++'], 'cpp', 'C++ source code'),
		darwinBundleDocumentType(['m'], 'default', 'Objective-C source code'),
		darwinBundleDocumentType(['mm'], 'cpp', 'Objective-C++ source code'),
		darwinBundleDocumentType(['cs', 'csx'], 'csharp', 'C# source code'),
		darwinBundleDocumentType(['css'], 'css', 'CSS'),
		darwinBundleDocumentType(['go'], 'go', 'Go source code'),
		darwinBundleDocumentType(['htm', 'html', 'xhtml'], 'HTML'),
		darwinBundleDocumentType(['jade'], 'Jade'),
		darwinBundleDocumentType(['jav', 'java'], 'Java'),
		darwinBundleDocumentType(['js', 'jscsrc', 'jshintrc', 'mjs', 'cjs'], 'Javascript', 'file'),
		darwinBundleDocumentType(['json'], 'JSON'),
		darwinBundleDocumentType(['less'], 'Less'),
		darwinBundleDocumentType(['markdown', 'md', 'mdoc', 'mdown', 'mdtext', 'mdtxt', 'mdwn', 'mkd', 'mkdn'], 'Markdown'),
		darwinBundleDocumentType(['php'], 'PHP', 'source code'),
		darwinBundleDocumentType(['ps1', 'psd1', 'psm1'], 'Powershell', 'script'),
		darwinBundleDocumentType(['py', 'pyi'], 'Python', 'script'),
		darwinBundleDocumentType(['gemspec', 'rb', 'erb'], 'Ruby', 'source code'),
		darwinBundleDocumentType(['scss', 'sass'], 'SASS', 'file'),
		darwinBundleDocumentType(['sql'], 'SQL', 'script'),
		darwinBundleDocumentType(['ts'], 'TypeScript', 'file'),
		darwinBundleDocumentType(['tsx', 'jsx'], 'React', 'source code'),
		darwinBundleDocumentType(['vue'], 'Vue', 'source code'),
		darwinBundleDocumentType(['ascx', 'csproj', 'dtd', 'plist', 'wxi', 'wxl', 'wxs', 'xml', 'xaml'], 'XML'),
		darwinBundleDocumentType(['eyaml', 'eyml', 'yaml', 'yml'], 'YAML'),
		darwinBundleDocumentType([
			'bash', 'bash_login', 'bash_logout', 'bash_profile', 'bashrc',
			'profile', 'rhistory', 'rprofile', 'sh', 'zlogin', 'zlogout',
			'zprofile', 'zsh', 'zshenv', 'zshrc'
		], 'Shell', 'script'),
		// Default icon with specified names
		...darwinBundleDocumentTypes({
			'Clojure source code': ['clj', 'cljs', 'cljx', 'clojure'],
			'VS Code workspace file': 'code-workspace',
			'CoffeeScript source code': 'coffee',
			'Comma Separated Values': 'csv',
			'CMake script': 'cmake',
			'Dart script': 'dart',
			'Diff file': 'diff',
			'Dockerfile': 'dockerfile',
			'Gradle file': 'gradle',
			'Groovy script': 'groovy',
			'Makefile': ['makefile', 'mk'],
			'Lua script': 'lua',
			'Pug document': 'pug',
			'Jupyter': 'ipynb',
			'Lockfile': 'lock',
			'Log file': 'log',
			'Plain Text File': 'txt',
			'Xcode project file': 'xcodeproj',
			'Xcode workspace file': 'xcworkspace',
			'Visual Basic script': 'vb',
			'R source code': 'r',
			'Rust source code': 'rs',
			'Restructured Text document': 'rst',
			'LaTeX document': ['tex', 'cls'],
			'F# source code': 'fs',
			'F# signature file': 'fsi',
			'F# script': ['fsx', 'fsscript'],
			'SVG document': ['svg', 'svgz'],
			'TOML document': 'toml',
			'Swift source code': 'swift',
		}, 'default'),
		// Default icon with default name
		darwinBundleDocumentType([
			'containerfile', 'ctp', 'dot', 'edn', 'handlebars', 'hbs', 'ml', 'mli',
			'pl', 'pl6', 'pm', 'pm6', 'pod', 'pp', 'properties', 'psgi', 'rt', 't'
		], 'default', product.nameLong + ' document'),
		// Folder support ()
		darwinBundleDocumentType([], 'default', 'Folder', ['public.folder'])
	],
	darwinBundleURLTypes: [{
		role: 'Viewer',
		name: product.nameLong,
		urlSchemes: [product.urlProtocol]
	}],
	darwinForceDarkModeSupport: true,
	darwinCredits: darwinCreditsTemplate ? Buffer.from(darwinCreditsTemplate({ commit: commit, date: new Date().toISOString() })) : undefined,
	linuxExecutableName: product.applicationName,
<<<<<<< HEAD
	/* AGPL */
	winIcon: 'resources/win32/codemerx-logo.ico',
	/* End AGPL */
	token: process.env['VSCODE_MIXIN_PASSWORD'] || process.env['GITHUB_TOKEN'] || undefined,
	repo: product.electronRepository || undefined
=======
	winIcon: 'resources/win32/code.ico',
	token: process.env['GITHUB_TOKEN'],
	repo: product.electronRepository || undefined,
	validateChecksum: true,
	checksumFile: path.join(root, 'build', 'checksums', 'electron.txt'),
>>>>>>> ace48dd4
};

function getElectron(arch: string): () => NodeJS.ReadWriteStream {
	return () => {
		const electron = require('@vscode/gulp-electron');
		const json = require('gulp-json-editor') as typeof import('gulp-json-editor');

		const electronOpts = {
			...config,
			platform: process.platform,
			arch: arch === 'armhf' ? 'arm' : arch,
			ffmpegChromium: false,
			keepDefaultApp: true
		};

		return vfs.src('package.json')
			.pipe(json({ name: product.nameShort }))
			.pipe(electron(electronOpts))
			.pipe(filter(['**', '!**/app/package.json']))
			.pipe(vfs.dest('.build/electron'));
	};
}

async function main(arch: string = process.arch): Promise<void> {
	const version = electronVersion;
	const electronPath = path.join(root, '.build', 'electron');
	const versionFile = path.join(electronPath, 'version');
	const isUpToDate = fs.existsSync(versionFile) && fs.readFileSync(versionFile, 'utf8') === `${version}`;

	if (!isUpToDate) {
		await util.rimraf(electronPath)();
		await util.streamToPromise(getElectron(arch)());
	}
}

if (require.main === module) {
	main(process.argv[2]).catch(err => {
		console.error(err);
		process.exit(1);
	});
}<|MERGE_RESOLUTION|>--- conflicted
+++ resolved
@@ -103,17 +103,11 @@
 	version: electronVersion,
 	tag: product.electronRepository ? `v${electronVersion}-${msBuildId}` : undefined,
 	productAppName: product.nameLong,
-<<<<<<< HEAD
 	/* AGPL */
 	companyName: 'CodeMerx',
 	copyright: 'Copyright (C) 2020 CodeMerx. All rights reserved.',
 	darwinIcon: 'resources/darwin/codemerx-logo.icns',
 	/* End AGPL */
-=======
-	companyName: 'Microsoft Corporation',
-	copyright: 'Copyright (C) 2023 Microsoft. All rights reserved',
-	darwinIcon: 'resources/darwin/code.icns',
->>>>>>> ace48dd4
 	darwinBundleIdentifier: product.darwinBundleIdentifier,
 	darwinApplicationCategoryType: 'public.app-category.developer-tools',
 	darwinHelpBookFolder: 'VS Code HelpBook',
@@ -204,19 +198,13 @@
 	darwinForceDarkModeSupport: true,
 	darwinCredits: darwinCreditsTemplate ? Buffer.from(darwinCreditsTemplate({ commit: commit, date: new Date().toISOString() })) : undefined,
 	linuxExecutableName: product.applicationName,
-<<<<<<< HEAD
 	/* AGPL */
 	winIcon: 'resources/win32/codemerx-logo.ico',
 	/* End AGPL */
-	token: process.env['VSCODE_MIXIN_PASSWORD'] || process.env['GITHUB_TOKEN'] || undefined,
-	repo: product.electronRepository || undefined
-=======
-	winIcon: 'resources/win32/code.ico',
 	token: process.env['GITHUB_TOKEN'],
 	repo: product.electronRepository || undefined,
 	validateChecksum: true,
 	checksumFile: path.join(root, 'build', 'checksums', 'electron.txt'),
->>>>>>> ace48dd4
 };
 
 function getElectron(arch: string): () => NodeJS.ReadWriteStream {

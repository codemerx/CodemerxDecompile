/*---------------------------------------------------------------------------------------------
 *  Copyright (c) Microsoft Corporation. All rights reserved.
 *  Licensed under the MIT License. See License.txt in the project root for license information.
 *--------------------------------------------------------------------------------------------*/

import { SyncDescriptor } from 'vs/platform/instantiation/common/descriptors';
<<<<<<< HEAD
import { registerSingleton } from 'vs/platform/instantiation/common/extensions';
/* AGPL */
import { IViewDescriptor } from 'vs/workbench/common/views';
/* End AGPL */
=======
import { InstantiationType, registerSingleton } from 'vs/platform/instantiation/common/extensions';
import { Registry } from 'vs/platform/registry/common/platform';
import { IViewsRegistry, IViewDescriptor, Extensions as ViewExtensions } from 'vs/workbench/common/views';
import { VIEW_CONTAINER } from 'vs/workbench/contrib/files/browser/explorerViewlet';
>>>>>>> ace48dd4
import { ITimelineService, TimelinePaneId } from 'vs/workbench/contrib/timeline/common/timeline';
import { TimelineHasProviderContext, TimelineService } from 'vs/workbench/contrib/timeline/common/timelineService';
import { TimelinePane } from './timelinePane';
<<<<<<< HEAD
=======
import { IConfigurationRegistry, Extensions as ConfigurationExtensions } from 'vs/platform/configuration/common/configurationRegistry';
import { ContextKeyExpr } from 'vs/platform/contextkey/common/contextkey';
import { ISubmenuItem, MenuId, MenuRegistry } from 'vs/platform/actions/common/actions';
import { ICommandHandler, CommandsRegistry } from 'vs/platform/commands/common/commands';
import { ExplorerFolderContext } from 'vs/workbench/contrib/files/common/files';
import { ResourceContextKey } from 'vs/workbench/common/contextkeys';
import { Codicon } from 'vs/base/common/codicons';
import { registerIcon } from 'vs/platform/theme/common/iconRegistry';
import { ILocalizedString } from 'vs/platform/action/common/action';

const timelineViewIcon = registerIcon('timeline-view-icon', Codicon.history, localize('timelineViewIcon', 'View icon of the timeline view.'));
const timelineOpenIcon = registerIcon('timeline-open', Codicon.history, localize('timelineOpenIcon', 'Icon for the open timeline action.'));
>>>>>>> ace48dd4

export class TimelinePaneDescriptor implements IViewDescriptor {
	readonly id = TimelinePaneId;
	readonly name: ILocalizedString = TimelinePane.TITLE;
	readonly containerIcon = timelineViewIcon;
	readonly ctorDescriptor = new SyncDescriptor(TimelinePane);
	readonly order = 2;
	readonly weight = 30;
	readonly collapsed = true;
	readonly canToggleVisibility = true;
	readonly hideByDefault = false;
	readonly canMoveView = true;
	readonly when = TimelineHasProviderContext;

	focusCommand = { id: 'timeline.focus' };
}

// Configuration
<<<<<<< HEAD
/* AGPL */
// const configurationRegistry = Registry.as<IConfigurationRegistry>(ConfigurationExtensions.Configuration);
// configurationRegistry.registerConfiguration({
// 	id: 'timeline',
// 	order: 1001,
// 	title: localize('timelineConfigurationTitle', "Timeline"),
// 	type: 'object',
// 	properties: {
// 		'timeline.excludeSources': {
// 			type: [
// 				'array',
// 				'null'
// 			],
// 			default: null,
// 			description: localize('timeline.excludeSources', "An array of Timeline sources that should be excluded from the Timeline view"),
// 		},
// 		'timeline.pageSize': {
// 			type: ['number', 'null'],
// 			default: null,
// 			markdownDescription: localize('timeline.pageSize', "The number of items to show in the Timeline view by default and when loading more items. Setting to `null` (the default) will automatically choose a page size based on the visible area of the Timeline view"),
// 		},
// 		'timeline.pageOnScroll': {
// 			type: 'boolean',
// 			default: false,
// 			description: localize('timeline.pageOnScroll', "Experimental. Controls whether the Timeline view will load the next page of items when you scroll to the end of the list"),
// 		},
// 	}
// });
=======
const configurationRegistry = Registry.as<IConfigurationRegistry>(ConfigurationExtensions.Configuration);
configurationRegistry.registerConfiguration({
	id: 'timeline',
	order: 1001,
	title: localize('timelineConfigurationTitle', "Timeline"),
	type: 'object',
	properties: {
		'timeline.pageSize': {
			type: ['number', 'null'],
			default: null,
			markdownDescription: localize('timeline.pageSize', "The number of items to show in the Timeline view by default and when loading more items. Setting to `null` (the default) will automatically choose a page size based on the visible area of the Timeline view."),
		},
		'timeline.pageOnScroll': {
			type: 'boolean',
			default: false,
			description: localize('timeline.pageOnScroll', "Experimental. Controls whether the Timeline view will load the next page of items when you scroll to the end of the list."),
		},
	}
});
>>>>>>> ace48dd4

// Registry.as<IViewsRegistry>(ViewExtensions.ViewsRegistry).registerViews([new TimelinePaneDescriptor()], VIEW_CONTAINER);

// namespace OpenTimelineAction {

// 	export const ID = 'files.openTimeline';
// 	export const LABEL = localize('files.openTimeline', "Open Timeline");

// 	export function handler(): ICommandHandler {
// 		return (accessor, arg) => {
// 			const service = accessor.get(ITimelineService);
// 			return service.setUri(arg);
// 		};
// 	}
// }

// CommandsRegistry.registerCommand(OpenTimelineAction.ID, OpenTimelineAction.handler());

<<<<<<< HEAD
// MenuRegistry.appendMenuItem(MenuId.ExplorerContext, ({
// 	group: '4_timeline',
// 	order: 1,
// 	command: {
// 		id: OpenTimelineAction.ID,
// 		title: OpenTimelineAction.LABEL,
// 		icon: { id: 'codicon/history' }
// 	},
// 	when: ContextKeyExpr.and(ExplorerFolderContext.toNegated(), ResourceContextKey.HasResource)
// }));
/* End AGPL */
=======
MenuRegistry.appendMenuItem(MenuId.ExplorerContext, ({
	group: '4_timeline',
	order: 1,
	command: {
		id: OpenTimelineAction.ID,
		title: OpenTimelineAction.LABEL,
		icon: timelineOpenIcon
	},
	when: ContextKeyExpr.and(ExplorerFolderContext.toNegated(), ResourceContextKey.HasResource, TimelineHasProviderContext)
}));
>>>>>>> ace48dd4

const timelineFilter = registerIcon('timeline-filter', Codicon.filter, localize('timelineFilter', 'Icon for the filter timeline action.'));

MenuRegistry.appendMenuItem(MenuId.TimelineTitle, <ISubmenuItem>{
	submenu: MenuId.TimelineFilterSubMenu,
	title: localize('filterTimeline', "Filter Timeline"),
	group: 'navigation',
	order: 100,
	icon: timelineFilter
});

registerSingleton(ITimelineService, TimelineService, InstantiationType.Delayed);<|MERGE_RESOLUTION|>--- conflicted
+++ resolved
@@ -3,23 +3,15 @@
  *  Licensed under the MIT License. See License.txt in the project root for license information.
  *--------------------------------------------------------------------------------------------*/
 
+import { localize } from 'vs/nls';
 import { SyncDescriptor } from 'vs/platform/instantiation/common/descriptors';
-<<<<<<< HEAD
-import { registerSingleton } from 'vs/platform/instantiation/common/extensions';
-/* AGPL */
-import { IViewDescriptor } from 'vs/workbench/common/views';
-/* End AGPL */
-=======
 import { InstantiationType, registerSingleton } from 'vs/platform/instantiation/common/extensions';
 import { Registry } from 'vs/platform/registry/common/platform';
 import { IViewsRegistry, IViewDescriptor, Extensions as ViewExtensions } from 'vs/workbench/common/views';
 import { VIEW_CONTAINER } from 'vs/workbench/contrib/files/browser/explorerViewlet';
->>>>>>> ace48dd4
 import { ITimelineService, TimelinePaneId } from 'vs/workbench/contrib/timeline/common/timeline';
 import { TimelineHasProviderContext, TimelineService } from 'vs/workbench/contrib/timeline/common/timelineService';
 import { TimelinePane } from './timelinePane';
-<<<<<<< HEAD
-=======
 import { IConfigurationRegistry, Extensions as ConfigurationExtensions } from 'vs/platform/configuration/common/configurationRegistry';
 import { ContextKeyExpr } from 'vs/platform/contextkey/common/contextkey';
 import { ISubmenuItem, MenuId, MenuRegistry } from 'vs/platform/actions/common/actions';
@@ -32,7 +24,6 @@
 
 const timelineViewIcon = registerIcon('timeline-view-icon', Codicon.history, localize('timelineViewIcon', 'View icon of the timeline view.'));
 const timelineOpenIcon = registerIcon('timeline-open', Codicon.history, localize('timelineOpenIcon', 'Icon for the open timeline action.'));
->>>>>>> ace48dd4
 
 export class TimelinePaneDescriptor implements IViewDescriptor {
 	readonly id = TimelinePaneId;
@@ -51,7 +42,6 @@
 }
 
 // Configuration
-<<<<<<< HEAD
 /* AGPL */
 // const configurationRegistry = Registry.as<IConfigurationRegistry>(ConfigurationExtensions.Configuration);
 // configurationRegistry.registerConfiguration({
@@ -60,47 +50,18 @@
 // 	title: localize('timelineConfigurationTitle', "Timeline"),
 // 	type: 'object',
 // 	properties: {
-// 		'timeline.excludeSources': {
-// 			type: [
-// 				'array',
-// 				'null'
-// 			],
-// 			default: null,
-// 			description: localize('timeline.excludeSources', "An array of Timeline sources that should be excluded from the Timeline view"),
-// 		},
 // 		'timeline.pageSize': {
 // 			type: ['number', 'null'],
 // 			default: null,
-// 			markdownDescription: localize('timeline.pageSize', "The number of items to show in the Timeline view by default and when loading more items. Setting to `null` (the default) will automatically choose a page size based on the visible area of the Timeline view"),
+// 			markdownDescription: localize('timeline.pageSize', "The number of items to show in the Timeline view by default and when loading more items. Setting to `null` (the default) will automatically choose a page size based on the visible area of the Timeline view."),
 // 		},
 // 		'timeline.pageOnScroll': {
 // 			type: 'boolean',
 // 			default: false,
-// 			description: localize('timeline.pageOnScroll', "Experimental. Controls whether the Timeline view will load the next page of items when you scroll to the end of the list"),
+// 			description: localize('timeline.pageOnScroll', "Experimental. Controls whether the Timeline view will load the next page of items when you scroll to the end of the list."),
 // 		},
 // 	}
 // });
-=======
-const configurationRegistry = Registry.as<IConfigurationRegistry>(ConfigurationExtensions.Configuration);
-configurationRegistry.registerConfiguration({
-	id: 'timeline',
-	order: 1001,
-	title: localize('timelineConfigurationTitle', "Timeline"),
-	type: 'object',
-	properties: {
-		'timeline.pageSize': {
-			type: ['number', 'null'],
-			default: null,
-			markdownDescription: localize('timeline.pageSize', "The number of items to show in the Timeline view by default and when loading more items. Setting to `null` (the default) will automatically choose a page size based on the visible area of the Timeline view."),
-		},
-		'timeline.pageOnScroll': {
-			type: 'boolean',
-			default: false,
-			description: localize('timeline.pageOnScroll', "Experimental. Controls whether the Timeline view will load the next page of items when you scroll to the end of the list."),
-		},
-	}
-});
->>>>>>> ace48dd4
 
 // Registry.as<IViewsRegistry>(ViewExtensions.ViewsRegistry).registerViews([new TimelinePaneDescriptor()], VIEW_CONTAINER);
 
@@ -119,30 +80,17 @@
 
 // CommandsRegistry.registerCommand(OpenTimelineAction.ID, OpenTimelineAction.handler());
 
-<<<<<<< HEAD
 // MenuRegistry.appendMenuItem(MenuId.ExplorerContext, ({
 // 	group: '4_timeline',
 // 	order: 1,
 // 	command: {
 // 		id: OpenTimelineAction.ID,
 // 		title: OpenTimelineAction.LABEL,
-// 		icon: { id: 'codicon/history' }
+// 		icon: timelineOpenIcon
 // 	},
-// 	when: ContextKeyExpr.and(ExplorerFolderContext.toNegated(), ResourceContextKey.HasResource)
+// 	when: ContextKeyExpr.and(ExplorerFolderContext.toNegated(), ResourceContextKey.HasResource, TimelineHasProviderContext)
 // }));
 /* End AGPL */
-=======
-MenuRegistry.appendMenuItem(MenuId.ExplorerContext, ({
-	group: '4_timeline',
-	order: 1,
-	command: {
-		id: OpenTimelineAction.ID,
-		title: OpenTimelineAction.LABEL,
-		icon: timelineOpenIcon
-	},
-	when: ContextKeyExpr.and(ExplorerFolderContext.toNegated(), ResourceContextKey.HasResource, TimelineHasProviderContext)
-}));
->>>>>>> ace48dd4
 
 const timelineFilter = registerIcon('timeline-filter', Codicon.filter, localize('timelineFilter', 'Icon for the filter timeline action.'));
 

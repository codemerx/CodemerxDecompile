--- conflicted
+++ resolved
@@ -626,14 +626,13 @@
 	return command;
 }
 
-<<<<<<< HEAD
 /* AGPL */
 // export const UndoCommand = registerCommand(new MultiCommand({
 // 	id: 'undo',
 // 	precondition: undefined,
 // 	kbOpts: {
 // 		weight: KeybindingWeight.EditorCore,
-// 		primary: KeyMod.CtrlCmd | KeyCode.KEY_Z
+// 		primary: KeyMod.CtrlCmd | KeyCode.KeyZ
 // 	},
 // 	menuOpts: [{
 // 		menuId: MenuId.MenubarEditMenu,
@@ -655,9 +654,9 @@
 // 	precondition: undefined,
 // 	kbOpts: {
 // 		weight: KeybindingWeight.EditorCore,
-// 		primary: KeyMod.CtrlCmd | KeyCode.KEY_Y,
-// 		secondary: [KeyMod.CtrlCmd | KeyMod.Shift | KeyCode.KEY_Z],
-// 		mac: { primary: KeyMod.CtrlCmd | KeyMod.Shift | KeyCode.KEY_Z }
+// 		primary: KeyMod.CtrlCmd | KeyCode.KeyY,
+// 		secondary: [KeyMod.CtrlCmd | KeyMod.Shift | KeyCode.KeyZ],
+// 		mac: { primary: KeyMod.CtrlCmd | KeyMod.Shift | KeyCode.KeyZ }
 // 	},
 // 	menuOpts: [{
 // 		menuId: MenuId.MenubarEditMenu,
@@ -674,53 +673,6 @@
 
 // registerCommand(new ProxyCommand(RedoCommand, { id: 'default:redo', precondition: undefined }));
 /* End AGPL */
-=======
-export const UndoCommand = registerCommand(new MultiCommand({
-	id: 'undo',
-	precondition: undefined,
-	kbOpts: {
-		weight: KeybindingWeight.EditorCore,
-		primary: KeyMod.CtrlCmd | KeyCode.KeyZ
-	},
-	menuOpts: [{
-		menuId: MenuId.MenubarEditMenu,
-		group: '1_do',
-		title: nls.localize({ key: 'miUndo', comment: ['&& denotes a mnemonic'] }, "&&Undo"),
-		order: 1
-	}, {
-		menuId: MenuId.CommandPalette,
-		group: '',
-		title: nls.localize('undo', "Undo"),
-		order: 1
-	}]
-}));
-
-registerCommand(new ProxyCommand(UndoCommand, { id: 'default:undo', precondition: undefined }));
-
-export const RedoCommand = registerCommand(new MultiCommand({
-	id: 'redo',
-	precondition: undefined,
-	kbOpts: {
-		weight: KeybindingWeight.EditorCore,
-		primary: KeyMod.CtrlCmd | KeyCode.KeyY,
-		secondary: [KeyMod.CtrlCmd | KeyMod.Shift | KeyCode.KeyZ],
-		mac: { primary: KeyMod.CtrlCmd | KeyMod.Shift | KeyCode.KeyZ }
-	},
-	menuOpts: [{
-		menuId: MenuId.MenubarEditMenu,
-		group: '1_do',
-		title: nls.localize({ key: 'miRedo', comment: ['&& denotes a mnemonic'] }, "&&Redo"),
-		order: 2
-	}, {
-		menuId: MenuId.CommandPalette,
-		group: '',
-		title: nls.localize('redo', "Redo"),
-		order: 1
-	}]
-}));
-
-registerCommand(new ProxyCommand(RedoCommand, { id: 'default:redo', precondition: undefined }));
->>>>>>> ace48dd4
 
 export const SelectAllCommand = registerCommand(new MultiCommand({
 	id: 'editor.action.selectAll',

/*---------------------------------------------------------------------------------------------
 *  Copyright (c) Microsoft Corporation. All rights reserved.
 *  Licensed under the MIT License. See License.txt in the project root for license information.
 *--------------------------------------------------------------------------------------------*/

import * as DOM from 'vs/base/browser/dom';
/* AGPL */
// import { StandardKeyboardEvent } from 'vs/base/browser/keyboardEvent';
/* End AGPL */
import { alert } from 'vs/base/browser/ui/aria/aria';
import { Delayer } from 'vs/base/common/async';
import { CancellationToken } from 'vs/base/common/cancellation';
<<<<<<< HEAD
/* AGPL */
// import { KeyCode } from 'vs/base/common/keyCodes';
/* End AGPL */
import { dispose, IDisposable } from 'vs/base/common/lifecycle';
=======
import { KeyCode, KeyMod } from 'vs/base/common/keyCodes';
import { DisposableStore } from 'vs/base/common/lifecycle';
>>>>>>> ace48dd4
import { assertIsDefined } from 'vs/base/common/types';
import { URI } from 'vs/base/common/uri';
import 'vs/css!./media/searchEditor';
import { ICodeEditorWidgetOptions } from 'vs/editor/browser/widget/codeEditorWidget';
import { Position } from 'vs/editor/common/core/position';
import { Range } from 'vs/editor/common/core/range';
import { Selection } from 'vs/editor/common/core/selection';
import { ICodeEditorViewState } from 'vs/editor/common/editorCommon';
import { IModelService } from 'vs/editor/common/services/model';
import { ITextResourceConfigurationService } from 'vs/editor/common/services/textResourceConfiguration';
import { ReferencesController } from 'vs/editor/contrib/gotoSymbol/browser/peek/referencesController';
import { localize } from 'vs/nls';
import { ICommandService } from 'vs/platform/commands/common/commands';
import { IConfigurationService } from 'vs/platform/configuration/common/configuration';
import { IContextKey, IContextKeyService } from 'vs/platform/contextkey/common/contextkey';
import { IContextViewService } from 'vs/platform/contextview/browser/contextView';
import { IInstantiationService } from 'vs/platform/instantiation/common/instantiation';
import { ServiceCollection } from 'vs/platform/instantiation/common/serviceCollection';
import { ILabelService } from 'vs/platform/label/common/label';
import { IEditorProgressService, LongRunningOperation } from 'vs/platform/progress/common/progress';
import { IStorageService } from 'vs/platform/storage/common/storage';
import { ITelemetryService } from 'vs/platform/telemetry/common/telemetry';
import { inputBorder, registerColor } from 'vs/platform/theme/common/colorRegistry';
import { IThemeService } from 'vs/platform/theme/common/themeService';
import { ThemeIcon } from 'vs/base/common/themables';
import { IWorkspaceContextService } from 'vs/platform/workspace/common/workspace';
import { AbstractTextCodeEditor } from 'vs/workbench/browser/parts/editor/textCodeEditor';
import { EditorInputCapabilities, IEditorOpenContext } from 'vs/workbench/common/editor';
import { EditorInput } from 'vs/workbench/common/editor/editorInput';
import { ExcludePatternInputWidget, IncludePatternInputWidget } from 'vs/workbench/contrib/search/browser/patternInputWidget';
import { SearchWidget } from 'vs/workbench/contrib/search/browser/searchWidget';
import { InputBoxFocusedKey } from 'vs/workbench/contrib/search/common/constants';
import { ITextQueryBuilderOptions, QueryBuilder } from 'vs/workbench/services/search/common/queryBuilder';
import { getOutOfWorkspaceEditorResources } from 'vs/workbench/contrib/search/common/search';
import { SearchModel, SearchResult } from 'vs/workbench/contrib/search/browser/searchModel';
import { InSearchEditor, SearchEditorID, SearchEditorInputTypeId } from 'vs/workbench/contrib/searchEditor/browser/constants';
import type { SearchConfiguration, SearchEditorInput } from 'vs/workbench/contrib/searchEditor/browser/searchEditorInput';
import { serializeSearchResultForEditor } from 'vs/workbench/contrib/searchEditor/browser/searchEditorSerialization';
import { IEditorGroupsService } from 'vs/workbench/services/editor/common/editorGroupsService';
import { IEditorService } from 'vs/workbench/services/editor/common/editorService';
<<<<<<< HEAD
import { IPatternInfo, ISearchConfigurationProperties, ITextQuery } from 'vs/workbench/services/search/common/search';
/* AGPL */
// import { searchDetailsIcon } from 'vs/workbench/contrib/search/browser/searchIcons';
/* End AGPL */

const RESULT_LINE_REGEX = /^(\s+)(\d+)(:| )(\s+)(.*)$/;
=======
import { IPatternInfo, ISearchComplete, ISearchConfigurationProperties, ITextQuery, SearchSortOrder } from 'vs/workbench/services/search/common/search';
import { searchDetailsIcon } from 'vs/workbench/contrib/search/browser/searchIcons';
import { IFileService } from 'vs/platform/files/common/files';
import { IOpenerService } from 'vs/platform/opener/common/opener';
import { TextSearchCompleteMessage } from 'vs/workbench/services/search/common/searchExtTypes';
import { INotificationService } from 'vs/platform/notification/common/notification';
import { IEditorOptions } from 'vs/platform/editor/common/editor';
import { renderSearchMessage } from 'vs/workbench/contrib/search/browser/searchMessage';
import { EditorExtensionsRegistry, IEditorContributionDescription } from 'vs/editor/browser/editorExtensions';
import { UnusualLineTerminatorsDetector } from 'vs/editor/contrib/unusualLineTerminators/browser/unusualLineTerminators';
import { defaultToggleStyles, getInputBoxStyle } from 'vs/platform/theme/browser/defaultStyles';
import { ILogService } from 'vs/platform/log/common/log';

const RESULT_LINE_REGEX = /^(\s+)(\d+)(: |  )(\s*)(.*)$/;
>>>>>>> ace48dd4
const FILE_LINE_REGEX = /^(\S.*):$/;

type SearchEditorViewState = ICodeEditorViewState & { focused: 'input' | 'editor' };

export class SearchEditor extends AbstractTextCodeEditor<SearchEditorViewState> {
	static readonly ID: string = SearchEditorID;

	static readonly SEARCH_EDITOR_VIEW_STATE_PREFERENCE_KEY = 'searchEditorViewState';

	private queryEditorWidget!: SearchWidget;
	private get searchResultEditor() { return this.editorControl!; }
	private queryEditorContainer!: HTMLElement;
	private dimension?: DOM.Dimension;
	private inputPatternIncludes!: IncludePatternInputWidget;
	private inputPatternExcludes!: ExcludePatternInputWidget;
	private includesExcludesContainer!: HTMLElement;
	/* AGPL */
	// private toggleQueryDetailsButton!: HTMLElement;
	/* End AGPL */
	private messageBox!: HTMLElement;

	private runSearchDelayer = new Delayer(0);
	private pauseSearching: boolean = false;
	private showingIncludesExcludes: boolean = false;
	private searchOperation: LongRunningOperation;
	private searchHistoryDelayer: Delayer<void>;
	private messageDisposables: DisposableStore;
	private container: HTMLElement;
	private searchModel: SearchModel;
	private ongoingOperations: number = 0;
	private updatingModelForSearch: boolean = false;

	constructor(
		@ITelemetryService telemetryService: ITelemetryService,
		@IThemeService themeService: IThemeService,
		@IStorageService storageService: IStorageService,
		@IModelService private readonly modelService: IModelService,
		@IWorkspaceContextService private readonly contextService: IWorkspaceContextService,
		@ILabelService private readonly labelService: ILabelService,
		@IInstantiationService instantiationService: IInstantiationService,
		@IContextViewService private readonly contextViewService: IContextViewService,
		@ICommandService private readonly commandService: ICommandService,
		@IOpenerService private readonly openerService: IOpenerService,
		@INotificationService private readonly notificationService: INotificationService,
		@IEditorProgressService progressService: IEditorProgressService,
		@ITextResourceConfigurationService textResourceService: ITextResourceConfigurationService,
		@IEditorGroupsService editorGroupService: IEditorGroupsService,
		@IEditorService editorService: IEditorService,
		@IConfigurationService protected configurationService: IConfigurationService,
		@IFileService fileService: IFileService,
		@ILogService private readonly logService: ILogService
	) {
		super(SearchEditor.ID, telemetryService, instantiationService, storageService, textResourceService, themeService, editorService, editorGroupService, fileService);
		this.container = DOM.$('.search-editor');

		this.searchOperation = this._register(new LongRunningOperation(progressService));
		this._register(this.messageDisposables = new DisposableStore());

		this.searchHistoryDelayer = new Delayer<void>(2000);

		this.searchModel = this._register(this.instantiationService.createInstance(SearchModel));
	}

	protected override createEditor(parent: HTMLElement) {
		DOM.append(parent, this.container);
		this.queryEditorContainer = DOM.append(this.container, DOM.$('.query-container'));
		const searchResultContainer = DOM.append(this.container, DOM.$('.search-results'));
		super.createEditor(searchResultContainer);
		this.registerEditorListeners();

		const scopedContextKeyService = assertIsDefined(this.scopedContextKeyService);
		InSearchEditor.bindTo(scopedContextKeyService).set(true);

		this.createQueryEditor(
			this.queryEditorContainer,
			this.instantiationService.createChild(new ServiceCollection([IContextKeyService, scopedContextKeyService])),
			InputBoxFocusedKey.bindTo(scopedContextKeyService)
		);
	}

<<<<<<< HEAD
	private createQueryEditor(parent: HTMLElement) {
		this.queryEditorContainer = DOM.append(parent, DOM.$('.query-container'));
		this.queryEditorWidget = this._register(this.instantiationService.createInstance(SearchWidget, this.queryEditorContainer, { _hideReplaceToggle: true, showContextToggle: true }));
=======

	private createQueryEditor(container: HTMLElement, scopedInstantiationService: IInstantiationService, inputBoxFocusedContextKey: IContextKey<boolean>) {
		const searchEditorInputboxStyles = getInputBoxStyle({ inputBorder: searchEditorTextInputBorder });

		this.queryEditorWidget = this._register(scopedInstantiationService.createInstance(SearchWidget, container, { _hideReplaceToggle: true, showContextToggle: true, inputBoxStyles: searchEditorInputboxStyles, toggleStyles: defaultToggleStyles }));
		this._register(this.queryEditorWidget.onReplaceToggled(() => this.reLayout()));
>>>>>>> ace48dd4
		this._register(this.queryEditorWidget.onDidHeightChange(() => this.reLayout()));
		this._register(this.queryEditorWidget.onSearchSubmit(({ delay }) => this.triggerSearch({ delay })));
		if (this.queryEditorWidget.searchInput) {
			this._register(this.queryEditorWidget.searchInput.onDidOptionChange(() => this.triggerSearch({ resetCursor: false })));
		} else {
			this.logService.warn('SearchEditor: SearchWidget.searchInput is undefined, cannot register onDidOptionChange listener');
		}
		this._register(this.queryEditorWidget.onDidToggleContext(() => this.triggerSearch({ resetCursor: false })));

		// Includes/Excludes Dropdown
		this.includesExcludesContainer = DOM.append(container, DOM.$('.includes-excludes'));

<<<<<<< HEAD
		// // Toggle query details button
		/* AGPL */
		// this.toggleQueryDetailsButton = DOM.append(this.includesExcludesContainer, DOM.$('.expand' + searchDetailsIcon.cssSelector, { tabindex: 0, role: 'button', title: localize('moreSearch', "Toggle Search Details") }));
		// this._register(DOM.addDisposableListener(this.toggleQueryDetailsButton, DOM.EventType.CLICK, e => {
		// 	DOM.EventHelper.stop(e);
		// 	this.toggleIncludesExcludes();
		// }));
		// this._register(DOM.addDisposableListener(this.toggleQueryDetailsButton, DOM.EventType.KEY_UP, (e: KeyboardEvent) => {
		// 	const event = new StandardKeyboardEvent(e);
		// 	if (event.equals(KeyCode.Enter) || event.equals(KeyCode.Space)) {
		// 		DOM.EventHelper.stop(e);
		// 		this.toggleIncludesExcludes();
		// 	}
		// }));
		/* End AGPL */
=======
		// Toggle query details button
		this.toggleQueryDetailsButton = DOM.append(this.includesExcludesContainer, DOM.$('.expand' + ThemeIcon.asCSSSelector(searchDetailsIcon), { tabindex: 0, role: 'button', title: localize('moreSearch', "Toggle Search Details") }));
		this._register(DOM.addDisposableListener(this.toggleQueryDetailsButton, DOM.EventType.CLICK, e => {
			DOM.EventHelper.stop(e);
			this.toggleIncludesExcludes();
		}));
		this._register(DOM.addDisposableListener(this.toggleQueryDetailsButton, DOM.EventType.KEY_UP, (e: KeyboardEvent) => {
			const event = new StandardKeyboardEvent(e);
			if (event.equals(KeyCode.Enter) || event.equals(KeyCode.Space)) {
				DOM.EventHelper.stop(e);
				this.toggleIncludesExcludes();
			}
		}));
		this._register(DOM.addDisposableListener(this.toggleQueryDetailsButton, DOM.EventType.KEY_DOWN, (e: KeyboardEvent) => {
			const event = new StandardKeyboardEvent(e);
			if (event.equals(KeyMod.Shift | KeyCode.Tab)) {
				if (this.queryEditorWidget.isReplaceActive()) {
					this.queryEditorWidget.focusReplaceAllAction();
				}
				else {
					this.queryEditorWidget.isReplaceShown() ? this.queryEditorWidget.replaceInput?.focusOnPreserve() : this.queryEditorWidget.focusRegexAction();
				}
				DOM.EventHelper.stop(e);
			}
		}));
>>>>>>> ace48dd4

		// Includes
		const folderIncludesList = DOM.append(this.includesExcludesContainer, DOM.$('.file-types.includes'));
		const filesToIncludeTitle = localize('searchScope.includes', "files to include");
		DOM.append(folderIncludesList, DOM.$('h4', undefined, filesToIncludeTitle));
		this.inputPatternIncludes = this._register(scopedInstantiationService.createInstance(IncludePatternInputWidget, folderIncludesList, this.contextViewService, {
			ariaLabel: localize('label.includes', 'Search Include Patterns'),
			inputBoxStyles: searchEditorInputboxStyles
		}));
		this.inputPatternIncludes.onSubmit(triggeredOnType => this.triggerSearch({ resetCursor: false, delay: triggeredOnType ? this.searchConfig.searchOnTypeDebouncePeriod : 0 }));
		this._register(this.inputPatternIncludes.onChangeSearchInEditorsBox(() => this.triggerSearch()));

		// Excludes
		const excludesList = DOM.append(this.includesExcludesContainer, DOM.$('.file-types.excludes'));
		const excludesTitle = localize('searchScope.excludes', "files to exclude");
		DOM.append(excludesList, DOM.$('h4', undefined, excludesTitle));
		this.inputPatternExcludes = this._register(scopedInstantiationService.createInstance(ExcludePatternInputWidget, excludesList, this.contextViewService, {
			ariaLabel: localize('label.excludes', 'Search Exclude Patterns'),
			inputBoxStyles: searchEditorInputboxStyles
		}));
		this.inputPatternExcludes.onSubmit(triggeredOnType => this.triggerSearch({ resetCursor: false, delay: triggeredOnType ? this.searchConfig.searchOnTypeDebouncePeriod : 0 }));
		this._register(this.inputPatternExcludes.onChangeIgnoreBox(() => this.triggerSearch()));

		// Messages
		this.messageBox = DOM.append(container, DOM.$('.messages.text-search-provider-messages'));

		[this.queryEditorWidget.searchInputFocusTracker, this.queryEditorWidget.replaceInputFocusTracker, this.inputPatternExcludes.inputFocusTracker, this.inputPatternIncludes.inputFocusTracker]
			.forEach(tracker => {
				if (!tracker) {
					return;
				}
				this._register(tracker.onDidFocus(() => setTimeout(() => inputBoxFocusedContextKey.set(true), 0)));
				this._register(tracker.onDidBlur(() => inputBoxFocusedContextKey.set(false)));
			});
	}

	private toggleRunAgainMessage(show: boolean) {
		DOM.clearNode(this.messageBox);
		this.messageDisposables.clear();

		if (show) {
			const runAgainLink = DOM.append(this.messageBox, DOM.$('a.pointer.prominent.message', {}, localize('runSearch', "Run Search")));
			this.messageDisposables.add(DOM.addDisposableListener(runAgainLink, DOM.EventType.CLICK, async () => {
				await this.triggerSearch();
				this.searchResultEditor.focus();
			}));
		}
	}

	private _getContributions(): IEditorContributionDescription[] {
		const skipContributions = [UnusualLineTerminatorsDetector.ID];
		return EditorExtensionsRegistry.getEditorContributions().filter(c => skipContributions.indexOf(c.id) === -1);
	}

	protected override getCodeEditorWidgetOptions(): ICodeEditorWidgetOptions {
		return { contributions: this._getContributions() };
	}

	private registerEditorListeners() {
		this.searchResultEditor.onMouseUp(e => {
			if (e.event.detail === 2) {
				const behaviour = this.searchConfig.searchEditor.doubleClickBehaviour;
				const position = e.target.position;
				if (position && behaviour !== 'selectWord') {
					const line = this.searchResultEditor.getModel()?.getLineContent(position.lineNumber) ?? '';
					if (line.match(RESULT_LINE_REGEX)) {
						this.searchResultEditor.setSelection(Range.fromPositions(position));
						this.commandService.executeCommand(behaviour === 'goToLocation' ? 'editor.action.goToDeclaration' : 'editor.action.openDeclarationToTheSide');
					} else if (line.match(FILE_LINE_REGEX)) {
						this.searchResultEditor.setSelection(Range.fromPositions(position));
						this.commandService.executeCommand('editor.action.peekDefinition');
					}
				}
			}
		});
<<<<<<< HEAD

		this._register(this.onDidBlur(() => this.saveViewState()));

		this._register(this.searchResultEditor.onDidChangeModelContent(() => this.getInput()?.setDirty(true)));

		[this.queryEditorWidget.searchInputFocusTracker, this.inputPatternExcludes.inputFocusTracker, this.inputPatternIncludes.inputFocusTracker]
			.map(tracker => {
				this._register(tracker.onDidFocus(() => setTimeout(() => this.inputFocusContextKey.set(true), 0)));
				this._register(tracker.onDidBlur(() => this.inputFocusContextKey.set(false)));
			});
=======
		this._register(this.searchResultEditor.onDidChangeModelContent(() => {
			if (!this.updatingModelForSearch) {
				this.getInput()?.setDirty(true);
			}
		}));
>>>>>>> ace48dd4
	}

	override getControl() {
		return this.searchResultEditor;
	}

	override focus() {
		super.focus();

		const viewState = this.loadEditorViewState(this.getInput());
		if (viewState && viewState.focused === 'editor') {
			this.searchResultEditor.focus();
		} else {
			this.queryEditorWidget.focus();
		}
	}

	focusSearchInput() {
		this.queryEditorWidget.searchInput?.focus();
	}

	focusFilesToIncludeInput() {
		if (!this.showingIncludesExcludes) {
			this.toggleIncludesExcludes(true);
		}
		this.inputPatternIncludes.focus();
	}

	focusFilesToExcludeInput() {
		if (!this.showingIncludesExcludes) {
			this.toggleIncludesExcludes(true);
		}
		this.inputPatternExcludes.focus();
	}

	focusNextInput() {
		if (this.queryEditorWidget.searchInputHasFocus()) {
			if (this.showingIncludesExcludes) {
				this.inputPatternIncludes.focus();
			} else {
				this.searchResultEditor.focus();
			}
		} else if (this.inputPatternIncludes.inputHasFocus()) {
			this.inputPatternExcludes.focus();
		} else if (this.inputPatternExcludes.inputHasFocus()) {
			this.searchResultEditor.focus();
		} else if (this.searchResultEditor.hasWidgetFocus()) {
			// pass
		}
	}

	focusPrevInput() {
		if (this.queryEditorWidget.searchInputHasFocus()) {
			this.searchResultEditor.focus(); // wrap
		} else if (this.inputPatternIncludes.inputHasFocus()) {
			this.queryEditorWidget.searchInput?.focus();
		} else if (this.inputPatternExcludes.inputHasFocus()) {
			this.inputPatternIncludes.focus();
		} else if (this.searchResultEditor.hasWidgetFocus()) {
			// unreachable.
		}
	}

	setQuery(query: string) {
		this.queryEditorWidget.searchInput?.setValue(query);
	}

	selectQuery() {
		this.queryEditorWidget.searchInput?.select();
	}

	toggleWholeWords() {
		this.queryEditorWidget.searchInput?.setWholeWords(!this.queryEditorWidget.searchInput.getWholeWords());
		this.triggerSearch({ resetCursor: false });
	}

	toggleRegex() {
		this.queryEditorWidget.searchInput?.setRegex(!this.queryEditorWidget.searchInput.getRegex());
		this.triggerSearch({ resetCursor: false });
	}

	toggleCaseSensitive() {
		this.queryEditorWidget.searchInput?.setCaseSensitive(!this.queryEditorWidget.searchInput.getCaseSensitive());
		this.triggerSearch({ resetCursor: false });
	}

	toggleContextLines() {
		this.queryEditorWidget.toggleContextLines();
	}

	modifyContextLines(increase: boolean) {
		this.queryEditorWidget.modifyContextLines(increase);
	}

<<<<<<< HEAD
	toggleQueryDetails() {
		/* AGPL */
		// this.toggleIncludesExcludes();
		/* End AGPL */
=======
	toggleQueryDetails(shouldShow?: boolean) {
		this.toggleIncludesExcludes(shouldShow);
>>>>>>> ace48dd4
	}

	deleteResultBlock() {
		const linesToDelete = new Set<number>();

		const selections = this.searchResultEditor.getSelections();
		const model = this.searchResultEditor.getModel();
		if (!(selections && model)) { return; }

		const maxLine = model.getLineCount();
		const minLine = 1;

		const deleteUp = (start: number) => {
			for (let cursor = start; cursor >= minLine; cursor--) {
				const line = model.getLineContent(cursor);
				linesToDelete.add(cursor);
				if (line[0] !== undefined && line[0] !== ' ') {
					break;
				}
			}
		};

		const deleteDown = (start: number): number | undefined => {
			linesToDelete.add(start);
			for (let cursor = start + 1; cursor <= maxLine; cursor++) {
				const line = model.getLineContent(cursor);
				if (line[0] !== undefined && line[0] !== ' ') {
					return cursor;
				}
				linesToDelete.add(cursor);
			}
			return;
		};

		const endingCursorLines: Array<number | undefined> = [];
		for (const selection of selections) {
			const lineNumber = selection.startLineNumber;
			endingCursorLines.push(deleteDown(lineNumber));
			deleteUp(lineNumber);
			for (let inner = selection.startLineNumber; inner <= selection.endLineNumber; inner++) {
				linesToDelete.add(inner);
			}
		}

		if (endingCursorLines.length === 0) { endingCursorLines.push(1); }

		const isDefined = <T>(x: T | undefined): x is T => x !== undefined;

		model.pushEditOperations(this.searchResultEditor.getSelections(),
			[...linesToDelete].map(line => ({ range: new Range(line, 1, line + 1, 1), text: '' })),
			() => endingCursorLines.filter(isDefined).map(line => new Selection(line, 1, line, 1)));
	}

	cleanState() {
		this.getInput()?.setDirty(false);
	}

	private get searchConfig(): ISearchConfigurationProperties {
		return this.configurationService.getValue<ISearchConfigurationProperties>('search');
	}

	private iterateThroughMatches(reverse: boolean) {
		const model = this.searchResultEditor.getModel();
		if (!model) { return; }

		const lastLine = model.getLineCount() ?? 1;
		const lastColumn = model.getLineLength(lastLine);

		const fallbackStart = reverse ? new Position(lastLine, lastColumn) : new Position(1, 1);

		const currentPosition = this.searchResultEditor.getSelection()?.getStartPosition() ?? fallbackStart;

		const matchRanges = this.getInput()?.getMatchRanges();
		if (!matchRanges) { return; }

		const matchRange = (reverse ? findPrevRange : findNextRange)(matchRanges, currentPosition);

		this.searchResultEditor.setSelection(matchRange);
		this.searchResultEditor.revealLineInCenterIfOutsideViewport(matchRange.startLineNumber);
		this.searchResultEditor.focus();

		const matchLineText = model.getLineContent(matchRange.startLineNumber);
		const matchText = model.getValueInRange(matchRange);
		let file = '';
		for (let line = matchRange.startLineNumber; line >= 1; line--) {
			const lineText = model.getValueInRange(new Range(line, 1, line, 2));
			if (lineText !== ' ') { file = model.getLineContent(line); break; }
		}
		alert(localize('searchResultItem', "Matched {0} at {1} in file {2}", matchText, matchLineText, file.slice(0, file.length - 1)));
	}

	focusNextResult() {
		this.iterateThroughMatches(false);
	}

	focusPreviousResult() {
		this.iterateThroughMatches(true);
	}

	focusAllResults() {
		this.searchResultEditor
			.setSelections((this.getInput()?.getMatchRanges() ?? []).map(
				range => new Selection(range.startLineNumber, range.startColumn, range.endLineNumber, range.endColumn)));
		this.searchResultEditor.focus();
	}

	async triggerSearch(_options?: { resetCursor?: boolean; delay?: number; focusResults?: boolean }) {
		const options = { resetCursor: true, delay: 0, ..._options };

		if (!this.pauseSearching) {
			await this.runSearchDelayer.trigger(async () => {
				this.toggleRunAgainMessage(false);
				await this.doRunSearch();
				if (options.resetCursor) {
					this.searchResultEditor.setPosition(new Position(1, 1));
					this.searchResultEditor.setScrollPosition({ scrollTop: 0, scrollLeft: 0 });
				}
				if (options.focusResults) {
					this.searchResultEditor.focus();
				}
			}, options.delay);
		}
	}

	private readConfigFromWidget(): SearchConfiguration {
		return {
			isCaseSensitive: this.queryEditorWidget.searchInput?.getCaseSensitive() ?? false,
			contextLines: this.queryEditorWidget.getContextLines(),
			filesToExclude: this.inputPatternExcludes.getValue(),
			filesToInclude: this.inputPatternIncludes.getValue(),
			query: this.queryEditorWidget.searchInput?.getValue() ?? '',
			isRegexp: this.queryEditorWidget.searchInput?.getRegex() ?? false,
			matchWholeWord: this.queryEditorWidget.searchInput?.getWholeWords() ?? false,
			useExcludeSettingsAndIgnoreFiles: this.inputPatternExcludes.useExcludesAndIgnoreFiles(),
			onlyOpenEditors: this.inputPatternIncludes.onlySearchInOpenEditors(),
			showIncludesExcludes: this.showingIncludesExcludes,
			notebookSearchConfig: {
				includeMarkupInput: this.queryEditorWidget.getNotebookFilters().markupInput,
				includeMarkupPreview: this.queryEditorWidget.getNotebookFilters().markupPreview,
				includeCodeInput: this.queryEditorWidget.getNotebookFilters().codeInput,
				includeOutput: this.queryEditorWidget.getNotebookFilters().codeOutput,
			}
		};
	}

	private async doRunSearch() {
		this.searchModel.cancelSearch(true);

		const startInput = this.getInput();
		if (!startInput) { return; }

		this.searchHistoryDelayer.trigger(() => {
			this.queryEditorWidget.searchInput?.onSearchSubmit();
			this.inputPatternExcludes.onSearchSubmit();
			this.inputPatternIncludes.onSearchSubmit();
		});

		const config = this.readConfigFromWidget();

		if (!config.query) { return; }

		const content: IPatternInfo = {
			pattern: config.query,
			isRegExp: config.isRegexp,
			isCaseSensitive: config.isCaseSensitive,
			isWordMatch: config.matchWholeWord,
		};

		const options: ITextQueryBuilderOptions = {
			_reason: 'searchEditor',
			extraFileResources: this.instantiationService.invokeFunction(getOutOfWorkspaceEditorResources),
			maxResults: this.searchConfig.maxResults ?? undefined,
			disregardIgnoreFiles: !config.useExcludeSettingsAndIgnoreFiles || undefined,
			disregardExcludeSettings: !config.useExcludeSettingsAndIgnoreFiles || undefined,
			excludePattern: config.filesToExclude,
			includePattern: config.filesToInclude,
			onlyOpenEditors: config.onlyOpenEditors,
			previewOptions: {
				matchLines: 1,
				charsPerLine: 1000
			},
			afterContext: config.contextLines,
			beforeContext: config.contextLines,
			isSmartCase: this.searchConfig.smartCase,
			expandPatterns: true,
			notebookSearchConfig: {
				includeMarkupInput: config.notebookSearchConfig.includeMarkupInput,
				includeMarkupPreview: config.notebookSearchConfig.includeMarkupPreview,
				includeCodeInput: config.notebookSearchConfig.includeCodeInput,
				includeOutput: config.notebookSearchConfig.includeOutput,
			}
		};

		const folderResources = this.contextService.getWorkspace().folders;
		let query: ITextQuery;
		try {
			const queryBuilder = this.instantiationService.createInstance(QueryBuilder);
			query = queryBuilder.text(content, folderResources.map(folder => folder.uri), options);
		}
		catch (err) {
			return;
		}

		this.searchOperation.start(500);
		this.ongoingOperations++;

		const { configurationModel } = await startInput.resolveModels();
		configurationModel.updateConfig(config);
		const result = this.searchModel.search(query);
		startInput.ongoingSearchOperation = result.asyncResults.finally(() => {
			this.ongoingOperations--;
			if (this.ongoingOperations === 0) {
				this.searchOperation.stop();
			}
		});

		const searchOperation = await startInput.ongoingSearchOperation;
		await this.onSearchComplete(searchOperation, config, startInput);
	}

	private async onSearchComplete(searchOperation: ISearchComplete, startConfig: SearchConfiguration, startInput: SearchEditorInput) {
		const input = this.getInput();
		if (!input ||
			input !== startInput ||
			JSON.stringify(startConfig) !== JSON.stringify(this.readConfigFromWidget())) {
			return;
		}

		input.ongoingSearchOperation = undefined;

		const sortOrder = this.searchConfig.sortOrder;
		if (sortOrder === SearchSortOrder.Modified) {
			await this.retrieveFileStats(this.searchModel.searchResult);
		}

		const controller = ReferencesController.get(this.searchResultEditor);
		controller?.closeWidget(false);
		const labelFormatter = (uri: URI): string => this.labelService.getUriLabel(uri, { relative: true });
		const results = serializeSearchResultForEditor(this.searchModel.searchResult, startConfig.filesToInclude, startConfig.filesToExclude, startConfig.contextLines, labelFormatter, sortOrder, searchOperation?.limitHit);
		const { resultsModel } = await input.resolveModels();
		this.updatingModelForSearch = true;
		this.modelService.updateModel(resultsModel, results.text);
		this.updatingModelForSearch = false;

		if (searchOperation && searchOperation.messages) {
			for (const message of searchOperation.messages) {
				this.addMessage(message);
			}
		}
		this.reLayout();

		input.setDirty(!input.hasCapability(EditorInputCapabilities.Untitled));
		input.setMatchRanges(results.matchRanges);
	}

	private addMessage(message: TextSearchCompleteMessage) {
		let messageBox: HTMLElement;
		if (this.messageBox.firstChild) {
			messageBox = this.messageBox.firstChild as HTMLElement;
		} else {
			messageBox = DOM.append(this.messageBox, DOM.$('.message'));
		}

		DOM.append(messageBox, renderSearchMessage(message, this.instantiationService, this.notificationService, this.openerService, this.commandService, this.messageDisposables, () => this.triggerSearch()));
	}

	private async retrieveFileStats(searchResult: SearchResult): Promise<void> {
		const files = searchResult.matches().filter(f => !f.fileStat).map(f => f.resolveFileStat(this.fileService));
		await Promise.all(files);
	}

	override layout(dimension: DOM.Dimension) {
		this.dimension = dimension;
		this.reLayout();
	}

	getSelected() {
		const selection = this.searchResultEditor.getSelection();
		if (selection) {
			return this.searchResultEditor.getModel()?.getValueInRange(selection) ?? '';
		}
		return '';
	}

	private reLayout() {
		if (this.dimension) {
			this.queryEditorWidget.setWidth(this.dimension.width - 28 /* container margin */);
			this.searchResultEditor.layout({ height: this.dimension.height - DOM.getTotalHeight(this.queryEditorContainer), width: this.dimension.width });
			this.inputPatternExcludes.setWidth(this.dimension.width - 28 /* container margin */);
			this.inputPatternIncludes.setWidth(this.dimension.width - 28 /* container margin */);
		}
	}

	private getInput(): SearchEditorInput | undefined {
		return this._input as SearchEditorInput;
	}

	private priorConfig: Partial<Readonly<SearchConfiguration>> | undefined;
	setSearchConfig(config: Partial<Readonly<SearchConfiguration>>) {
		this.priorConfig = config;
		if (config.query !== undefined) { this.queryEditorWidget.setValue(config.query); }
		if (config.isCaseSensitive !== undefined) { this.queryEditorWidget.searchInput?.setCaseSensitive(config.isCaseSensitive); }
		if (config.isRegexp !== undefined) { this.queryEditorWidget.searchInput?.setRegex(config.isRegexp); }
		if (config.matchWholeWord !== undefined) { this.queryEditorWidget.searchInput?.setWholeWords(config.matchWholeWord); }
		if (config.contextLines !== undefined) { this.queryEditorWidget.setContextLines(config.contextLines); }
		if (config.filesToExclude !== undefined) { this.inputPatternExcludes.setValue(config.filesToExclude); }
		if (config.filesToInclude !== undefined) { this.inputPatternIncludes.setValue(config.filesToInclude); }
		if (config.onlyOpenEditors !== undefined) { this.inputPatternIncludes.setOnlySearchInOpenEditors(config.onlyOpenEditors); }
		if (config.useExcludeSettingsAndIgnoreFiles !== undefined) { this.inputPatternExcludes.setUseExcludesAndIgnoreFiles(config.useExcludeSettingsAndIgnoreFiles); }
		if (config.showIncludesExcludes !== undefined) { this.toggleIncludesExcludes(config.showIncludesExcludes); }
	}

	override async setInput(newInput: SearchEditorInput, options: IEditorOptions | undefined, context: IEditorOpenContext, token: CancellationToken): Promise<void> {
		await super.setInput(newInput, options, context, token);
		if (token.isCancellationRequested) {
			return;
		}

		const { configurationModel, resultsModel } = await newInput.resolveModels();
		if (token.isCancellationRequested) { return; }

		this.searchResultEditor.setModel(resultsModel);
		this.pauseSearching = true;

		this.toggleRunAgainMessage(!newInput.ongoingSearchOperation && resultsModel.getLineCount() === 1 && resultsModel.getValueLength() === 0 && configurationModel.config.query !== '');

<<<<<<< HEAD
		this.queryEditorWidget.setValue(config.query);
		this.queryEditorWidget.searchInput.setCaseSensitive(config.caseSensitive);
		this.queryEditorWidget.searchInput.setRegex(config.regexp);
		this.queryEditorWidget.searchInput.setWholeWords(config.wholeWord);
		this.queryEditorWidget.setContextLines(config.contextLines);
		this.inputPatternExcludes.setValue(config.excludes);
		this.inputPatternIncludes.setValue(config.includes);
		this.inputPatternExcludes.setUseExcludesAndIgnoreFiles(config.useIgnores);
		/* AGPL */
		// this.toggleIncludesExcludes(config.showIncludesExcludes);
		/* End AGPL */
=======
		this.setSearchConfig(configurationModel.config);
>>>>>>> ace48dd4

		this._register(configurationModel.onConfigDidUpdate(newConfig => {
			if (newConfig !== this.priorConfig) {
				this.pauseSearching = true;
				this.setSearchConfig(newConfig);
				this.pauseSearching = false;
			}
		}));

		this.restoreViewState(context);

		if (!options?.preserveFocus) {
			this.focus();
		}

		this.pauseSearching = false;

		if (newInput.ongoingSearchOperation) {
			const existingConfig = this.readConfigFromWidget();
			newInput.ongoingSearchOperation.then(complete => {
				this.onSearchComplete(complete, existingConfig, newInput);
			});
		}
	}

<<<<<<< HEAD
	/* AGPL */
	// private toggleIncludesExcludes(_shouldShow?: boolean): void {
	// 	const cls = 'expanded';
	// 	const shouldShow = _shouldShow ?? !DOM.hasClass(this.includesExcludesContainer, cls);

	// 	if (shouldShow) {
	// 		this.toggleQueryDetailsButton.setAttribute('aria-expanded', 'true');
	// 		DOM.addClass(this.includesExcludesContainer, cls);
	// 	} else {
	// 		this.toggleQueryDetailsButton.setAttribute('aria-expanded', 'false');
	// 		DOM.removeClass(this.includesExcludesContainer, cls);
	// 	}

	// 	this.showingIncludesExcludes = DOM.hasClass(this.includesExcludesContainer, cls);
=======
	private toggleIncludesExcludes(_shouldShow?: boolean): void {
		const cls = 'expanded';
		const shouldShow = _shouldShow ?? !this.includesExcludesContainer.classList.contains(cls);

		if (shouldShow) {
			this.toggleQueryDetailsButton.setAttribute('aria-expanded', 'true');
			this.includesExcludesContainer.classList.add(cls);
		} else {
			this.toggleQueryDetailsButton.setAttribute('aria-expanded', 'false');
			this.includesExcludesContainer.classList.remove(cls);
		}

		this.showingIncludesExcludes = this.includesExcludesContainer.classList.contains(cls);
>>>>>>> ace48dd4

	// 	this.reLayout();
	// }
	/* End AGPL */

	protected override toEditorViewStateResource(input: EditorInput): URI | undefined {
		if (input.typeId === SearchEditorInputTypeId) {
			return (input as SearchEditorInput).modelUri;
		}

		return undefined;
	}

	protected override computeEditorViewState(resource: URI): SearchEditorViewState | undefined {
		const control = this.getControl();
		const editorViewState = control.saveViewState();
		if (!editorViewState) { return undefined; }
		if (resource.toString() !== this.getInput()?.modelUri.toString()) { return undefined; }

		return { ...editorViewState, focused: this.searchResultEditor.hasWidgetFocus() ? 'editor' : 'input' };
	}

	protected tracksEditorViewState(input: EditorInput): boolean {
		return input.typeId === SearchEditorInputTypeId;
	}

	private restoreViewState(context: IEditorOpenContext) {
		const viewState = this.loadEditorViewState(this.getInput(), context);
		if (viewState) { this.searchResultEditor.restoreViewState(viewState); }
	}

	getAriaLabel() {
		return this.getInput()?.getName() ?? localize('searchEditor', "Search");
	}
}

const searchEditorTextInputBorder = registerColor('searchEditor.textInputBorder', { dark: inputBorder, light: inputBorder, hcDark: inputBorder, hcLight: inputBorder }, localize('textInputBoxBorder', "Search editor text input box border."));

function findNextRange(matchRanges: Range[], currentPosition: Position) {
	for (const matchRange of matchRanges) {
		if (Position.isBefore(currentPosition, matchRange.getStartPosition())) {
			return matchRange;
		}
	}
	return matchRanges[0];
}

function findPrevRange(matchRanges: Range[], currentPosition: Position) {
	for (let i = matchRanges.length - 1; i >= 0; i--) {
		const matchRange = matchRanges[i];
		if (Position.isBefore(matchRange.getStartPosition(), currentPosition)) {
			{
				return matchRange;
			}
		}
	}
	return matchRanges[matchRanges.length - 1];
}<|MERGE_RESOLUTION|>--- conflicted
+++ resolved
@@ -4,21 +4,12 @@
  *--------------------------------------------------------------------------------------------*/
 
 import * as DOM from 'vs/base/browser/dom';
-/* AGPL */
-// import { StandardKeyboardEvent } from 'vs/base/browser/keyboardEvent';
-/* End AGPL */
+import { StandardKeyboardEvent } from 'vs/base/browser/keyboardEvent';
 import { alert } from 'vs/base/browser/ui/aria/aria';
 import { Delayer } from 'vs/base/common/async';
 import { CancellationToken } from 'vs/base/common/cancellation';
-<<<<<<< HEAD
-/* AGPL */
-// import { KeyCode } from 'vs/base/common/keyCodes';
-/* End AGPL */
-import { dispose, IDisposable } from 'vs/base/common/lifecycle';
-=======
 import { KeyCode, KeyMod } from 'vs/base/common/keyCodes';
 import { DisposableStore } from 'vs/base/common/lifecycle';
->>>>>>> ace48dd4
 import { assertIsDefined } from 'vs/base/common/types';
 import { URI } from 'vs/base/common/uri';
 import 'vs/css!./media/searchEditor';
@@ -59,14 +50,6 @@
 import { serializeSearchResultForEditor } from 'vs/workbench/contrib/searchEditor/browser/searchEditorSerialization';
 import { IEditorGroupsService } from 'vs/workbench/services/editor/common/editorGroupsService';
 import { IEditorService } from 'vs/workbench/services/editor/common/editorService';
-<<<<<<< HEAD
-import { IPatternInfo, ISearchConfigurationProperties, ITextQuery } from 'vs/workbench/services/search/common/search';
-/* AGPL */
-// import { searchDetailsIcon } from 'vs/workbench/contrib/search/browser/searchIcons';
-/* End AGPL */
-
-const RESULT_LINE_REGEX = /^(\s+)(\d+)(:| )(\s+)(.*)$/;
-=======
 import { IPatternInfo, ISearchComplete, ISearchConfigurationProperties, ITextQuery, SearchSortOrder } from 'vs/workbench/services/search/common/search';
 import { searchDetailsIcon } from 'vs/workbench/contrib/search/browser/searchIcons';
 import { IFileService } from 'vs/platform/files/common/files';
@@ -81,7 +64,6 @@
 import { ILogService } from 'vs/platform/log/common/log';
 
 const RESULT_LINE_REGEX = /^(\s+)(\d+)(: |  )(\s*)(.*)$/;
->>>>>>> ace48dd4
 const FILE_LINE_REGEX = /^(\S.*):$/;
 
 type SearchEditorViewState = ICodeEditorViewState & { focused: 'input' | 'editor' };
@@ -98,9 +80,7 @@
 	private inputPatternIncludes!: IncludePatternInputWidget;
 	private inputPatternExcludes!: ExcludePatternInputWidget;
 	private includesExcludesContainer!: HTMLElement;
-	/* AGPL */
-	// private toggleQueryDetailsButton!: HTMLElement;
-	/* End AGPL */
+	private toggleQueryDetailsButton!: HTMLElement;
 	private messageBox!: HTMLElement;
 
 	private runSearchDelayer = new Delayer(0);
@@ -162,18 +142,14 @@
 		);
 	}
 
-<<<<<<< HEAD
-	private createQueryEditor(parent: HTMLElement) {
-		this.queryEditorContainer = DOM.append(parent, DOM.$('.query-container'));
-		this.queryEditorWidget = this._register(this.instantiationService.createInstance(SearchWidget, this.queryEditorContainer, { _hideReplaceToggle: true, showContextToggle: true }));
-=======
 
 	private createQueryEditor(container: HTMLElement, scopedInstantiationService: IInstantiationService, inputBoxFocusedContextKey: IContextKey<boolean>) {
 		const searchEditorInputboxStyles = getInputBoxStyle({ inputBorder: searchEditorTextInputBorder });
 
 		this.queryEditorWidget = this._register(scopedInstantiationService.createInstance(SearchWidget, container, { _hideReplaceToggle: true, showContextToggle: true, inputBoxStyles: searchEditorInputboxStyles, toggleStyles: defaultToggleStyles }));
-		this._register(this.queryEditorWidget.onReplaceToggled(() => this.reLayout()));
->>>>>>> ace48dd4
+		/* AGPL */
+		// this._register(this.queryEditorWidget.onReplaceToggled(() => this.reLayout()));
+		/* End AGPL */
 		this._register(this.queryEditorWidget.onDidHeightChange(() => this.reLayout()));
 		this._register(this.queryEditorWidget.onSearchSubmit(({ delay }) => this.triggerSearch({ delay })));
 		if (this.queryEditorWidget.searchInput) {
@@ -186,10 +162,9 @@
 		// Includes/Excludes Dropdown
 		this.includesExcludesContainer = DOM.append(container, DOM.$('.includes-excludes'));
 
-<<<<<<< HEAD
+		/* AGPL */
 		// // Toggle query details button
-		/* AGPL */
-		// this.toggleQueryDetailsButton = DOM.append(this.includesExcludesContainer, DOM.$('.expand' + searchDetailsIcon.cssSelector, { tabindex: 0, role: 'button', title: localize('moreSearch', "Toggle Search Details") }));
+		// this.toggleQueryDetailsButton = DOM.append(this.includesExcludesContainer, DOM.$('.expand' + ThemeIcon.asCSSSelector(searchDetailsIcon), { tabindex: 0, role: 'button', title: localize('moreSearch', "Toggle Search Details") }));
 		// this._register(DOM.addDisposableListener(this.toggleQueryDetailsButton, DOM.EventType.CLICK, e => {
 		// 	DOM.EventHelper.stop(e);
 		// 	this.toggleIncludesExcludes();
@@ -201,34 +176,19 @@
 		// 		this.toggleIncludesExcludes();
 		// 	}
 		// }));
+		// this._register(DOM.addDisposableListener(this.toggleQueryDetailsButton, DOM.EventType.KEY_DOWN, (e: KeyboardEvent) => {
+		// 	const event = new StandardKeyboardEvent(e);
+		// 	if (event.equals(KeyMod.Shift | KeyCode.Tab)) {
+		// 		if (this.queryEditorWidget.isReplaceActive()) {
+		// 			this.queryEditorWidget.focusReplaceAllAction();
+		// 		}
+		// 		else {
+		// 			this.queryEditorWidget.isReplaceShown() ? this.queryEditorWidget.replaceInput?.focusOnPreserve() : this.queryEditorWidget.focusRegexAction();
+		// 		}
+		// 		DOM.EventHelper.stop(e);
+		// 	}
+		// }));
 		/* End AGPL */
-=======
-		// Toggle query details button
-		this.toggleQueryDetailsButton = DOM.append(this.includesExcludesContainer, DOM.$('.expand' + ThemeIcon.asCSSSelector(searchDetailsIcon), { tabindex: 0, role: 'button', title: localize('moreSearch', "Toggle Search Details") }));
-		this._register(DOM.addDisposableListener(this.toggleQueryDetailsButton, DOM.EventType.CLICK, e => {
-			DOM.EventHelper.stop(e);
-			this.toggleIncludesExcludes();
-		}));
-		this._register(DOM.addDisposableListener(this.toggleQueryDetailsButton, DOM.EventType.KEY_UP, (e: KeyboardEvent) => {
-			const event = new StandardKeyboardEvent(e);
-			if (event.equals(KeyCode.Enter) || event.equals(KeyCode.Space)) {
-				DOM.EventHelper.stop(e);
-				this.toggleIncludesExcludes();
-			}
-		}));
-		this._register(DOM.addDisposableListener(this.toggleQueryDetailsButton, DOM.EventType.KEY_DOWN, (e: KeyboardEvent) => {
-			const event = new StandardKeyboardEvent(e);
-			if (event.equals(KeyMod.Shift | KeyCode.Tab)) {
-				if (this.queryEditorWidget.isReplaceActive()) {
-					this.queryEditorWidget.focusReplaceAllAction();
-				}
-				else {
-					this.queryEditorWidget.isReplaceShown() ? this.queryEditorWidget.replaceInput?.focusOnPreserve() : this.queryEditorWidget.focusRegexAction();
-				}
-				DOM.EventHelper.stop(e);
-			}
-		}));
->>>>>>> ace48dd4
 
 		// Includes
 		const folderIncludesList = DOM.append(this.includesExcludesContainer, DOM.$('.file-types.includes'));
@@ -255,7 +215,9 @@
 		// Messages
 		this.messageBox = DOM.append(container, DOM.$('.messages.text-search-provider-messages'));
 
-		[this.queryEditorWidget.searchInputFocusTracker, this.queryEditorWidget.replaceInputFocusTracker, this.inputPatternExcludes.inputFocusTracker, this.inputPatternIncludes.inputFocusTracker]
+		/* AGPL */
+		[this.queryEditorWidget.searchInputFocusTracker, /* this.queryEditorWidget.replaceInputFocusTracker, */ this.inputPatternExcludes.inputFocusTracker, this.inputPatternIncludes.inputFocusTracker]
+		/* End AGPL */
 			.forEach(tracker => {
 				if (!tracker) {
 					return;
@@ -304,24 +266,11 @@
 				}
 			}
 		});
-<<<<<<< HEAD
-
-		this._register(this.onDidBlur(() => this.saveViewState()));
-
-		this._register(this.searchResultEditor.onDidChangeModelContent(() => this.getInput()?.setDirty(true)));
-
-		[this.queryEditorWidget.searchInputFocusTracker, this.inputPatternExcludes.inputFocusTracker, this.inputPatternIncludes.inputFocusTracker]
-			.map(tracker => {
-				this._register(tracker.onDidFocus(() => setTimeout(() => this.inputFocusContextKey.set(true), 0)));
-				this._register(tracker.onDidBlur(() => this.inputFocusContextKey.set(false)));
-			});
-=======
 		this._register(this.searchResultEditor.onDidChangeModelContent(() => {
 			if (!this.updatingModelForSearch) {
 				this.getInput()?.setDirty(true);
 			}
 		}));
->>>>>>> ace48dd4
 	}
 
 	override getControl() {
@@ -416,15 +365,10 @@
 		this.queryEditorWidget.modifyContextLines(increase);
 	}
 
-<<<<<<< HEAD
-	toggleQueryDetails() {
+	toggleQueryDetails(shouldShow?: boolean) {
 		/* AGPL */
-		// this.toggleIncludesExcludes();
+		// this.toggleIncludesExcludes(shouldShow);
 		/* End AGPL */
-=======
-	toggleQueryDetails(shouldShow?: boolean) {
-		this.toggleIncludesExcludes(shouldShow);
->>>>>>> ace48dd4
 	}
 
 	deleteResultBlock() {
@@ -734,7 +678,9 @@
 		if (config.filesToInclude !== undefined) { this.inputPatternIncludes.setValue(config.filesToInclude); }
 		if (config.onlyOpenEditors !== undefined) { this.inputPatternIncludes.setOnlySearchInOpenEditors(config.onlyOpenEditors); }
 		if (config.useExcludeSettingsAndIgnoreFiles !== undefined) { this.inputPatternExcludes.setUseExcludesAndIgnoreFiles(config.useExcludeSettingsAndIgnoreFiles); }
-		if (config.showIncludesExcludes !== undefined) { this.toggleIncludesExcludes(config.showIncludesExcludes); }
+		/* AGPL */
+		// if (config.showIncludesExcludes !== undefined) { this.toggleIncludesExcludes(config.showIncludesExcludes); }
+		/* End AGPL */
 	}
 
 	override async setInput(newInput: SearchEditorInput, options: IEditorOptions | undefined, context: IEditorOpenContext, token: CancellationToken): Promise<void> {
@@ -751,21 +697,7 @@
 
 		this.toggleRunAgainMessage(!newInput.ongoingSearchOperation && resultsModel.getLineCount() === 1 && resultsModel.getValueLength() === 0 && configurationModel.config.query !== '');
 
-<<<<<<< HEAD
-		this.queryEditorWidget.setValue(config.query);
-		this.queryEditorWidget.searchInput.setCaseSensitive(config.caseSensitive);
-		this.queryEditorWidget.searchInput.setRegex(config.regexp);
-		this.queryEditorWidget.searchInput.setWholeWords(config.wholeWord);
-		this.queryEditorWidget.setContextLines(config.contextLines);
-		this.inputPatternExcludes.setValue(config.excludes);
-		this.inputPatternIncludes.setValue(config.includes);
-		this.inputPatternExcludes.setUseExcludesAndIgnoreFiles(config.useIgnores);
-		/* AGPL */
-		// this.toggleIncludesExcludes(config.showIncludesExcludes);
-		/* End AGPL */
-=======
 		this.setSearchConfig(configurationModel.config);
->>>>>>> ace48dd4
 
 		this._register(configurationModel.onConfigDidUpdate(newConfig => {
 			if (newConfig !== this.priorConfig) {
@@ -791,22 +723,6 @@
 		}
 	}
 
-<<<<<<< HEAD
-	/* AGPL */
-	// private toggleIncludesExcludes(_shouldShow?: boolean): void {
-	// 	const cls = 'expanded';
-	// 	const shouldShow = _shouldShow ?? !DOM.hasClass(this.includesExcludesContainer, cls);
-
-	// 	if (shouldShow) {
-	// 		this.toggleQueryDetailsButton.setAttribute('aria-expanded', 'true');
-	// 		DOM.addClass(this.includesExcludesContainer, cls);
-	// 	} else {
-	// 		this.toggleQueryDetailsButton.setAttribute('aria-expanded', 'false');
-	// 		DOM.removeClass(this.includesExcludesContainer, cls);
-	// 	}
-
-	// 	this.showingIncludesExcludes = DOM.hasClass(this.includesExcludesContainer, cls);
-=======
 	private toggleIncludesExcludes(_shouldShow?: boolean): void {
 		const cls = 'expanded';
 		const shouldShow = _shouldShow ?? !this.includesExcludesContainer.classList.contains(cls);
@@ -820,11 +736,9 @@
 		}
 
 		this.showingIncludesExcludes = this.includesExcludesContainer.classList.contains(cls);
->>>>>>> ace48dd4
-
-	// 	this.reLayout();
-	// }
-	/* End AGPL */
+
+		this.reLayout();
+	}
 
 	protected override toEditorViewStateResource(input: EditorInput): URI | undefined {
 		if (input.typeId === SearchEditorInputTypeId) {

/*---------------------------------------------------------------------------------------------
 *  Copyright (c) Microsoft Corporation. All rights reserved.
 *  Licensed under the MIT License. See License.txt in the project root for license information.
 *--------------------------------------------------------------------------------------------*/

import { Registry } from 'vs/platform/registry/common/platform';
import { localize } from 'vs/nls';
import { MenuRegistry, MenuId, registerAction2 } from 'vs/platform/actions/common/actions';
import { IConfigurationRegistry, Extensions as ConfigurationExtensions, ConfigurationScope } from 'vs/platform/configuration/common/configurationRegistry';
import { KeyMod, KeyCode } from 'vs/base/common/keyCodes';
import { isLinux, isMacintosh, isWindows } from 'vs/base/common/platform';
import { ConfigureRuntimeArgumentsAction, ToggleDevToolsAction, ReloadWindowWithExtensionsDisabledAction, OpenUserDataFolderAction } from 'vs/workbench/electron-sandbox/actions/developerActions';
import { ZoomResetAction, ZoomOutAction, ZoomInAction, CloseWindowAction, SwitchWindowAction, QuickSwitchWindowAction, NewWindowTabHandler, ShowPreviousWindowTabHandler, ShowNextWindowTabHandler, MoveWindowTabToNewWindowHandler, MergeWindowTabsHandlerHandler, ToggleWindowTabsBarHandler } from 'vs/workbench/electron-sandbox/actions/windowActions';
import { ContextKeyExpr } from 'vs/platform/contextkey/common/contextkey';
import { KeybindingsRegistry, KeybindingWeight } from 'vs/platform/keybinding/common/keybindingsRegistry';
import { CommandsRegistry } from 'vs/platform/commands/common/commands';
import { ServicesAccessor } from 'vs/platform/instantiation/common/instantiation';
import { IsMacContext } from 'vs/platform/contextkey/common/contextkeys';
import { INativeHostService } from 'vs/platform/native/common/native';
import { IJSONContributionRegistry, Extensions as JSONExtensions } from 'vs/platform/jsonschemas/common/jsonContributionRegistry';
import { IJSONSchema } from 'vs/base/common/jsonSchema';
import { InstallShellScriptAction, UninstallShellScriptAction } from 'vs/workbench/electron-sandbox/actions/installActions';
import { EditorsVisibleContext, SingleEditorGroupsContext } from 'vs/workbench/common/contextkeys';
import { TELEMETRY_SETTING_ID } from 'vs/platform/telemetry/common/telemetry';
import { IConfigurationService } from 'vs/platform/configuration/common/configuration';
import { ShutdownReason } from 'vs/workbench/services/lifecycle/common/lifecycle';
import { NativeWindow } from 'vs/workbench/electron-sandbox/window';
import { ModifierKeyEmitter } from 'vs/base/browser/dom';
import { applicationConfigurationNodeBase, securityConfigurationNodeBase } from 'vs/workbench/common/configuration';

// Actions
(function registerActions(): void {

	// Actions: Zoom
	registerAction2(ZoomInAction);
	registerAction2(ZoomOutAction);
	registerAction2(ZoomResetAction);

	// Actions: Window
	registerAction2(SwitchWindowAction);
	registerAction2(QuickSwitchWindowAction);
	registerAction2(CloseWindowAction);

	if (isMacintosh) {
		// macOS: behave like other native apps that have documents
		// but can run without a document opened and allow to close
		// the window when the last document is closed
		// (https://github.com/microsoft/vscode/issues/126042)
		KeybindingsRegistry.registerKeybindingRule({
			id: CloseWindowAction.ID,
			weight: KeybindingWeight.WorkbenchContrib,
			when: ContextKeyExpr.and(EditorsVisibleContext.toNegated(), SingleEditorGroupsContext),
			primary: KeyMod.CtrlCmd | KeyCode.KeyW
		});
	}

	// Actions: Install Shell Script (macOS only)
	if (isMacintosh) {
		registerAction2(InstallShellScriptAction);
		registerAction2(UninstallShellScriptAction);
	}

	// Quit
	KeybindingsRegistry.registerCommandAndKeybindingRule({
		id: 'workbench.action.quit',
		weight: KeybindingWeight.WorkbenchContrib,
		async handler(accessor: ServicesAccessor) {
			const nativeHostService = accessor.get(INativeHostService);
			const configurationService = accessor.get(IConfigurationService);

			const confirmBeforeClose = configurationService.getValue<'always' | 'never' | 'keyboardOnly'>('window.confirmBeforeClose');
			if (confirmBeforeClose === 'always' || (confirmBeforeClose === 'keyboardOnly' && ModifierKeyEmitter.getInstance().isModifierPressed)) {
				const confirmed = await NativeWindow.confirmOnShutdown(accessor, ShutdownReason.QUIT);
				if (!confirmed) {
					return; // quit prevented by user
				}
			}

			nativeHostService.quit();
		},
		when: undefined,
		mac: { primary: KeyMod.CtrlCmd | KeyCode.KeyQ },
		linux: { primary: KeyMod.CtrlCmd | KeyCode.KeyQ }
	});

	// Actions: macOS Native Tabs
	if (isMacintosh) {
		for (const command of [
			{ handler: NewWindowTabHandler, id: 'workbench.action.newWindowTab', title: { value: localize('newTab', "New Window Tab"), original: 'New Window Tab' } },
			{ handler: ShowPreviousWindowTabHandler, id: 'workbench.action.showPreviousWindowTab', title: { value: localize('showPreviousTab', "Show Previous Window Tab"), original: 'Show Previous Window Tab' } },
			{ handler: ShowNextWindowTabHandler, id: 'workbench.action.showNextWindowTab', title: { value: localize('showNextWindowTab', "Show Next Window Tab"), original: 'Show Next Window Tab' } },
			{ handler: MoveWindowTabToNewWindowHandler, id: 'workbench.action.moveWindowTabToNewWindow', title: { value: localize('moveWindowTabToNewWindow', "Move Window Tab to New Window"), original: 'Move Window Tab to New Window' } },
			{ handler: MergeWindowTabsHandlerHandler, id: 'workbench.action.mergeAllWindowTabs', title: { value: localize('mergeAllWindowTabs', "Merge All Windows"), original: 'Merge All Windows' } },
			{ handler: ToggleWindowTabsBarHandler, id: 'workbench.action.toggleWindowTabsBar', title: { value: localize('toggleWindowTabsBar', "Toggle Window Tabs Bar"), original: 'Toggle Window Tabs Bar' } }
		]) {
			CommandsRegistry.registerCommand(command.id, command.handler);

			MenuRegistry.appendMenuItem(MenuId.CommandPalette, {
				command,
				when: ContextKeyExpr.equals('config.window.nativeTabs', true)
			});
		}
	}

	// Actions: Developer
	registerAction2(ReloadWindowWithExtensionsDisabledAction);
	registerAction2(ConfigureRuntimeArgumentsAction);
	registerAction2(ToggleDevToolsAction);
	registerAction2(OpenUserDataFolderAction);
})();

// Menu
(function registerMenu(): void {
<<<<<<< HEAD
	/* AGPL */
	// MenuRegistry.appendMenuItem(MenuId.MenubarFileMenu, {
	// 	group: '6_close',
	// 	command: {
	// 		id: CloseCurrentWindowAction.ID,
	// 		title: nls.localize({ key: 'miCloseWindow', comment: ['&& denotes a mnemonic'] }, "Clos&&e Window")
	// 	},
	// 	order: 4
	// });
	/* End AGPL */
=======
>>>>>>> ace48dd4

	// Quit
	MenuRegistry.appendMenuItem(MenuId.MenubarFileMenu, {
		group: 'z_Exit',
		command: {
			id: 'workbench.action.quit',
			title: localize({ key: 'miExit', comment: ['&& denotes a mnemonic'] }, "E&&xit")
		},
		order: 1,
		when: IsMacContext.toNegated()
	});
})();

// Configuration
(function registerConfiguration(): void {
	const registry = Registry.as<IConfigurationRegistry>(ConfigurationExtensions.Configuration);

	// Application
	registry.registerConfiguration({
		...applicationConfigurationNodeBase,
		'properties': {
			'application.shellEnvironmentResolutionTimeout': {
				'type': 'number',
				'default': 10,
				'minimum': 1,
				'maximum': 120,
				'included': !isWindows,
				'scope': ConfigurationScope.APPLICATION,
				'markdownDescription': localize('application.shellEnvironmentResolutionTimeout', "Controls the timeout in seconds before giving up resolving the shell environment when the application is not already launched from a terminal. See our [documentation](https://go.microsoft.com/fwlink/?linkid=2149667) for more information.")
			}
		}
	});

	// Window
	registry.registerConfiguration({
		'id': 'window',
		'order': 8,
		'title': localize('windowConfigurationTitle', "Window"),
		'type': 'object',
		'properties': {
			'window.openWithoutArgumentsInNewWindow': {
				'type': 'string',
				'enum': ['on', 'off'],
				'enumDescriptions': [
					localize('window.openWithoutArgumentsInNewWindow.on', "Open a new empty window."),
					localize('window.openWithoutArgumentsInNewWindow.off', "Focus the last active running instance.")
				],
				'default': isMacintosh ? 'off' : 'on',
				'scope': ConfigurationScope.APPLICATION,
				'markdownDescription': localize('openWithoutArgumentsInNewWindow', "Controls whether a new empty window should open when starting a second instance without arguments or if the last running instance should get focus.\nNote that there can still be cases where this setting is ignored (e.g. when using the `--new-window` or `--reuse-window` command line option).")
			},
			'window.restoreWindows': {
				'type': 'string',
				'enum': ['preserve', 'all', 'folders', 'one', 'none'],
				'enumDescriptions': [
					localize('window.reopenFolders.preserve', "Always reopen all windows. If a folder or workspace is opened (e.g. from the command line) it opens as a new window unless it was opened before. If files are opened they will open in one of the restored windows."),
					localize('window.reopenFolders.all', "Reopen all windows unless a folder, workspace or file is opened (e.g. from the command line)."),
					localize('window.reopenFolders.folders', "Reopen all windows that had folders or workspaces opened unless a folder, workspace or file is opened (e.g. from the command line)."),
					localize('window.reopenFolders.one', "Reopen the last active window unless a folder, workspace or file is opened (e.g. from the command line)."),
					localize('window.reopenFolders.none', "Never reopen a window. Unless a folder or workspace is opened (e.g. from the command line), an empty window will appear.")
				],
				'default': 'all',
				'scope': ConfigurationScope.APPLICATION,
				'description': localize('restoreWindows', "Controls how windows are being reopened after starting for the first time. This setting has no effect when the application is already running.")
			},
			'window.restoreFullscreen': {
				'type': 'boolean',
				'default': false,
				'scope': ConfigurationScope.APPLICATION,
				'description': localize('restoreFullscreen', "Controls whether a window should restore to full screen mode if it was exited in full screen mode.")
			},
			'window.zoomLevel': {
				'type': 'number',
				'default': 0,
				'minimum': -5,
				'description': localize('zoomLevel', "Adjust the zoom level of the window. The original size is 0 and each increment above (e.g. 1) or below (e.g. -1) represents zooming 20% larger or smaller. You can also enter decimals to adjust the zoom level with a finer granularity."),
				ignoreSync: true,
				tags: ['accessibility']
			},
			'window.newWindowDimensions': {
				'type': 'string',
				'enum': ['default', 'inherit', 'offset', 'maximized', 'fullscreen'],
				'enumDescriptions': [
					localize('window.newWindowDimensions.default', "Open new windows in the center of the screen."),
					localize('window.newWindowDimensions.inherit', "Open new windows with same dimension as last active one."),
					localize('window.newWindowDimensions.offset', "Open new windows with same dimension as last active one with an offset position."),
					localize('window.newWindowDimensions.maximized', "Open new windows maximized."),
					localize('window.newWindowDimensions.fullscreen', "Open new windows in full screen mode.")
				],
				'default': 'default',
				'scope': ConfigurationScope.APPLICATION,
				'description': localize('newWindowDimensions', "Controls the dimensions of opening a new window when at least one window is already opened. Note that this setting does not have an impact on the first window that is opened. The first window will always restore the size and location as you left it before closing.")
			},
			'window.closeWhenEmpty': {
				'type': 'boolean',
				'default': false,
				'description': localize('closeWhenEmpty', "Controls whether closing the last editor should also close the window. This setting only applies for windows that do not show folders.")
			},
			'window.doubleClickIconToClose': {
				'type': 'boolean',
				'default': false,
				'scope': ConfigurationScope.APPLICATION,
				'markdownDescription': localize('window.doubleClickIconToClose', "If enabled, this setting will close the window when the application icon in the title bar is double-clicked. The window will not be able to be dragged by the icon. This setting is effective only if `#window.titleBarStyle#` is set to `custom`.")
			},
			'window.titleBarStyle': {
				'type': 'string',
				'enum': ['native', 'custom'],
				'default': isLinux ? 'native' : 'custom',
				'scope': ConfigurationScope.APPLICATION,
				'description': localize('titleBarStyle', "Adjust the appearance of the window title bar to be native by the OS or custom. On Linux and Windows, this setting also affects the application and context menu appearances. Changes require a full restart to apply.")
			},
			'window.dialogStyle': {
				'type': 'string',
				'enum': ['native', 'custom'],
				'default': 'native',
				'scope': ConfigurationScope.APPLICATION,
				'description': localize('dialogStyle', "Adjust the appearance of dialog windows.")
			},
			'window.nativeTabs': {
				'type': 'boolean',
				'default': false,
				'scope': ConfigurationScope.APPLICATION,
				'description': localize('window.nativeTabs', "Enables macOS Sierra window tabs. Note that changes require a full restart to apply and that native tabs will disable a custom title bar style if configured."),
				'included': isMacintosh
			},
			'window.nativeFullScreen': {
				'type': 'boolean',
				'default': true,
				'description': localize('window.nativeFullScreen', "Controls if native full-screen should be used on macOS. Disable this option to prevent macOS from creating a new space when going full-screen."),
				'scope': ConfigurationScope.APPLICATION,
				'included': isMacintosh
			},
			'window.clickThroughInactive': {
				'type': 'boolean',
				'default': true,
				'scope': ConfigurationScope.APPLICATION,
				'description': localize('window.clickThroughInactive', "If enabled, clicking on an inactive window will both activate the window and trigger the element under the mouse if it is clickable. If disabled, clicking anywhere on an inactive window will activate it only and a second click is required on the element."),
				'included': isMacintosh
			}
		}
	});

	// Telemetry
	registry.registerConfiguration({
		'id': 'telemetry',
		'order': 110,
		title: localize('telemetryConfigurationTitle', "Telemetry"),
		'type': 'object',
		'properties': {
			'telemetry.enableCrashReporter': {
				'type': 'boolean',
				'description': localize('telemetry.enableCrashReporting', "Enable crash reports to be collected. This helps us improve stability. \nThis option requires restart to take effect."),
				'default': true,
				'tags': ['usesOnlineServices', 'telemetry'],
				'markdownDeprecationMessage': localize('enableCrashReporterDeprecated', "If this setting is false, no telemetry will be sent regardless of the new setting's value. Deprecated due to being combined into the {0} setting.", `\`#${TELEMETRY_SETTING_ID}#\``),
			}
		}
	});

	// Keybinding
	registry.registerConfiguration({
		'id': 'keyboard',
		'order': 15,
		'type': 'object',
		'title': localize('keyboardConfigurationTitle', "Keyboard"),
		'properties': {
			'keyboard.touchbar.enabled': {
				'type': 'boolean',
				'default': true,
				'description': localize('touchbar.enabled', "Enables the macOS touchbar buttons on the keyboard if available."),
				'included': isMacintosh
			},
			'keyboard.touchbar.ignored': {
				'type': 'array',
				'items': {
					'type': 'string'
				},
				'default': [],
				'markdownDescription': localize('touchbar.ignored', 'A set of identifiers for entries in the touchbar that should not show up (for example `workbench.action.navigateBack`).'),
				'included': isMacintosh
			}
		}
	});

	// Security
	registry.registerConfiguration({
		...securityConfigurationNodeBase,
		'properties': {
			'security.promptForLocalFileProtocolHandling': {
				'type': 'boolean',
				'default': true,
				'markdownDescription': localize('security.promptForLocalFileProtocolHandling', 'If enabled, a dialog will ask for confirmation whenever a local file or workspace is about to open through a protocol handler.'),
				'scope': ConfigurationScope.MACHINE
			},
			'security.promptForRemoteFileProtocolHandling': {
				'type': 'boolean',
				'default': true,
				'markdownDescription': localize('security.promptForRemoteFileProtocolHandling', 'If enabled, a dialog will ask for confirmation whenever a remote file or workspace is about to open through a protocol handler.'),
				'scope': ConfigurationScope.MACHINE
			}
		}
	});
})();

// JSON Schemas
(function registerJSONSchemas(): void {
	const argvDefinitionFileSchemaId = 'vscode://schemas/argv';
	const jsonRegistry = Registry.as<IJSONContributionRegistry>(JSONExtensions.JSONContribution);
	const schema: IJSONSchema = {
		id: argvDefinitionFileSchemaId,
		allowComments: true,
		allowTrailingCommas: true,
		description: 'VSCode static command line definition file',
		type: 'object',
		additionalProperties: false,
		properties: {
			locale: {
				type: 'string',
				description: localize('argv.locale', 'The display Language to use. Picking a different language requires the associated language pack to be installed.')
			},
			'disable-hardware-acceleration': {
				type: 'boolean',
				description: localize('argv.disableHardwareAcceleration', 'Disables hardware acceleration. ONLY change this option if you encounter graphic issues.')
			},
			'force-color-profile': {
				type: 'string',
				markdownDescription: localize('argv.forceColorProfile', 'Allows to override the color profile to use. If you experience colors appear badly, try to set this to `srgb` and restart.')
			},
			'enable-crash-reporter': {
				type: 'boolean',
				markdownDescription: localize('argv.enableCrashReporter', 'Allows to disable crash reporting, should restart the app if the value is changed.')
			},
			'crash-reporter-id': {
				type: 'string',
				markdownDescription: localize('argv.crashReporterId', 'Unique id used for correlating crash reports sent from this app instance.')
			},
			'enable-proposed-api': {
				type: 'array',
				description: localize('argv.enebleProposedApi', "Enable proposed APIs for a list of extension ids (such as \`vscode.git\`). Proposed APIs are unstable and subject to breaking without warning at any time. This should only be set for extension development and testing purposes."),
				items: {
					type: 'string'
				}
			},
			'log-level': {
				type: ['string', 'array'],
				description: localize('argv.logLevel', "Log level to use. Default is 'info'. Allowed values are 'error', 'warn', 'info', 'debug', 'trace', 'off'.")
			},
			'disable-chromium-sandbox': {
				type: 'boolean',
				description: localize('argv.disableChromiumSandbox', "Disables the Chromium sandbox. This is useful when running VS Code as elevated on Linux and running under Applocker on Windows.")
			},
			'use-inmemory-secretstorage': {
				type: 'boolean',
				description: localize('argv.useInMemorySecretStorage', "Ensures that an in-memory store will be used for secret storage instead of using the OS's credential store. This is often used when running VS Code extension tests or when you're experiencing difficulties with the credential store.")
			}
		}
	};
	if (isLinux) {
		schema.properties!['force-renderer-accessibility'] = {
			type: 'boolean',
			description: localize('argv.force-renderer-accessibility', 'Forces the renderer to be accessible. ONLY change this if you are using a screen reader on Linux. On other platforms the renderer will automatically be accessible. This flag is automatically set if you have editor.accessibilitySupport: on.'),
		};
		schema.properties!['password-store'] = {
			type: 'string',
			description: localize('argv.passwordStore', "Configures the backend used to store secrets on Linux. This argument is ignored on Windows & macOS.")
		};
	}

	jsonRegistry.registerSchema(argvDefinitionFileSchemaId, schema);
})();<|MERGE_RESOLUTION|>--- conflicted
+++ resolved
@@ -10,7 +10,9 @@
 import { KeyMod, KeyCode } from 'vs/base/common/keyCodes';
 import { isLinux, isMacintosh, isWindows } from 'vs/base/common/platform';
 import { ConfigureRuntimeArgumentsAction, ToggleDevToolsAction, ReloadWindowWithExtensionsDisabledAction, OpenUserDataFolderAction } from 'vs/workbench/electron-sandbox/actions/developerActions';
-import { ZoomResetAction, ZoomOutAction, ZoomInAction, CloseWindowAction, SwitchWindowAction, QuickSwitchWindowAction, NewWindowTabHandler, ShowPreviousWindowTabHandler, ShowNextWindowTabHandler, MoveWindowTabToNewWindowHandler, MergeWindowTabsHandlerHandler, ToggleWindowTabsBarHandler } from 'vs/workbench/electron-sandbox/actions/windowActions';
+/* AGPL */
+import { ZoomResetAction, ZoomOutAction, ZoomInAction, /* CloseWindowAction, */ SwitchWindowAction, QuickSwitchWindowAction, NewWindowTabHandler, ShowPreviousWindowTabHandler, ShowNextWindowTabHandler, MoveWindowTabToNewWindowHandler, MergeWindowTabsHandlerHandler, ToggleWindowTabsBarHandler } from 'vs/workbench/electron-sandbox/actions/windowActions';
+/* End AGPL */
 import { ContextKeyExpr } from 'vs/platform/contextkey/common/contextkey';
 import { KeybindingsRegistry, KeybindingWeight } from 'vs/platform/keybinding/common/keybindingsRegistry';
 import { CommandsRegistry } from 'vs/platform/commands/common/commands';
@@ -39,19 +41,23 @@
 	// Actions: Window
 	registerAction2(SwitchWindowAction);
 	registerAction2(QuickSwitchWindowAction);
-	registerAction2(CloseWindowAction);
+	/* AGPL */
+	// registerAction2(CloseWindowAction);
+	/* End AGPL */
 
 	if (isMacintosh) {
 		// macOS: behave like other native apps that have documents
 		// but can run without a document opened and allow to close
 		// the window when the last document is closed
 		// (https://github.com/microsoft/vscode/issues/126042)
-		KeybindingsRegistry.registerKeybindingRule({
-			id: CloseWindowAction.ID,
-			weight: KeybindingWeight.WorkbenchContrib,
-			when: ContextKeyExpr.and(EditorsVisibleContext.toNegated(), SingleEditorGroupsContext),
-			primary: KeyMod.CtrlCmd | KeyCode.KeyW
-		});
+		/* AGPL */
+		// KeybindingsRegistry.registerKeybindingRule({
+		// 	id: CloseWindowAction.ID,
+		// 	weight: KeybindingWeight.WorkbenchContrib,
+		// 	when: ContextKeyExpr.and(EditorsVisibleContext.toNegated(), SingleEditorGroupsContext),
+		// 	primary: KeyMod.CtrlCmd | KeyCode.KeyW
+		// });
+		/* End AGPL */
 	}
 
 	// Actions: Install Shell Script (macOS only)
@@ -111,19 +117,6 @@
 
 // Menu
 (function registerMenu(): void {
-<<<<<<< HEAD
-	/* AGPL */
-	// MenuRegistry.appendMenuItem(MenuId.MenubarFileMenu, {
-	// 	group: '6_close',
-	// 	command: {
-	// 		id: CloseCurrentWindowAction.ID,
-	// 		title: nls.localize({ key: 'miCloseWindow', comment: ['&& denotes a mnemonic'] }, "Clos&&e Window")
-	// 	},
-	// 	order: 4
-	// });
-	/* End AGPL */
-=======
->>>>>>> ace48dd4
 
 	// Quit
 	MenuRegistry.appendMenuItem(MenuId.MenubarFileMenu, {

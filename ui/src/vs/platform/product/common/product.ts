/*---------------------------------------------------------------------------------------------
 *  Copyright (c) Microsoft Corporation. All rights reserved.
 *  Licensed under the MIT License. See License.txt in the project root for license information.
 *--------------------------------------------------------------------------------------------*/

import { env } from 'vs/base/common/process';
import { IProductConfiguration } from 'vs/base/common/product';
import { ISandboxConfiguration } from 'vs/base/parts/sandbox/common/sandboxTypes';

/**
 * @deprecated You MUST use `IProductService` if possible.
 */
let product: IProductConfiguration;

<<<<<<< HEAD
// Web
if (isWeb) {

	// Built time configuration (do NOT modify)
	product = { /*BUILD->INSERT_PRODUCT_CONFIGURATION*/ } as IProductConfiguration;

	// Running out of sources
	if (Object.keys(product).length === 0) {
		Object.assign(product, {
			version: '1.47.0-dev',
			/* AGPL */
			nameLong: 'CodemerxDecompile Web',
			nameShort: 'CodemerxDecompile Web',
			urlProtocol: 'codemerxdecompile'
			/* End AGPL */
		});
=======
// Native sandbox environment
const vscodeGlobal = (globalThis as any).vscode;
if (typeof vscodeGlobal !== 'undefined' && typeof vscodeGlobal.context !== 'undefined') {
	const configuration: ISandboxConfiguration | undefined = vscodeGlobal.context.configuration();
	if (configuration) {
		product = configuration.product;
	} else {
		throw new Error('Sandbox: unable to resolve product configuration from preload script.');
>>>>>>> ace48dd4
	}
}
// _VSCODE environment
else if (globalThis._VSCODE_PRODUCT_JSON && globalThis._VSCODE_PACKAGE_JSON) {
	// Obtain values from product.json and package.json-data
	product = globalThis._VSCODE_PRODUCT_JSON as unknown as IProductConfiguration;

	// Running out of sources
	if (env['VSCODE_DEV']) {
		Object.assign(product, {
<<<<<<< HEAD
			/* AGPL */
			nameShort: `${product.nameShort}`,
			nameLong: `${product.nameLong}`,
			dataFolderName: `${product.dataFolderName}`
			/* End AGPL */
=======
			nameShort: `${product.nameShort} Dev`,
			nameLong: `${product.nameLong} Dev`,
			dataFolderName: `${product.dataFolderName}-dev`,
			serverDataFolderName: product.serverDataFolderName ? `${product.serverDataFolderName}-dev` : undefined
>>>>>>> ace48dd4
		});
	}

	// Version is added during built time, but we still
	// want to have it running out of sources so we
	// read it from package.json only when we need it.
	if (!product.version) {
		const pkg = globalThis._VSCODE_PACKAGE_JSON as { version: string };

		Object.assign(product, {
			version: pkg.version
		});
	}
}

// Web environment or unknown
else {

	// Built time configuration (do NOT modify)
	product = { /*BUILD->INSERT_PRODUCT_CONFIGURATION*/ } as IProductConfiguration;

	// Running out of sources
	if (Object.keys(product).length === 0) {
		Object.assign(product, {
			version: '1.82.0-dev',
			nameShort: 'Code - OSS Dev',
			nameLong: 'Code - OSS Dev',
			applicationName: 'code-oss',
			dataFolderName: '.vscode-oss',
			urlProtocol: 'code-oss',
			reportIssueUrl: 'https://github.com/microsoft/vscode/issues/new',
			licenseName: 'MIT',
			licenseUrl: 'https://github.com/microsoft/vscode/blob/main/LICENSE.txt',
			serverLicenseUrl: 'https://github.com/microsoft/vscode/blob/main/LICENSE.txt'
		});
	}
}

/**
 * @deprecated You MUST use `IProductService` if possible.
 */
export default product;<|MERGE_RESOLUTION|>--- conflicted
+++ resolved
@@ -12,24 +12,6 @@
  */
 let product: IProductConfiguration;
 
-<<<<<<< HEAD
-// Web
-if (isWeb) {
-
-	// Built time configuration (do NOT modify)
-	product = { /*BUILD->INSERT_PRODUCT_CONFIGURATION*/ } as IProductConfiguration;
-
-	// Running out of sources
-	if (Object.keys(product).length === 0) {
-		Object.assign(product, {
-			version: '1.47.0-dev',
-			/* AGPL */
-			nameLong: 'CodemerxDecompile Web',
-			nameShort: 'CodemerxDecompile Web',
-			urlProtocol: 'codemerxdecompile'
-			/* End AGPL */
-		});
-=======
 // Native sandbox environment
 const vscodeGlobal = (globalThis as any).vscode;
 if (typeof vscodeGlobal !== 'undefined' && typeof vscodeGlobal.context !== 'undefined') {
@@ -38,7 +20,6 @@
 		product = configuration.product;
 	} else {
 		throw new Error('Sandbox: unable to resolve product configuration from preload script.');
->>>>>>> ace48dd4
 	}
 }
 // _VSCODE environment
@@ -49,18 +30,10 @@
 	// Running out of sources
 	if (env['VSCODE_DEV']) {
 		Object.assign(product, {
-<<<<<<< HEAD
-			/* AGPL */
-			nameShort: `${product.nameShort}`,
-			nameLong: `${product.nameLong}`,
-			dataFolderName: `${product.dataFolderName}`
-			/* End AGPL */
-=======
 			nameShort: `${product.nameShort} Dev`,
 			nameLong: `${product.nameLong} Dev`,
 			dataFolderName: `${product.dataFolderName}-dev`,
 			serverDataFolderName: product.serverDataFolderName ? `${product.serverDataFolderName}-dev` : undefined
->>>>>>> ace48dd4
 		});
 	}
 
@@ -86,15 +59,17 @@
 	if (Object.keys(product).length === 0) {
 		Object.assign(product, {
 			version: '1.82.0-dev',
-			nameShort: 'Code - OSS Dev',
-			nameLong: 'Code - OSS Dev',
-			applicationName: 'code-oss',
-			dataFolderName: '.vscode-oss',
-			urlProtocol: 'code-oss',
-			reportIssueUrl: 'https://github.com/microsoft/vscode/issues/new',
-			licenseName: 'MIT',
-			licenseUrl: 'https://github.com/microsoft/vscode/blob/main/LICENSE.txt',
-			serverLicenseUrl: 'https://github.com/microsoft/vscode/blob/main/LICENSE.txt'
+			/* AGPL */
+			nameShort: 'CodemerxDecompile Web',
+			nameLong: 'CodemerxDecompile Web',
+			applicationName: 'codemerxdecompile',
+			dataFolderName: '.codemerxdecompile',
+			urlProtocol: 'codemerxdecompile',
+			reportIssueUrl: 'https://github.com/codemerx/CodemerxDecompile/issues/new',
+			licenseName: 'AGPL',
+			licenseUrl: 'https://github.com/codemerx/CodemerxDecompile/blob/master/COPYING',
+			serverLicenseUrl: 'https://github.com/codemerx/CodemerxDecompile/blob/master/COPYING'
+			/* End AGPL */
 		});
 	}
 }

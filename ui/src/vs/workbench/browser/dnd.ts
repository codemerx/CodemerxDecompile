/*---------------------------------------------------------------------------------------------
 *  Copyright (c) Microsoft Corporation. All rights reserved.
 *  Licensed under the MIT License. See License.txt in the project root for license information.
 *--------------------------------------------------------------------------------------------*/

import { DataTransfers, IDragAndDropData } from 'vs/base/browser/dnd';
import { DragAndDropObserver, EventType, addDisposableListener, onDidRegisterWindow } from 'vs/base/browser/dom';
import { DragMouseEvent } from 'vs/base/browser/mouseEvent';
import { IListDragAndDrop } from 'vs/base/browser/ui/list/list';
import { ElementsDragAndDropData } from 'vs/base/browser/ui/list/listView';
import { ITreeDragOverReaction } from 'vs/base/browser/ui/tree/tree';
import { coalesce } from 'vs/base/common/arrays';
import { UriList, VSDataTransfer } from 'vs/base/common/dataTransfer';
import { Emitter, Event } from 'vs/base/common/event';
import { Disposable, DisposableStore, IDisposable, markAsSingleton } from 'vs/base/common/lifecycle';
import { stringify } from 'vs/base/common/marshalling';
import { Mimes } from 'vs/base/common/mime';
import { FileAccess, Schemas } from 'vs/base/common/network';
import { isWindows } from 'vs/base/common/platform';
import { basename, isEqual } from 'vs/base/common/resources';
import { URI } from 'vs/base/common/uri';
import { CodeDataTransfers, Extensions, IDragAndDropContributionRegistry, IDraggedResourceEditorInput, IResourceStat, LocalSelectionTransfer, createDraggedEditorInputFromRawResourcesData, extractEditorsAndFilesDropData } from 'vs/platform/dnd/browser/dnd';
import { IFileService } from 'vs/platform/files/common/files';
import { IInstantiationService, ServicesAccessor } from 'vs/platform/instantiation/common/instantiation';
import { ILabelService } from 'vs/platform/label/common/label';
import { extractSelection } from 'vs/platform/opener/common/opener';
import { Registry } from 'vs/platform/registry/common/platform';
import { IWindowOpenable } from 'vs/platform/window/common/window';
import { IWorkspaceContextService, hasWorkspaceFileExtension, isTemporaryWorkspace } from 'vs/platform/workspace/common/workspace';
import { IWorkspaceFolderCreationData, IWorkspacesService } from 'vs/platform/workspaces/common/workspaces';
import { EditorResourceAccessor, GroupIdentifier, IEditorIdentifier, isEditorIdentifier, isResourceDiffEditorInput, isResourceMergeEditorInput, isResourceSideBySideEditorInput } from 'vs/workbench/common/editor';
import { IEditorGroup } from 'vs/workbench/services/editor/common/editorGroupsService';
import { IEditorService } from 'vs/workbench/services/editor/common/editorService';
import { IHostService } from 'vs/workbench/services/host/browser/host';
<<<<<<< HEAD
import { isStandalone } from 'vs/base/browser/browser';
import { IBackupFileService } from 'vs/workbench/services/backup/common/backup';
import { Emitter } from 'vs/base/common/event';
/* AGPL */
import { IDecompilationHelper } from 'vs/cd/workbench/DecompilationHelper';
import { IDecompilationService } from 'vs/cd/workbench/DecompilationService';
/* End AGPL */
=======
import { ITextFileService } from 'vs/workbench/services/textfile/common/textfiles';
import { IWorkspaceEditingService } from 'vs/workbench/services/workspaces/common/workspaceEditing';
import { IEditorOptions } from 'vs/platform/editor/common/editor';
import { mainWindow } from 'vs/base/browser/window';
import { BroadcastDataChannel } from 'vs/base/browser/broadcast';
>>>>>>> ace48dd4

//#region Editor / Resources DND

export class DraggedEditorIdentifier {

	constructor(readonly identifier: IEditorIdentifier) { }
}

export class DraggedEditorGroupIdentifier {

	constructor(readonly identifier: GroupIdentifier) { }
}

export async function extractTreeDropData(dataTransfer: VSDataTransfer): Promise<Array<IDraggedResourceEditorInput>> {
	const editors: IDraggedResourceEditorInput[] = [];
	const resourcesKey = Mimes.uriList.toLowerCase();

	// Data Transfer: Resources
	if (dataTransfer.has(resourcesKey)) {
		try {
			const asString = await dataTransfer.get(resourcesKey)?.asString();
			const rawResourcesData = JSON.stringify(UriList.parse(asString ?? ''));
			editors.push(...createDraggedEditorInputFromRawResourcesData(rawResourcesData));
		} catch (error) {
			// Invalid transfer
		}
	}

	return editors;
}

export interface IResourcesDropHandlerOptions {

	/**
	 * Whether we probe for the dropped resource to be a workspace
	 * (i.e. code-workspace file or even a folder), allowing to
	 * open it as workspace instead of opening as editor.
	 */
	readonly allowWorkspaceOpen: boolean;
}

/**
 * Shared function across some components to handle drag & drop of resources.
 * E.g. of folders and workspace files to open them in the window instead of
 * the editor or to handle dirty editors being dropped between instances of Code.
 */
export class ResourcesDropHandler {

	constructor(
		private readonly options: IResourcesDropHandlerOptions,
		@IFileService private readonly fileService: IFileService,
		@IWorkspacesService private readonly workspacesService: IWorkspacesService,
		@IEditorService private readonly editorService: IEditorService,
		@IWorkspaceEditingService private readonly workspaceEditingService: IWorkspaceEditingService,
		@IHostService private readonly hostService: IHostService,
<<<<<<< HEAD
		/* AGPL */
		@IDecompilationService private readonly decompilationService: IDecompilationService,
		@IDecompilationHelper private readonly decompilationHelper: IDecompilationHelper
		/* End AGPL */
=======
		@IWorkspaceContextService private readonly contextService: IWorkspaceContextService,
		@IInstantiationService private readonly instantiationService: IInstantiationService
>>>>>>> ace48dd4
	) {
	}

	async handleDrop(event: DragEvent, targetWindow: Window, resolveTargetGroup?: () => IEditorGroup | undefined, afterDrop?: (targetGroup: IEditorGroup | undefined) => void, options?: IEditorOptions): Promise<void> {
		const editors = await this.instantiationService.invokeFunction(accessor => extractEditorsAndFilesDropData(accessor, event));
		if (!editors.length) {
			return;
		}

		// Make the window active to handle the drop properly within
		await this.hostService.focus(targetWindow);

		// Check for workspace file / folder being dropped if we are allowed to do so
		if (this.options.allowWorkspaceOpen) {
			const localFilesAllowedToOpenAsWorkspace = coalesce(editors.filter(editor => editor.allowWorkspaceOpen && editor.resource?.scheme === Schemas.file).map(editor => editor.resource));
			if (localFilesAllowedToOpenAsWorkspace.length > 0) {
				const isWorkspaceOpening = await this.handleWorkspaceDrop(localFilesAllowedToOpenAsWorkspace);
				if (isWorkspaceOpening) {
					return; // return early if the drop operation resulted in this window changing to a workspace
				}
			}
		}

		// Add external ones to recently open list unless dropped resource is a workspace
		const externalLocalFiles = coalesce(editors.filter(editor => editor.isExternal && editor.resource?.scheme === Schemas.file).map(editor => editor.resource));
		if (externalLocalFiles.length) {
			this.workspacesService.addRecentlyOpened(externalLocalFiles.map(resource => ({ fileUri: resource })));
		}

<<<<<<< HEAD
		/* AGPL */
		for(const untitledOrFileResource of untitledOrFileResources) {
			if (untitledOrFileResource.resource && await this.decompilationService.shouldDecompileFile(untitledOrFileResource.resource.fsPath)) {
				await this.decompilationHelper.decompileTypeAndUpdateFileContents(untitledOrFileResource.resource);
			}
		}
		/* End AGPL */

		const editors: IResourceEditorInputType[] = untitledOrFileResources.map(untitledOrFileResource => ({
			resource: untitledOrFileResource.resource,
			encoding: (untitledOrFileResource as IDraggedEditor).encoding,
			mode: (untitledOrFileResource as IDraggedEditor).mode,
=======
		// Open in Editor
		const targetGroup = resolveTargetGroup?.();
		await this.editorService.openEditors(editors.map(editor => ({
			...editor,
			resource: editor.resource,
>>>>>>> ace48dd4
			options: {
				...editor.options,
				...options,
				pinned: true
			}
		})), targetGroup, { validateTrust: true });

		// Finish with provided function
		afterDrop?.(targetGroup);
	}

	private async handleWorkspaceDrop(resources: URI[]): Promise<boolean> {
		const toOpen: IWindowOpenable[] = [];
		const folderURIs: IWorkspaceFolderCreationData[] = [];

		await Promise.all(resources.map(async resource => {

			// Check for Workspace
			if (hasWorkspaceFileExtension(resource)) {
				toOpen.push({ workspaceUri: resource });

				return;
			}

			// Check for Folder
			try {
				const stat = await this.fileService.stat(resource);
				if (stat.isDirectory) {
					toOpen.push({ folderUri: stat.resource });
					folderURIs.push({ uri: stat.resource });
				}
			} catch (error) {
				// Ignore error
			}
		}));

		// Return early if no external resource is a folder or workspace
		if (toOpen.length === 0) {
			return false;
		}

		// Open in separate windows if we drop workspaces or just one folder
		if (toOpen.length > folderURIs.length || folderURIs.length === 1) {
			await this.hostService.openWindow(toOpen);
		}

		// Add to workspace if we are in a temporary workspace
		else if (isTemporaryWorkspace(this.contextService.getWorkspace())) {
			await this.workspaceEditingService.addFolders(folderURIs);
		}

		// Finally, enter untitled workspace when dropping >1 folders
		else {
			await this.workspaceEditingService.createAndEnterWorkspace(folderURIs);
		}

		return true;
	}
}

export function fillEditorsDragData(accessor: ServicesAccessor, resources: URI[], event: DragMouseEvent | DragEvent, options?: { disableStandardTransfer: boolean }): void;
export function fillEditorsDragData(accessor: ServicesAccessor, resources: IResourceStat[], event: DragMouseEvent | DragEvent, options?: { disableStandardTransfer: boolean }): void;
export function fillEditorsDragData(accessor: ServicesAccessor, editors: IEditorIdentifier[], event: DragMouseEvent | DragEvent, options?: { disableStandardTransfer: boolean }): void;
export function fillEditorsDragData(accessor: ServicesAccessor, resourcesOrEditors: Array<URI | IResourceStat | IEditorIdentifier>, event: DragMouseEvent | DragEvent, options?: { disableStandardTransfer: boolean }): void {
	if (resourcesOrEditors.length === 0 || !event.dataTransfer) {
		return;
	}

	const textFileService = accessor.get(ITextFileService);
	const editorService = accessor.get(IEditorService);
	const fileService = accessor.get(IFileService);
	const labelService = accessor.get(ILabelService);

	// Extract resources from URIs or Editors that
	// can be handled by the file service
	const resources = coalesce(resourcesOrEditors.map(resourceOrEditor => {
		if (URI.isUri(resourceOrEditor)) {
			return { resource: resourceOrEditor };
		}

		if (isEditorIdentifier(resourceOrEditor)) {
			if (URI.isUri(resourceOrEditor.editor.resource)) {
				return { resource: resourceOrEditor.editor.resource };
			}

			return undefined; // editor without resource
		}

		return resourceOrEditor;
	}));

	const fileSystemResources = resources.filter(({ resource }) => fileService.hasProvider(resource));
	if (!options?.disableStandardTransfer) {

		// Text: allows to paste into text-capable areas
		const lineDelimiter = isWindows ? '\r\n' : '\n';
		event.dataTransfer.setData(DataTransfers.TEXT, fileSystemResources.map(({ resource }) => labelService.getUriLabel(resource, { noPrefix: true })).join(lineDelimiter));

		// Download URL: enables support to drag a tab as file to desktop
		// Requirements:
		// - Chrome/Edge only
		// - only a single file is supported
		// - only file:/ resources are supported
		const firstFile = fileSystemResources.find(({ isDirectory }) => !isDirectory);
		if (firstFile) {
			const firstFileUri = FileAccess.uriToFileUri(firstFile.resource); // enforce `file:` URIs
			if (firstFileUri.scheme === Schemas.file) {
				event.dataTransfer.setData(DataTransfers.DOWNLOAD_URL, [Mimes.binary, basename(firstFile.resource), firstFileUri.toString()].join(':'));
			}
		}
	}

	// Resource URLs: allows to drop multiple file resources to a target in VS Code
	const files = fileSystemResources.filter(({ isDirectory }) => !isDirectory);
	if (files.length) {
		event.dataTransfer.setData(DataTransfers.RESOURCES, JSON.stringify(files.map(({ resource }) => resource.toString())));
	}

	// Contributions
	const contributions = Registry.as<IDragAndDropContributionRegistry>(Extensions.DragAndDropContribution).getAll();
	for (const contribution of contributions) {
		contribution.setData(resources, event);
	}

	// Editors: enables cross window DND of editors
	// into the editor area while presering UI state
	const draggedEditors: IDraggedResourceEditorInput[] = [];

	for (const resourceOrEditor of resourcesOrEditors) {

		// Extract resource editor from provided object or URI
		let editor: IDraggedResourceEditorInput | undefined = undefined;
		if (isEditorIdentifier(resourceOrEditor)) {
			const untypedEditor = resourceOrEditor.editor.toUntyped({ preserveViewState: resourceOrEditor.groupId });
			if (untypedEditor) {
				editor = { ...untypedEditor, resource: EditorResourceAccessor.getCanonicalUri(untypedEditor) };
			}
		} else if (URI.isUri(resourceOrEditor)) {
			const { selection, uri } = extractSelection(resourceOrEditor);
			editor = { resource: uri, options: selection ? { selection } : undefined };
		} else if (!resourceOrEditor.isDirectory) {
			editor = { resource: resourceOrEditor.resource };
		}

		if (!editor) {
			continue; // skip over editors that cannot be transferred via dnd
		}

		// Fill in some properties if they are not there already by accessing
		// some well known things from the text file universe.
		// This is not ideal for custom editors, but those have a chance to
		// provide everything from the `toUntyped` method.
		{
			const resource = editor.resource;
			if (resource) {
				const textFileModel = textFileService.files.get(resource);
				if (textFileModel) {

					// language
					if (typeof editor.languageId !== 'string') {
						editor.languageId = textFileModel.getLanguageId();
					}

					// encoding
					if (typeof editor.encoding !== 'string') {
						editor.encoding = textFileModel.getEncoding();
					}

					// contents (only if dirty and not too large)
					if (typeof editor.contents !== 'string' && textFileModel.isDirty() && !textFileModel.textEditorModel.isTooLargeForHeapOperation()) {
						editor.contents = textFileModel.textEditorModel.getValue();
					}
				}

				// viewState
				if (!editor.options?.viewState) {
					editor.options = {
						...editor.options,
						viewState: (() => {
							for (const visibleEditorPane of editorService.visibleEditorPanes) {
								if (isEqual(visibleEditorPane.input.resource, resource)) {
									const viewState = visibleEditorPane.getViewState();
									if (viewState) {
										return viewState;
									}
								}
							}

							return undefined;
						})()
					};
				}
			}
		}

		// Add as dragged editor
		draggedEditors.push(editor);
	}

	if (draggedEditors.length) {
		event.dataTransfer.setData(CodeDataTransfers.EDITORS, stringify(draggedEditors));

		// Add a URI list entry
		const uriListEntries: URI[] = [];
		for (const editor of draggedEditors) {
			if (editor.resource) {
				uriListEntries.push(editor.resource);
			} else if (isResourceDiffEditorInput(editor)) {
				if (editor.modified.resource) {
					uriListEntries.push(editor.modified.resource);
				}
			} else if (isResourceSideBySideEditorInput(editor)) {
				if (editor.primary.resource) {
					uriListEntries.push(editor.primary.resource);
				}
			} else if (isResourceMergeEditorInput(editor)) {
				uriListEntries.push(editor.result.resource);
			}
		}

		// Due to https://bugs.chromium.org/p/chromium/issues/detail?id=239745, we can only set
		// a single uri for the real `text/uri-list` type. Otherwise all uris end up joined together
		// However we write the full uri-list to an internal type so that other parts of VS Code
		// can use the full list.
		if (!options?.disableStandardTransfer) {
			event.dataTransfer.setData(Mimes.uriList, UriList.create(uriListEntries.slice(0, 1)));
		}
		event.dataTransfer.setData(DataTransfers.INTERNAL_URI_LIST, UriList.create(uriListEntries));
	}
}

//#endregion

//#region Composites DND

export type Before2D = {
	readonly verticallyBefore: boolean;
	readonly horizontallyBefore: boolean;
};

export interface ICompositeDragAndDrop {
	drop(data: IDragAndDropData, target: string | undefined, originalEvent: DragEvent, before?: Before2D): void;
	onDragOver(data: IDragAndDropData, target: string | undefined, originalEvent: DragEvent): boolean;
	onDragEnter(data: IDragAndDropData, target: string | undefined, originalEvent: DragEvent): boolean;
}

export interface ICompositeDragAndDropObserverCallbacks {
	onDragEnter?: (e: IDraggedCompositeData) => void;
	onDragLeave?: (e: IDraggedCompositeData) => void;
	onDrop?: (e: IDraggedCompositeData) => void;
	onDragOver?: (e: IDraggedCompositeData) => void;
	onDragStart?: (e: IDraggedCompositeData) => void;
	onDragEnd?: (e: IDraggedCompositeData) => void;
}

export class CompositeDragAndDropData implements IDragAndDropData {

	constructor(private type: 'view' | 'composite', private id: string) { }

	update(dataTransfer: DataTransfer): void {
		// no-op
	}

	getData(): {
		type: 'view' | 'composite';
		id: string;
	} {
		return { type: this.type, id: this.id };
	}
}

export interface IDraggedCompositeData {
	readonly eventData: DragEvent;
	readonly dragAndDropData: CompositeDragAndDropData;
}

export class DraggedCompositeIdentifier {

	constructor(private compositeId: string) { }

	get id(): string {
		return this.compositeId;
	}
}

export class DraggedViewIdentifier {

	constructor(private viewId: string) { }

	get id(): string {
		return this.viewId;
	}
}

export type ViewType = 'composite' | 'view';

export class CompositeDragAndDropObserver extends Disposable {

	private static instance: CompositeDragAndDropObserver | undefined;

	static get INSTANCE(): CompositeDragAndDropObserver {
		if (!CompositeDragAndDropObserver.instance) {
			CompositeDragAndDropObserver.instance = new CompositeDragAndDropObserver();
			markAsSingleton(CompositeDragAndDropObserver.instance);
		}

		return CompositeDragAndDropObserver.instance;
	}

	private readonly transferData = LocalSelectionTransfer.getInstance<DraggedCompositeIdentifier | DraggedViewIdentifier>();

	private readonly onDragStart = this._register(new Emitter<IDraggedCompositeData>());
	private readonly onDragEnd = this._register(new Emitter<IDraggedCompositeData>());

	private constructor() {
		super();

		this._register(this.onDragEnd.event(e => {
			const id = e.dragAndDropData.getData().id;
			const type = e.dragAndDropData.getData().type;
			const data = this.readDragData(type);
			if (data?.getData().id === id) {
				this.transferData.clearData(type === 'view' ? DraggedViewIdentifier.prototype : DraggedCompositeIdentifier.prototype);
			}
		}));
	}

	private readDragData(type: ViewType): CompositeDragAndDropData | undefined {
		if (this.transferData.hasData(type === 'view' ? DraggedViewIdentifier.prototype : DraggedCompositeIdentifier.prototype)) {
			const data = this.transferData.getData(type === 'view' ? DraggedViewIdentifier.prototype : DraggedCompositeIdentifier.prototype);
			if (data && data[0]) {
				return new CompositeDragAndDropData(type, data[0].id);
			}
		}

		return undefined;
	}

	private writeDragData(id: string, type: ViewType): void {
		this.transferData.setData([type === 'view' ? new DraggedViewIdentifier(id) : new DraggedCompositeIdentifier(id)], type === 'view' ? DraggedViewIdentifier.prototype : DraggedCompositeIdentifier.prototype);
	}

	registerTarget(element: HTMLElement, callbacks: ICompositeDragAndDropObserverCallbacks): IDisposable {
		const disposableStore = new DisposableStore();
		disposableStore.add(new DragAndDropObserver(element, {
			onDragEnter: e => {
				e.preventDefault();

				if (callbacks.onDragEnter) {
					const data = this.readDragData('composite') || this.readDragData('view');
					if (data) {
						callbacks.onDragEnter({ eventData: e, dragAndDropData: data! });
					}
				}
			},
			onDragLeave: e => {
				const data = this.readDragData('composite') || this.readDragData('view');
				if (callbacks.onDragLeave && data) {
					callbacks.onDragLeave({ eventData: e, dragAndDropData: data! });
				}
			},
			onDrop: e => {
				if (callbacks.onDrop) {
					const data = this.readDragData('composite') || this.readDragData('view');
					if (!data) {
						return;
					}

					callbacks.onDrop({ eventData: e, dragAndDropData: data! });

					// Fire drag event in case drop handler destroys the dragged element
					this.onDragEnd.fire({ eventData: e, dragAndDropData: data! });
				}
			},
			onDragOver: e => {
				e.preventDefault();

				if (callbacks.onDragOver) {
					const data = this.readDragData('composite') || this.readDragData('view');
					if (!data) {
						return;
					}

					callbacks.onDragOver({ eventData: e, dragAndDropData: data! });
				}
			}
		}));

		if (callbacks.onDragStart) {
			this.onDragStart.event(e => {
				callbacks.onDragStart!(e);
			}, this, disposableStore);
		}

		if (callbacks.onDragEnd) {
			this.onDragEnd.event(e => {
				callbacks.onDragEnd!(e);
			}, this, disposableStore);
		}

		return this._register(disposableStore);
	}

	registerDraggable(element: HTMLElement, draggedItemProvider: () => { type: ViewType; id: string }, callbacks: ICompositeDragAndDropObserverCallbacks): IDisposable {
		element.draggable = true;

		const disposableStore = new DisposableStore();

		disposableStore.add(new DragAndDropObserver(element, {
			onDragStart: e => {
				const { id, type } = draggedItemProvider();
				this.writeDragData(id, type);

				e.dataTransfer?.setDragImage(element, 0, 0);

				this.onDragStart.fire({ eventData: e, dragAndDropData: this.readDragData(type)! });
			},
			onDragEnd: e => {
				const { type } = draggedItemProvider();
				const data = this.readDragData(type);
				if (!data) {
					return;
				}

				this.onDragEnd.fire({ eventData: e, dragAndDropData: data! });
			},
			onDragEnter: e => {
				if (callbacks.onDragEnter) {
					const data = this.readDragData('composite') || this.readDragData('view');
					if (!data) {
						return;
					}

					if (data) {
						callbacks.onDragEnter({ eventData: e, dragAndDropData: data! });
					}
				}
			},
			onDragLeave: e => {
				const data = this.readDragData('composite') || this.readDragData('view');
				if (!data) {
					return;
				}

				callbacks.onDragLeave?.({ eventData: e, dragAndDropData: data! });
			},
			onDrop: e => {
				if (callbacks.onDrop) {
					const data = this.readDragData('composite') || this.readDragData('view');
					if (!data) {
						return;
					}

					callbacks.onDrop({ eventData: e, dragAndDropData: data! });

					// Fire drag event in case drop handler destroys the dragged element
					this.onDragEnd.fire({ eventData: e, dragAndDropData: data! });
				}
			},
			onDragOver: e => {
				if (callbacks.onDragOver) {
					const data = this.readDragData('composite') || this.readDragData('view');
					if (!data) {
						return;
					}

					callbacks.onDragOver({ eventData: e, dragAndDropData: data! });
				}
			}
		}));

		if (callbacks.onDragStart) {
			this.onDragStart.event(e => {
				callbacks.onDragStart!(e);
			}, this, disposableStore);
		}

		if (callbacks.onDragEnd) {
			this.onDragEnd.event(e => {
				callbacks.onDragEnd!(e);
			}, this, disposableStore);
		}

		return this._register(disposableStore);
	}
}

export function toggleDropEffect(dataTransfer: DataTransfer | null, dropEffect: 'none' | 'copy' | 'link' | 'move', shouldHaveIt: boolean) {
	if (!dataTransfer) {
		return;
	}

	dataTransfer.dropEffect = shouldHaveIt ? dropEffect : 'none';
}

export class ResourceListDnDHandler<T> implements IListDragAndDrop<T> {
	constructor(
		private readonly toResource: (e: T) => URI | null,
		@IInstantiationService private readonly instantiationService: IInstantiationService
	) { }

	getDragURI(element: T): string | null {
		const resource = this.toResource(element);
		return resource ? resource.toString() : null;
	}

	getDragLabel(elements: T[]): string | undefined {
		const resources = coalesce(elements.map(this.toResource));
		return resources.length === 1 ? basename(resources[0]) : resources.length > 1 ? String(resources.length) : undefined;
	}

	onDragStart(data: IDragAndDropData, originalEvent: DragEvent): void {
		const resources: URI[] = [];
		for (const element of (data as ElementsDragAndDropData<T>).elements) {
			const resource = this.toResource(element);
			if (resource) {
				resources.push(resource);
			}
		}
		if (resources.length) {
			// Apply some datatransfer types to allow for dragging the element outside of the application
			this.instantiationService.invokeFunction(accessor => fillEditorsDragData(accessor, resources, originalEvent));
		}
	}

	onDragOver(data: IDragAndDropData, targetElement: T, targetIndex: number, originalEvent: DragEvent): boolean | ITreeDragOverReaction {
		return false;
	}

	drop(data: IDragAndDropData, targetElement: T, targetIndex: number, originalEvent: DragEvent): void { }

	dispose(): void { }
}

//#endregion

class GlobalWindowDraggedOverTracker extends Disposable {

	private static readonly CHANNEL_NAME = 'monaco-workbench-global-dragged-over';

	private readonly broadcaster = this._register(new BroadcastDataChannel<boolean>(GlobalWindowDraggedOverTracker.CHANNEL_NAME));

	constructor() {
		super();

		this.registerListeners();
	}

	private registerListeners(): void {
		this._register(Event.runAndSubscribe(onDidRegisterWindow, ({ window, disposables }) => {
			disposables.add(addDisposableListener(window, EventType.DRAG_OVER, () => this.markDraggedOver(false), true));
			disposables.add(addDisposableListener(window, EventType.DRAG_LEAVE, () => this.clearDraggedOver(false), true));
		}, { window: mainWindow, disposables: this._store }));

		this._register(this.broadcaster.onDidReceiveData(data => {
			if (data === true) {
				this.markDraggedOver(true);
			} else {
				this.clearDraggedOver(true);
			}
		}));
	}

	private draggedOver = false;
	get isDraggedOver(): boolean { return this.draggedOver; }

	private markDraggedOver(fromBroadcast: boolean): void {
		if (this.draggedOver === true) {
			return; // alrady marked
		}

		this.draggedOver = true;

		if (!fromBroadcast) {
			this.broadcaster.postData(true);
		}
	}

	private clearDraggedOver(fromBroadcast: boolean): void {
		if (this.draggedOver === false) {
			return; // alrady cleared
		}

		this.draggedOver = false;

		if (!fromBroadcast) {
			this.broadcaster.postData(false);
		}
	}
}

const globalDraggedOverTracker = new GlobalWindowDraggedOverTracker();

/**
 * Returns whether the workbench is currently dragged over in any of
 * the opened windows (main windows and auxiliary windows).
 */
export function isWindowDraggedOver(): boolean {
	return globalDraggedOverTracker.isDraggedOver;
}<|MERGE_RESOLUTION|>--- conflicted
+++ resolved
@@ -32,21 +32,15 @@
 import { IEditorGroup } from 'vs/workbench/services/editor/common/editorGroupsService';
 import { IEditorService } from 'vs/workbench/services/editor/common/editorService';
 import { IHostService } from 'vs/workbench/services/host/browser/host';
-<<<<<<< HEAD
-import { isStandalone } from 'vs/base/browser/browser';
-import { IBackupFileService } from 'vs/workbench/services/backup/common/backup';
-import { Emitter } from 'vs/base/common/event';
-/* AGPL */
-import { IDecompilationHelper } from 'vs/cd/workbench/DecompilationHelper';
-import { IDecompilationService } from 'vs/cd/workbench/DecompilationService';
-/* End AGPL */
-=======
 import { ITextFileService } from 'vs/workbench/services/textfile/common/textfiles';
 import { IWorkspaceEditingService } from 'vs/workbench/services/workspaces/common/workspaceEditing';
 import { IEditorOptions } from 'vs/platform/editor/common/editor';
 import { mainWindow } from 'vs/base/browser/window';
 import { BroadcastDataChannel } from 'vs/base/browser/broadcast';
->>>>>>> ace48dd4
+/* AGPL */
+import { IDecompilationHelper } from 'vs/cd/workbench/DecompilationHelper';
+import { IDecompilationService } from 'vs/cd/workbench/DecompilationService';
+/* End AGPL */
 
 //#region Editor / Resources DND
 
@@ -102,15 +96,12 @@
 		@IEditorService private readonly editorService: IEditorService,
 		@IWorkspaceEditingService private readonly workspaceEditingService: IWorkspaceEditingService,
 		@IHostService private readonly hostService: IHostService,
-<<<<<<< HEAD
+		@IWorkspaceContextService private readonly contextService: IWorkspaceContextService,
+		@IInstantiationService private readonly instantiationService: IInstantiationService,
 		/* AGPL */
 		@IDecompilationService private readonly decompilationService: IDecompilationService,
 		@IDecompilationHelper private readonly decompilationHelper: IDecompilationHelper
 		/* End AGPL */
-=======
-		@IWorkspaceContextService private readonly contextService: IWorkspaceContextService,
-		@IInstantiationService private readonly instantiationService: IInstantiationService
->>>>>>> ace48dd4
 	) {
 	}
 
@@ -140,26 +131,19 @@
 			this.workspacesService.addRecentlyOpened(externalLocalFiles.map(resource => ({ fileUri: resource })));
 		}
 
-<<<<<<< HEAD
 		/* AGPL */
-		for(const untitledOrFileResource of untitledOrFileResources) {
-			if (untitledOrFileResource.resource && await this.decompilationService.shouldDecompileFile(untitledOrFileResource.resource.fsPath)) {
-				await this.decompilationHelper.decompileTypeAndUpdateFileContents(untitledOrFileResource.resource);
+		for(const editor of editors) {
+			if (editor.resource && await this.decompilationService.shouldDecompileFile(editor.resource.fsPath)) {
+				await this.decompilationHelper.decompileTypeAndUpdateFileContents(editor.resource);
 			}
 		}
 		/* End AGPL */
 
-		const editors: IResourceEditorInputType[] = untitledOrFileResources.map(untitledOrFileResource => ({
-			resource: untitledOrFileResource.resource,
-			encoding: (untitledOrFileResource as IDraggedEditor).encoding,
-			mode: (untitledOrFileResource as IDraggedEditor).mode,
-=======
 		// Open in Editor
 		const targetGroup = resolveTargetGroup?.();
 		await this.editorService.openEditors(editors.map(editor => ({
 			...editor,
 			resource: editor.resource,
->>>>>>> ace48dd4
 			options: {
 				...editor.options,
 				...options,

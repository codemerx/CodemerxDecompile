/*---------------------------------------------------------------------------------------------
 *  Copyright (c) Microsoft Corporation. All rights reserved.
 *  Licensed under the MIT License. See License.txt in the project root for license information.
 *--------------------------------------------------------------------------------------------*/

/* Part Element */
.monaco-workbench .part.titlebar {
	display: flex;
	flex-direction: row;
}

.monaco-workbench.mac .part.titlebar {
	flex-direction: row-reverse;
}

/* Root Container */
.monaco-workbench .part.titlebar > .titlebar-container {
	box-sizing: border-box;
	overflow: hidden;
	flex-shrink: 1;
	flex-grow: 1;
	align-items: center;
	justify-content: space-between;
	user-select: none;
	-webkit-user-select: none;
	display: flex;
	height: 100%;
	width: 100%;
}

/* Account for zooming */
.monaco-workbench .part.titlebar > .titlebar-container.counter-zoom {
	zoom: calc(1.0 / var(--zoom-factor));
}

/* Platform specific root element */
.monaco-workbench.mac .part.titlebar > .titlebar-container {
	line-height: 22px;
}

.monaco-workbench.web .part.titlebar > .titlebar-container,
.monaco-workbench.windows .part.titlebar > .titlebar-container,
.monaco-workbench.linux .part.titlebar > .titlebar-container {
	line-height: 22px;
	justify-content: left;
}

.monaco-workbench.web.safari .part.titlebar,
.monaco-workbench.web.safari .part.titlebar > .titlebar-container {
	/* Must be scoped to safari due to #148851 */
	/* Is required in safari due to #149476 */
	overflow: visible;
}

/* Draggable region */
.monaco-workbench .part.titlebar > .titlebar-container > .titlebar-drag-region {
	top: 0;
	left: 0;
	display: block;
	position: absolute;
	width: 100%;
	height: 100%;
	-webkit-app-region: drag;
}

.monaco-workbench .part.titlebar > .titlebar-container > .titlebar-left,
.monaco-workbench .part.titlebar > .titlebar-container > .titlebar-center,
.monaco-workbench .part.titlebar > .titlebar-container > .titlebar-right {
	display: flex;
	height: 100%;
	align-items: center;
}

.monaco-workbench .part.titlebar > .titlebar-container > .titlebar-left {
	order: 0;
	width: 20%;
	flex-grow: 2;
	justify-content: flex-start;
}

.monaco-workbench .part.titlebar > .titlebar-container > .titlebar-center {
	order: 1;
	width: 60%;
	max-width: fit-content;
	min-width: 0px;
	margin: 0 10px;
	/* flex-shrink: 10; */
	justify-content: center;
}

.monaco-workbench .part.titlebar > .titlebar-container > .titlebar-right {
	order: 2;
	width: 20%;
	min-width: min-content;
	flex-grow: 2;
	justify-content: flex-end;
}



/* Window title text */
.monaco-workbench .part.titlebar > .titlebar-container > .titlebar-center > .window-title {
	flex: 0 1 auto;
	font-size: 12px;
	overflow: hidden;
	white-space: nowrap;
	text-overflow: ellipsis;
	margin-left: auto;
	margin-right: auto;
}

.monaco-workbench.web .part.titlebar > .titlebar-container > .titlebar-center > .window-title,
.monaco-workbench.windows .part.titlebar > .titlebar-container > .titlebar-center > .window-title,
.monaco-workbench.linux .part.titlebar > .titlebar-container > .titlebar-center > .window-title {
	cursor: default;
}

.monaco-workbench.linux .part.titlebar > .titlebar-container > .titlebar-center > .window-title {
	font-size: inherit;
	/* see #55435 */
}

.monaco-workbench .part.titlebar > .titlebar-container .monaco-toolbar .actions-container {
	gap: 4px;
}

/* Window Title Menu */
.monaco-workbench .part.titlebar > .titlebar-container > .titlebar-center > .window-title > .command-center {
	z-index: 2500;
	-webkit-app-region: no-drag;
}

.monaco-workbench .part.titlebar > .titlebar-container > .titlebar-center > .window-title > .command-center.hide {
	visibility: hidden;
}

.monaco-workbench .part.titlebar > .titlebar-container > .titlebar-center > .window-title > .command-center > .monaco-toolbar > .monaco-action-bar > .actions-container > .action-item > .action-label {
	color: var(--vscode-titleBar-activeForeground);
}

.monaco-workbench .part.titlebar.inactive > .titlebar-container > .titlebar-center > .window-title > .command-center > .monaco-toolbar > .monaco-action-bar > .actions-container > .action-item > .action-label  {
	color: var(--vscode-titleBar-inactiveForeground);
}

.monaco-workbench .part.titlebar > .titlebar-container > .titlebar-center > .window-title > .command-center > .monaco-toolbar > .monaco-action-bar > .actions-container > .action-item > .action-label  {
	color: inherit;
}

.monaco-workbench .part.titlebar > .titlebar-container > .titlebar-center > .window-title > .command-center .action-item.command-center-center {
	display: flex;
	align-items: stretch;
	color: var(--vscode-commandCenter-foreground);
	background-color: var(--vscode-commandCenter-background);
	border: 1px solid var(--vscode-commandCenter-border);
	overflow: hidden;
	margin-left: 6px;
	border-top-left-radius: 6px;
	border-bottom-left-radius: 6px;
	border-top-right-radius: 6px;
	border-bottom-right-radius: 6px;
	height: 22px;
	width: 38vw;
	max-width: 600px;
}

.monaco-workbench .part.titlebar > .titlebar-container > .titlebar-center > .window-title > .command-center .action-item.command-center-center .action-item.command-center-quick-pick {
	display: flex;
}

.monaco-workbench .part.titlebar > .titlebar-container > .titlebar-center > .window-title > .command-center .action-item.command-center-center .action-item.command-center-quick-pick .search-icon {
	font-size: 14px;
	opacity: .8;
	margin: auto 3px;
}

.monaco-workbench .part.titlebar > .titlebar-container > .titlebar-center > .window-title > .command-center .action-item.command-center-center .action-item.command-center-quick-pick .search-label {
	overflow: hidden;
	text-overflow: ellipsis;
}

.monaco-workbench .part.titlebar > .titlebar-container > .titlebar-center > .window-title > .command-center .action-item.command-center-center.multiple  {
	justify-content: flex-start;
	padding: 0 12px;
}

.monaco-workbench .part.titlebar > .titlebar-container > .titlebar-center > .window-title > .command-center .action-item.command-center-center.multiple.active .action-label {
	background-color: inherit;
}

.monaco-workbench .part.titlebar > .titlebar-container > .titlebar-center > .window-title > .command-center .action-item.command-center-center:only-child {
	margin-left: 0; /* no margin if there is only the command center, without nav buttons */
}

.monaco-workbench .part.titlebar.inactive > .titlebar-container > .titlebar-center > .window-title > .command-center .action-item.command-center-center {
	color: var(--vscode-titleBar-inactiveForeground);
	border-color: var(--vscode-commandCenter-inactiveBorder) !important;
}

.monaco-workbench .part.titlebar > .titlebar-container > .titlebar-center > .window-title > .command-center .action-item.command-center-center:HOVER {
	color: var(--vscode-commandCenter-activeForeground);
	background-color: var(--vscode-commandCenter-activeBackground);
	border-color: var(--vscode-commandCenter-activeBorder);
}

/* Menubar */
.monaco-workbench .part.titlebar > .titlebar-container > .titlebar-left > .menubar {
	/* move menubar above drag region as negative z-index on drag region cause greyscale AA */
	z-index: 2500;
	min-width: 36px;
	flex-wrap: nowrap;
	order: 2;
}

.monaco-workbench.web .part.titlebar > .titlebar-container > .titlebar-left > .menubar {
	margin-left: 4px;
}

.monaco-workbench .part.titlebar > .titlebar-container.counter-zoom .menubar .menubar-menu-button > .menubar-menu-items-holder.monaco-menu-container {
	zoom: var(--zoom-factor);
}

/* Resizer */
.monaco-workbench.windows .part.titlebar > .titlebar-container > .resizer,
.monaco-workbench.linux .part.titlebar > .titlebar-container > .resizer {
	-webkit-app-region: no-drag;
	position: absolute;
	top: 0;
	width: 100%;
	height: 4px;
}

.monaco-workbench.windows.fullscreen .part.titlebar > .titlebar-container > .resizer,
.monaco-workbench.linux.fullscreen .part.titlebar > .titlebar-container > .resizer {
	display: none;
}

/* App Icon */
.monaco-workbench .part.titlebar > .titlebar-container > .titlebar-left > .window-appicon {
	width: 35px;
	height: 100%;
	position: relative;
<<<<<<< HEAD
	z-index: 3000;
	/* AGPL */
	background-image: url('../../../media/codemerx-logo.svg');
	/* End AGPL */
=======
	z-index: 2500;
	flex-shrink: 0;
	order: 1;
}

.monaco-workbench .part.titlebar > .titlebar-container > .titlebar-left > .window-appicon:not(.codicon) {
	background-image: url('../../../media/code-icon.svg');
>>>>>>> ace48dd4
	background-repeat: no-repeat;
	background-position: center center;
	background-size: 16px;
}

.monaco-workbench .part.titlebar > .titlebar-container > .titlebar-left > .window-appicon.codicon {
	line-height: 30px;
}

.monaco-workbench.fullscreen .part.titlebar > .titlebar-container > .titlebar-left > .window-appicon {
	display: none;
}

.monaco-workbench .part.titlebar > .titlebar-container .window-appicon > .home-bar-icon-badge {
	position: absolute;
	right: 9px;
	bottom: 6px;
	width: 8px;
	height: 8px;
	z-index: 1;
	/* on top of home indicator */
	background-image: url('../../../media/code-icon.svg');
	background-repeat: no-repeat;
	background-position: center center;
	background-size: 8px;
	pointer-events: none;
	border-top: 1px solid transparent;
	border-left: 1px solid transparent;
}

/* Window Controls (Minimize, Max/Restore, Close) */
.monaco-workbench .part.titlebar .window-controls-container {
	display: flex;
	flex-grow: 0;
	flex-shrink: 0;
	text-align: center;
	z-index: 3000;
	-webkit-app-region: no-drag;
	width: 0px;
	height: 100%;
}

/* Web WCO Sizing/Ordering */
.monaco-workbench.web .part.titlebar .titlebar-right .window-controls-container {
	width: calc(100vw - env(titlebar-area-width, 100vw) - env(titlebar-area-x, 0px));
	height: env(titlebar-area-height, 35px);
}

.monaco-workbench.web .part.titlebar .titlebar-left .window-controls-container {
	width: env(titlebar-area-x, 0px);
	height: env(titlebar-area-height, 35px);
}

.monaco-workbench.web.mac .part.titlebar .titlebar-left .window-controls-container {
	order: 0;
}

.monaco-workbench.web.mac .part.titlebar .titlebar-right .window-controls-container {
	order: 1;
}

/* Desktop Windows/Linux Window Controls*/
.monaco-workbench:not(.web):not(.mac) .part.titlebar .window-controls-container.primary {
	width: calc(138px / var(--zoom-factor, 1));
}

.monaco-workbench:not(.web):not(.mac) .part.titlebar .titlebar-container.counter-zoom .window-controls-container.primary {
	width: 138px;
}

.monaco-workbench:not(.web):not(.mac) .part.titlebar .titlebar-container:not(.counter-zoom) .window-controls-container * {
	zoom: calc(1 / var(--zoom-factor, 1));
}

/* Desktop macOS Window Controls */
.monaco-workbench:not(.web).mac .part.titlebar .window-controls-container.primary {
	width: 70px;
}

.monaco-workbench.fullscreen .part.titlebar .window-controls-container {
	display: none;
	background-color: transparent;
}

/* Window Control Icons */
.monaco-workbench .part.titlebar .window-controls-container > .window-icon {
	display: flex;
	justify-content: center;
	align-items: center;
	height: 100%;
	width: 46px;
	font-size: 16px;
}

.monaco-workbench .part.titlebar .window-controls-container > .window-icon::before {
	height: 16px;
	line-height: 16px;
}

.monaco-workbench .part.titlebar .window-controls-container > .window-icon:hover {
	background-color: rgba(255, 255, 255, 0.1);
}

.monaco-workbench .part.titlebar.light > .window-controls-container > .window-icon:hover {
	background-color: rgba(0, 0, 0, 0.1);
}

.monaco-workbench .part.titlebar .window-controls-container > .window-icon.window-close:hover {
	background-color: rgba(232, 17, 35, 0.9);
}

.monaco-workbench .part.titlebar .window-controls-container .window-icon.window-close:hover {
	color: white;
}

/* Action Tool Bar Controls */
.monaco-workbench .part.titlebar > .titlebar-container > .titlebar-right > .action-toolbar-container {
	display: none;
	padding-right: 2px;
	flex-grow: 0;
	flex-shrink: 0;
	text-align: center;
	position: relative;
	z-index: 2500;
	-webkit-app-region: no-drag;
	height: 100%;
	min-width: 28px;
}

.monaco-workbench .part.titlebar > .titlebar-container > .titlebar-right > .action-toolbar-container {
	margin-left: auto;
}

.monaco-workbench.mac:not(.web) .part.titlebar > .titlebar-container > .titlebar-right > .action-toolbar-container {
	right: 8px;
}

.monaco-workbench .part.titlebar > .titlebar-container > .titlebar-right > .action-toolbar-container:not(.has-no-actions) {
	display: flex;
	justify-content: center;
}

.monaco-workbench .part.titlebar > .titlebar-container > .titlebar-right > .action-toolbar-container .codicon {
	color: inherit;
}

.monaco-workbench .part.titlebar > .titlebar-container > .titlebar-right > .action-toolbar-container .monaco-action-bar .action-item {
	display: flex;
}

.monaco-workbench .part.titlebar > .titlebar-container > .titlebar-right > .action-toolbar-container .monaco-action-bar .badge {
	margin-left: 8px;
	display: flex;
	align-items: center;
}

.monaco-workbench .part.titlebar > .titlebar-container > .titlebar-right > .action-toolbar-container .monaco-action-bar .action-item.icon .badge {
	margin-left: 0px;
}

.monaco-workbench .part.titlebar > .titlebar-container > .titlebar-right > .action-toolbar-container .monaco-action-bar .badge .badge-content {
	padding: 3px 5px;
	border-radius: 11px;
	font-size: 9px;
	min-width: 11px;
	height: 16px;
	line-height: 11px;
	font-weight: normal;
	text-align: center;
	display: inline-block;
	box-sizing: border-box;
	position: relative;
}

.monaco-workbench .part.titlebar > .titlebar-container > .titlebar-right > .action-toolbar-container .monaco-action-bar .action-item.icon .badge.compact {
	position: absolute;
	top: 0;
	bottom: 0;
	margin: auto;
	left: 0;
	overflow: hidden;
	width: 100%;
	height: 100%;
	z-index: 2;
}

.monaco-workbench .part.titlebar > .titlebar-container > .titlebar-right > .action-toolbar-container .monaco-action-bar .action-item.icon .badge.compact .badge-content::before {
	mask-size: 12px;
	-webkit-mask-size: 12px;
	top: 2px;
}

.monaco-workbench .part.titlebar > .titlebar-container > .titlebar-right > .action-toolbar-container .monaco-action-bar .action-item.icon .badge.compact .badge-content {
	position: absolute;
	top: 10px;
	right: 0px;
	font-size: 9px;
	font-weight: 600;
	min-width: 12px;
	height: 12px;
	line-height: 12px;
	padding: 0 2px;
	border-radius: 16px;
	text-align: center;
}

.monaco-workbench .part.titlebar .window-controls-container .window-icon {
	color: var(--vscode-titleBar-activeForeground);
}

.monaco-workbench .part.titlebar.inactive .window-controls-container .window-icon {
	color: var(--vscode-titleBar-inactiveForeground);
}<|MERGE_RESOLUTION|>--- conflicted
+++ resolved
@@ -239,20 +239,15 @@
 	width: 35px;
 	height: 100%;
 	position: relative;
-<<<<<<< HEAD
-	z-index: 3000;
+	z-index: 2500;
+	flex-shrink: 0;
+	order: 1;
+}
+
+.monaco-workbench .part.titlebar > .titlebar-container > .titlebar-left > .window-appicon:not(.codicon) {
 	/* AGPL */
 	background-image: url('../../../media/codemerx-logo.svg');
 	/* End AGPL */
-=======
-	z-index: 2500;
-	flex-shrink: 0;
-	order: 1;
-}
-
-.monaco-workbench .part.titlebar > .titlebar-container > .titlebar-left > .window-appicon:not(.codicon) {
-	background-image: url('../../../media/code-icon.svg');
->>>>>>> ace48dd4
 	background-repeat: no-repeat;
 	background-position: center center;
 	background-size: 16px;
@@ -274,7 +269,9 @@
 	height: 8px;
 	z-index: 1;
 	/* on top of home indicator */
-	background-image: url('../../../media/code-icon.svg');
+	/* AGPL */
+	background-image: url('../../../media/codemerx-logo.svg');
+	/* End AGPL */
 	background-repeat: no-repeat;
 	background-position: center center;
 	background-size: 8px;

/*---------------------------------------------------------------------------------------------
 *  Copyright (c) Microsoft Corporation. All rights reserved.
 *  Licensed under the MIT License. See License.txt in the project root for license information.
 *--------------------------------------------------------------------------------------------*/

import * as arrays from 'vs/base/common/arrays';
import { DeferredPromise } from 'vs/base/common/async';
import { CancellationToken } from 'vs/base/common/cancellation';
import { CancellationError } from 'vs/base/common/errors';
import { Disposable, IDisposable, toDisposable } from 'vs/base/common/lifecycle';
<<<<<<< HEAD
import { keys } from 'vs/base/common/map';
import { Schemas } from 'vs/base/common/network';
import { StopWatch } from 'vs/base/common/stopwatch';
import { IFileService } from 'vs/platform/files/common/files';
import { ILogService } from 'vs/platform/log/common/log';
import { ITelemetryService } from 'vs/platform/telemetry/common/telemetry';
import { IExtensionService } from 'vs/workbench/services/extensions/common/extensions';
import { deserializeSearchError, ICachedSearchStats, IFileQuery, IFileSearchStats, IFolderQuery, IProgressMessage, ISearchComplete, ISearchEngineStats, ISearchProgressItem, ISearchQuery, ISearchResultProvider, ISearchService, ITextQuery, QueryType, SearchError, SearchErrorCode, SearchProviderType, isFileMatch, isProgressMessage } from 'vs/workbench/services/search/common/search';
import { registerSingleton } from 'vs/platform/instantiation/common/extensions';
import { DeferredPromise } from 'vs/base/test/common/utils';
=======
import { ResourceMap, ResourceSet } from 'vs/base/common/map';
import { Schemas } from 'vs/base/common/network';
import { StopWatch } from 'vs/base/common/stopwatch';
import { isNumber } from 'vs/base/common/types';
import { URI, URI as uri } from 'vs/base/common/uri';
import { IModelService } from 'vs/editor/common/services/model';
import { IFileService } from 'vs/platform/files/common/files';
import { ILogService } from 'vs/platform/log/common/log';
import { ITelemetryService } from 'vs/platform/telemetry/common/telemetry';
import { IUriIdentityService } from 'vs/platform/uriIdentity/common/uriIdentity';
import { EditorResourceAccessor, SideBySideEditor } from 'vs/workbench/common/editor';
import { IEditorService } from 'vs/workbench/services/editor/common/editorService';
import { IExtensionService } from 'vs/workbench/services/extensions/common/extensions';
import { deserializeSearchError, FileMatch, ICachedSearchStats, IFileMatch, IFileQuery, IFileSearchStats, IFolderQuery, IProgressMessage, ISearchComplete, ISearchEngineStats, ISearchProgressItem, ISearchQuery, ISearchResultProvider, ISearchService, isFileMatch, isProgressMessage, ITextQuery, pathIncludedInQuery, QueryType, SEARCH_RESULT_LANGUAGE_ID, SearchError, SearchErrorCode, SearchProviderType } from 'vs/workbench/services/search/common/search';
import { getTextSearchMatchWithModelContext, editorMatchesToTextSearchResults } from 'vs/workbench/services/search/common/searchHelpers';
>>>>>>> ace48dd4

export class SearchService extends Disposable implements ISearchService {

	declare readonly _serviceBrand: undefined;

	private readonly fileSearchProviders = new Map<string, ISearchResultProvider>();
	private readonly textSearchProviders = new Map<string, ISearchResultProvider>();

	private deferredFileSearchesByScheme = new Map<string, DeferredPromise<ISearchResultProvider>>();
	private deferredTextSearchesByScheme = new Map<string, DeferredPromise<ISearchResultProvider>>();

	private loggedSchemesMissingProviders = new Set<string>();

	constructor(
<<<<<<< HEAD
		private readonly telemetryService: ITelemetryService,
		private readonly logService: ILogService,
		private readonly extensionService: IExtensionService,
		private readonly fileService: IFileService
=======
		@IModelService private readonly modelService: IModelService,
		@IEditorService private readonly editorService: IEditorService,
		@ITelemetryService private readonly telemetryService: ITelemetryService,
		@ILogService private readonly logService: ILogService,
		@IExtensionService private readonly extensionService: IExtensionService,
		@IFileService private readonly fileService: IFileService,
		@IUriIdentityService private readonly uriIdentityService: IUriIdentityService,
>>>>>>> ace48dd4
	) {
		super();
	}

	registerSearchResultProvider(scheme: string, type: SearchProviderType, provider: ISearchResultProvider): IDisposable {
		let list: Map<string, ISearchResultProvider>;
		let deferredMap: Map<string, DeferredPromise<ISearchResultProvider>>;
		if (type === SearchProviderType.file) {
			list = this.fileSearchProviders;
			deferredMap = this.deferredFileSearchesByScheme;
		} else if (type === SearchProviderType.text) {
			list = this.textSearchProviders;
			deferredMap = this.deferredTextSearchesByScheme;
		} else {
			throw new Error('Unknown SearchProviderType');
		}

		list.set(scheme, provider);

		if (deferredMap.has(scheme)) {
			deferredMap.get(scheme)!.complete(provider);
			deferredMap.delete(scheme);
		}

		return toDisposable(() => {
			list.delete(scheme);
		});
	}

	async textSearch(query: ITextQuery, token?: CancellationToken, onProgress?: (item: ISearchProgressItem) => void): Promise<ISearchComplete> {
<<<<<<< HEAD
		const onProviderProgress = (progress: ISearchProgressItem) => {
			if (isFileMatch(progress)) {
				// Match
				if (onProgress) {
					onProgress(progress);
=======
		const results = this.textSearchSplitSyncAsync(query, token, onProgress);
		const openEditorResults = results.syncResults;
		const otherResults = await results.asyncResults;
		return {
			limitHit: otherResults.limitHit || openEditorResults.limitHit,
			results: [...otherResults.results, ...openEditorResults.results],
			messages: [...otherResults.messages, ...openEditorResults.messages]
		};
	}

	textSearchSplitSyncAsync(
		query: ITextQuery,
		token?: CancellationToken | undefined,
		onProgress?: ((result: ISearchProgressItem) => void) | undefined,
		notebookFilesToIgnore?: ResourceSet,
		asyncNotebookFilesToIgnore?: Promise<ResourceSet>
	): {
		syncResults: ISearchComplete;
		asyncResults: Promise<ISearchComplete>;
	} {
		// Get open editor results from dirty/untitled
		const openEditorResults = this.getOpenEditorResults(query);

		if (onProgress) {
			arrays.coalesce([...openEditorResults.results.values()]).filter(e => !(notebookFilesToIgnore && notebookFilesToIgnore.has(e.resource))).forEach(onProgress);
		}

		const syncResults: ISearchComplete = {
			results: arrays.coalesce([...openEditorResults.results.values()]),
			limitHit: openEditorResults.limitHit ?? false,
			messages: []
		};

		const getAsyncResults = async () => {
			const resolvedAsyncNotebookFilesToIgnore = await asyncNotebookFilesToIgnore ?? new ResourceSet();
			const onProviderProgress = (progress: ISearchProgressItem) => {
				if (isFileMatch(progress)) {
					// Match
					if (!openEditorResults.results.has(progress.resource) && !resolvedAsyncNotebookFilesToIgnore.has(progress.resource) && onProgress) { // don't override open editor results
						onProgress(progress);
					}
				} else if (onProgress) {
					// Progress
					onProgress(<IProgressMessage>progress);
>>>>>>> ace48dd4
				}

				if (isProgressMessage(progress)) {
					this.logService.debug('SearchService#search', progress.message);
				}
			};
			return await this.doSearch(query, token, onProviderProgress);
		};

		return {
<<<<<<< HEAD
			...otherResults,
			...{
				limitHit: otherResults.limitHit
			},
			results: [...otherResults.results]
=======
			syncResults,
			asyncResults: getAsyncResults()
>>>>>>> ace48dd4
		};
	}

	fileSearch(query: IFileQuery, token?: CancellationToken): Promise<ISearchComplete> {
		return this.doSearch(query, token);
	}

	private doSearch(query: ISearchQuery, token?: CancellationToken, onProgress?: (item: ISearchProgressItem) => void): Promise<ISearchComplete> {
		this.logService.trace('SearchService#search', JSON.stringify(query));

		const schemesInQuery = this.getSchemesInQuery(query);

		const providerActivations: Promise<any>[] = [Promise.resolve(null)];
		schemesInQuery.forEach(scheme => providerActivations.push(this.extensionService.activateByEvent(`onSearch:${scheme}`)));
		providerActivations.push(this.extensionService.activateByEvent('onSearch:file'));

		const providerPromise = (async () => {
			await Promise.all(providerActivations);
			await this.extensionService.whenInstalledExtensionsRegistered();

			// Cancel faster if search was canceled while waiting for extensions
			if (token && token.isCancellationRequested) {
				return Promise.reject(new CancellationError());
			}

			const progressCallback = (item: ISearchProgressItem) => {
				if (token && token.isCancellationRequested) {
					return;
				}

				onProgress?.(item);
			};

			const exists = await Promise.all(query.folderQueries.map(query => this.fileService.exists(query.folder)));
			query.folderQueries = query.folderQueries.filter((_, i) => exists[i]);

			let completes = await this.searchWithProviders(query, progressCallback, token);
			completes = arrays.coalesce(completes);
			if (!completes.length) {
				return {
					limitHit: false,
					results: [],
					messages: [],
				};
			}

			return {
				limitHit: completes[0] && completes[0].limitHit,
				stats: completes[0].stats,
				messages: arrays.coalesce(arrays.flatten(completes.map(i => i.messages))).filter(arrays.uniqueFilter(message => message.type + message.text + message.trusted)),
				results: arrays.flatten(completes.map((c: ISearchComplete) => c.results))
			};
		})();

		return new Promise((resolve, reject) => {
			if (token) {
				token.onCancellationRequested(() => {
					reject(new CancellationError());
				});
			}

			providerPromise.then(resolve, reject);
		});
	}

	private getSchemesInQuery(query: ISearchQuery): Set<string> {
		const schemes = new Set<string>();
		query.folderQueries?.forEach(fq => schemes.add(fq.folder.scheme));

		query.extraFileResources?.forEach(extraFile => schemes.add(extraFile.scheme));

		return schemes;
	}

	private async waitForProvider(queryType: QueryType, scheme: string): Promise<ISearchResultProvider> {
		const deferredMap: Map<string, DeferredPromise<ISearchResultProvider>> = queryType === QueryType.File ?
			this.deferredFileSearchesByScheme :
			this.deferredTextSearchesByScheme;

		if (deferredMap.has(scheme)) {
			return deferredMap.get(scheme)!.p;
		} else {
			const deferred = new DeferredPromise<ISearchResultProvider>();
			deferredMap.set(scheme, deferred);
			return deferred.p;
		}
	}

	private async searchWithProviders(query: ISearchQuery, onProviderProgress: (progress: ISearchProgressItem) => void, token?: CancellationToken) {
		const e2eSW = StopWatch.create(false);

		const searchPs: Promise<ISearchComplete>[] = [];

		const fqs = this.groupFolderQueriesByScheme(query);
		const someSchemeHasProvider = [...fqs.keys()].some(scheme => {
			return query.type === QueryType.File ?
				this.fileSearchProviders.has(scheme) :
				this.textSearchProviders.has(scheme);
		});

		await Promise.all([...fqs.keys()].map(async scheme => {
			const schemeFQs = fqs.get(scheme)!;
			let provider = query.type === QueryType.File ?
				this.fileSearchProviders.get(scheme) :
				this.textSearchProviders.get(scheme);

			if (!provider) {
				if (someSchemeHasProvider) {
					if (!this.loggedSchemesMissingProviders.has(scheme)) {
						this.logService.warn(`No search provider registered for scheme: ${scheme}. Another scheme has a provider, not waiting for ${scheme}`);
						this.loggedSchemesMissingProviders.add(scheme);
					}
					return;
				} else {
					if (!this.loggedSchemesMissingProviders.has(scheme)) {
						this.logService.warn(`No search provider registered for scheme: ${scheme}, waiting`);
						this.loggedSchemesMissingProviders.add(scheme);
					}
					provider = await this.waitForProvider(query.type, scheme);
				}
			}

			const oneSchemeQuery: ISearchQuery = {
				...query,
				...{
					folderQueries: schemeFQs
				}
			};

			searchPs.push(query.type === QueryType.File ?
				provider.fileSearch(<IFileQuery>oneSchemeQuery, token) :
				provider.textSearch(<ITextQuery>oneSchemeQuery, onProviderProgress, token));
		}));

		return Promise.all(searchPs).then(completes => {
			const endToEndTime = e2eSW.elapsed();
			this.logService.trace(`SearchService#search: ${endToEndTime}ms`);
			completes.forEach(complete => {
				this.sendTelemetry(query, endToEndTime, complete);
			});
			return completes;
		}, err => {
			const endToEndTime = e2eSW.elapsed();
			this.logService.trace(`SearchService#search: ${endToEndTime}ms`);
			const searchError = deserializeSearchError(err);
			this.logService.trace(`SearchService#searchError: ${searchError.message}`);
			this.sendTelemetry(query, endToEndTime, undefined, searchError);

			throw searchError;
		});
	}

	private groupFolderQueriesByScheme(query: ISearchQuery): Map<string, IFolderQuery[]> {
		const queries = new Map<string, IFolderQuery[]>();

		query.folderQueries.forEach(fq => {
			const schemeFQs = queries.get(fq.folder.scheme) || [];
			schemeFQs.push(fq);

			queries.set(fq.folder.scheme, schemeFQs);
		});

		return queries;
	}

	private sendTelemetry(query: ISearchQuery, endToEndTime: number, complete?: ISearchComplete, err?: SearchError): void {
		const fileSchemeOnly = query.folderQueries.every(fq => fq.folder.scheme === Schemas.file);
		const otherSchemeOnly = query.folderQueries.every(fq => fq.folder.scheme !== Schemas.file);
		const scheme = fileSchemeOnly ? Schemas.file :
			otherSchemeOnly ? 'other' :
				'mixed';

		if (query.type === QueryType.File && complete && complete.stats) {
			const fileSearchStats = complete.stats as IFileSearchStats;
			if (fileSearchStats.fromCache) {
				const cacheStats: ICachedSearchStats = fileSearchStats.detailStats as ICachedSearchStats;

				type CachedSearchCompleteClassifcation = {
					owner: 'roblourens';
					comment: 'Fired when a file search is completed from previously cached results';
					reason?: { classification: 'SystemMetaData'; purpose: 'PerformanceAndHealth'; comment: 'Indicates which extension or UI feature triggered this search' };
					resultCount: { classification: 'SystemMetaData'; purpose: 'PerformanceAndHealth'; isMeasurement: true; comment: 'The number of search results' };
					workspaceFolderCount: { classification: 'SystemMetaData'; purpose: 'PerformanceAndHealth'; isMeasurement: true; comment: 'The number of folders in the workspace' };
					endToEndTime: { classification: 'SystemMetaData'; purpose: 'PerformanceAndHealth'; isMeasurement: true; comment: 'The total search time' };
					sortingTime?: { classification: 'SystemMetaData'; purpose: 'PerformanceAndHealth'; isMeasurement: true; comment: 'The amount of time spent sorting results' };
					cacheWasResolved: { classification: 'SystemMetaData'; purpose: 'PerformanceAndHealth'; comment: 'Whether the cache was already resolved when the search began' };
					cacheLookupTime: { classification: 'SystemMetaData'; purpose: 'PerformanceAndHealth'; isMeasurement: true; comment: 'The amount of time spent looking up the cache to use for the search' };
					cacheFilterTime: { classification: 'SystemMetaData'; purpose: 'PerformanceAndHealth'; isMeasurement: true; comment: 'The amount of time spent searching within the cache' };
					cacheEntryCount: { classification: 'SystemMetaData'; purpose: 'PerformanceAndHealth'; isMeasurement: true; comment: 'The number of entries in the searched-in cache' };
					scheme: { classification: 'SystemMetaData'; purpose: 'PerformanceAndHealth'; comment: 'The uri scheme of the folder searched in' };
				};
				type CachedSearchCompleteEvent = {
					reason?: string;
					resultCount: number;
					workspaceFolderCount: number;
					endToEndTime: number;
					sortingTime?: number;
					cacheWasResolved: boolean;
					cacheLookupTime: number;
					cacheFilterTime: number;
					cacheEntryCount: number;
					scheme: string;
				};
				this.telemetryService.publicLog2<CachedSearchCompleteEvent, CachedSearchCompleteClassifcation>('cachedSearchComplete', {
					reason: query._reason,
					resultCount: fileSearchStats.resultCount,
					workspaceFolderCount: query.folderQueries.length,
					endToEndTime: endToEndTime,
					sortingTime: fileSearchStats.sortingTime,
					cacheWasResolved: cacheStats.cacheWasResolved,
					cacheLookupTime: cacheStats.cacheLookupTime,
					cacheFilterTime: cacheStats.cacheFilterTime,
					cacheEntryCount: cacheStats.cacheEntryCount,
					scheme
				});
			} else {
				const searchEngineStats: ISearchEngineStats = fileSearchStats.detailStats as ISearchEngineStats;

				type SearchCompleteClassification = {
					owner: 'roblourens';
					comment: 'Fired when a file search is completed';
					reason?: { classification: 'SystemMetaData'; purpose: 'PerformanceAndHealth'; comment: 'Indicates which extension or UI feature triggered this search' };
					resultCount: { classification: 'SystemMetaData'; purpose: 'PerformanceAndHealth'; isMeasurement: true; comment: 'The number of search results' };
					workspaceFolderCount: { classification: 'SystemMetaData'; purpose: 'PerformanceAndHealth'; isMeasurement: true; comment: 'The number of folders in the workspace' };
					endToEndTime: { classification: 'SystemMetaData'; purpose: 'PerformanceAndHealth'; isMeasurement: true; comment: 'The total search time' };
					sortingTime?: { classification: 'SystemMetaData'; purpose: 'PerformanceAndHealth'; isMeasurement: true; comment: 'The amount of time spent sorting results' };
					fileWalkTime: { classification: 'SystemMetaData'; purpose: 'PerformanceAndHealth'; isMeasurement: true; comment: 'The amount of time spent walking file system' };
					directoriesWalked: { classification: 'SystemMetaData'; purpose: 'PerformanceAndHealth'; isMeasurement: true; comment: 'The number of directories walked' };
					filesWalked: { classification: 'SystemMetaData'; purpose: 'PerformanceAndHealth'; isMeasurement: true; comment: 'The number of files walked' };
					cmdTime: { classification: 'SystemMetaData'; purpose: 'PerformanceAndHealth'; isMeasurement: true; comment: 'The amount of time spent running the search command' };
					cmdResultCount?: { classification: 'SystemMetaData'; purpose: 'PerformanceAndHealth'; isMeasurement: true; comment: 'The number of results returned from the search command' };
					scheme: { classification: 'SystemMetaData'; purpose: 'PerformanceAndHealth'; comment: 'The uri scheme of the folder searched in' };
				};
				type SearchCompleteEvent = {
					reason?: string;
					resultCount: number;
					workspaceFolderCount: number;
					endToEndTime: number;
					sortingTime?: number;
					fileWalkTime: number;
					directoriesWalked: number;
					filesWalked: number;
					cmdTime: number;
					cmdResultCount?: number;
					scheme: string;

				};

				this.telemetryService.publicLog2<SearchCompleteEvent, SearchCompleteClassification>('searchComplete', {
					reason: query._reason,
					resultCount: fileSearchStats.resultCount,
					workspaceFolderCount: query.folderQueries.length,
					endToEndTime: endToEndTime,
					sortingTime: fileSearchStats.sortingTime,
					fileWalkTime: searchEngineStats.fileWalkTime,
					directoriesWalked: searchEngineStats.directoriesWalked,
					filesWalked: searchEngineStats.filesWalked,
					cmdTime: searchEngineStats.cmdTime,
					cmdResultCount: searchEngineStats.cmdResultCount,
					scheme
				});
			}
		} else if (query.type === QueryType.Text) {
			let errorType: string | undefined;
			if (err) {
				errorType = err.code === SearchErrorCode.regexParseError ? 'regex' :
					err.code === SearchErrorCode.unknownEncoding ? 'encoding' :
						err.code === SearchErrorCode.globParseError ? 'glob' :
							err.code === SearchErrorCode.invalidLiteral ? 'literal' :
								err.code === SearchErrorCode.other ? 'other' :
									err.code === SearchErrorCode.canceled ? 'canceled' :
										'unknown';
			}

			type TextSearchCompleteClassification = {
				owner: 'roblourens';
				comment: 'Fired when a text search is completed';
				reason?: { classification: 'SystemMetaData'; purpose: 'PerformanceAndHealth'; comment: 'Indicates which extension or UI feature triggered this search' };
				workspaceFolderCount: { classification: 'SystemMetaData'; purpose: 'PerformanceAndHealth'; isMeasurement: true; comment: 'The number of folders in the workspace' };
				endToEndTime: { classification: 'SystemMetaData'; purpose: 'PerformanceAndHealth'; isMeasurement: true; comment: 'The total search time' };
				scheme: { classification: 'SystemMetaData'; purpose: 'PerformanceAndHealth'; comment: 'The uri scheme of the folder searched in' };
				error?: { classification: 'SystemMetaData'; purpose: 'PerformanceAndHealth'; comment: 'The type of the error, if any' };
			};
			type TextSearchCompleteEvent = {
				reason?: string;
				workspaceFolderCount: number;
				endToEndTime: number;
				scheme: string;
				error?: string;
			};
			this.telemetryService.publicLog2<TextSearchCompleteEvent, TextSearchCompleteClassification>('textSearchComplete', {
				reason: query._reason,
				workspaceFolderCount: query.folderQueries.length,
				endToEndTime: endToEndTime,
				scheme,
				error: errorType,
			});
		}
	}

<<<<<<< HEAD
	clearCache(cacheKey: string): Promise<void> {
		const clearPs = [
			this.diskSearch,
			...Array.from(this.fileSearchProviders.values())
		].map(provider => provider && provider.clearCache(cacheKey));

		return Promise.all(clearPs)
			.then(() => { });
	}
}

export class RemoteSearchService extends SearchService {
	constructor(
		@ITelemetryService telemetryService: ITelemetryService,
		@ILogService logService: ILogService,
		@IExtensionService extensionService: IExtensionService,
		@IFileService fileService: IFileService
	) {
		super(telemetryService, logService, extensionService, fileService);
=======
	private getOpenEditorResults(query: ITextQuery): { results: ResourceMap<IFileMatch | null>; limitHit: boolean } {
		const openEditorResults = new ResourceMap<IFileMatch | null>(uri => this.uriIdentityService.extUri.getComparisonKey(uri));
		let limitHit = false;

		if (query.type === QueryType.Text) {
			const canonicalToOriginalResources = new ResourceMap<URI>();
			for (const editorInput of this.editorService.editors) {
				const canonical = EditorResourceAccessor.getCanonicalUri(editorInput, { supportSideBySide: SideBySideEditor.PRIMARY });
				const original = EditorResourceAccessor.getOriginalUri(editorInput, { supportSideBySide: SideBySideEditor.PRIMARY });

				if (canonical) {
					canonicalToOriginalResources.set(canonical, original ?? canonical);
				}
			}

			const models = this.modelService.getModels();
			models.forEach((model) => {
				const resource = model.uri;
				if (!resource) {
					return;
				}

				if (limitHit) {
					return;
				}

				const originalResource = canonicalToOriginalResources.get(resource);
				if (!originalResource) {
					return;
				}

				// Skip search results
				if (model.getLanguageId() === SEARCH_RESULT_LANGUAGE_ID && !(query.includePattern && query.includePattern['**/*.code-search'])) {
					// TODO: untitled search editors will be excluded from search even when include *.code-search is specified
					return;
				}

				// Block walkthrough, webview, etc.
				if (originalResource.scheme !== Schemas.untitled && !this.fileService.hasProvider(originalResource)) {
					return;
				}

				// Exclude files from the git FileSystemProvider, e.g. to prevent open staged files from showing in search results
				if (originalResource.scheme === 'git') {
					return;
				}

				if (!this.matches(originalResource, query)) {
					return; // respect user filters
				}

				// Use editor API to find matches
				const askMax = isNumber(query.maxResults) ? query.maxResults + 1 : Number.MAX_SAFE_INTEGER;
				let matches = model.findMatches(query.contentPattern.pattern, false, !!query.contentPattern.isRegExp, !!query.contentPattern.isCaseSensitive, query.contentPattern.isWordMatch ? query.contentPattern.wordSeparators! : null, false, askMax);
				if (matches.length) {
					if (askMax && matches.length >= askMax) {
						limitHit = true;
						matches = matches.slice(0, askMax - 1);
					}

					const fileMatch = new FileMatch(originalResource);
					openEditorResults.set(originalResource, fileMatch);

					const textSearchResults = editorMatchesToTextSearchResults(matches, model, query.previewOptions);
					fileMatch.results = getTextSearchMatchWithModelContext(textSearchResults, model, query);
				} else {
					openEditorResults.set(originalResource, null);
				}
			});
		}

		return {
			results: openEditorResults,
			limitHit
		};
	}

	private matches(resource: uri, query: ITextQuery): boolean {
		return pathIncludedInQuery(query, resource.fsPath);
	}

	async clearCache(cacheKey: string): Promise<void> {
		const clearPs = Array.from(this.fileSearchProviders.values())
			.map(provider => provider && provider.clearCache(cacheKey));
		await Promise.all(clearPs);
>>>>>>> ace48dd4
	}
}<|MERGE_RESOLUTION|>--- conflicted
+++ resolved
@@ -8,18 +8,6 @@
 import { CancellationToken } from 'vs/base/common/cancellation';
 import { CancellationError } from 'vs/base/common/errors';
 import { Disposable, IDisposable, toDisposable } from 'vs/base/common/lifecycle';
-<<<<<<< HEAD
-import { keys } from 'vs/base/common/map';
-import { Schemas } from 'vs/base/common/network';
-import { StopWatch } from 'vs/base/common/stopwatch';
-import { IFileService } from 'vs/platform/files/common/files';
-import { ILogService } from 'vs/platform/log/common/log';
-import { ITelemetryService } from 'vs/platform/telemetry/common/telemetry';
-import { IExtensionService } from 'vs/workbench/services/extensions/common/extensions';
-import { deserializeSearchError, ICachedSearchStats, IFileQuery, IFileSearchStats, IFolderQuery, IProgressMessage, ISearchComplete, ISearchEngineStats, ISearchProgressItem, ISearchQuery, ISearchResultProvider, ISearchService, ITextQuery, QueryType, SearchError, SearchErrorCode, SearchProviderType, isFileMatch, isProgressMessage } from 'vs/workbench/services/search/common/search';
-import { registerSingleton } from 'vs/platform/instantiation/common/extensions';
-import { DeferredPromise } from 'vs/base/test/common/utils';
-=======
 import { ResourceMap, ResourceSet } from 'vs/base/common/map';
 import { Schemas } from 'vs/base/common/network';
 import { StopWatch } from 'vs/base/common/stopwatch';
@@ -35,7 +23,6 @@
 import { IExtensionService } from 'vs/workbench/services/extensions/common/extensions';
 import { deserializeSearchError, FileMatch, ICachedSearchStats, IFileMatch, IFileQuery, IFileSearchStats, IFolderQuery, IProgressMessage, ISearchComplete, ISearchEngineStats, ISearchProgressItem, ISearchQuery, ISearchResultProvider, ISearchService, isFileMatch, isProgressMessage, ITextQuery, pathIncludedInQuery, QueryType, SEARCH_RESULT_LANGUAGE_ID, SearchError, SearchErrorCode, SearchProviderType } from 'vs/workbench/services/search/common/search';
 import { getTextSearchMatchWithModelContext, editorMatchesToTextSearchResults } from 'vs/workbench/services/search/common/searchHelpers';
->>>>>>> ace48dd4
 
 export class SearchService extends Disposable implements ISearchService {
 
@@ -50,12 +37,6 @@
 	private loggedSchemesMissingProviders = new Set<string>();
 
 	constructor(
-<<<<<<< HEAD
-		private readonly telemetryService: ITelemetryService,
-		private readonly logService: ILogService,
-		private readonly extensionService: IExtensionService,
-		private readonly fileService: IFileService
-=======
 		@IModelService private readonly modelService: IModelService,
 		@IEditorService private readonly editorService: IEditorService,
 		@ITelemetryService private readonly telemetryService: ITelemetryService,
@@ -63,7 +44,6 @@
 		@IExtensionService private readonly extensionService: IExtensionService,
 		@IFileService private readonly fileService: IFileService,
 		@IUriIdentityService private readonly uriIdentityService: IUriIdentityService,
->>>>>>> ace48dd4
 	) {
 		super();
 	}
@@ -94,13 +74,6 @@
 	}
 
 	async textSearch(query: ITextQuery, token?: CancellationToken, onProgress?: (item: ISearchProgressItem) => void): Promise<ISearchComplete> {
-<<<<<<< HEAD
-		const onProviderProgress = (progress: ISearchProgressItem) => {
-			if (isFileMatch(progress)) {
-				// Match
-				if (onProgress) {
-					onProgress(progress);
-=======
 		const results = this.textSearchSplitSyncAsync(query, token, onProgress);
 		const openEditorResults = results.syncResults;
 		const otherResults = await results.asyncResults;
@@ -121,16 +94,20 @@
 		syncResults: ISearchComplete;
 		asyncResults: Promise<ISearchComplete>;
 	} {
-		// Get open editor results from dirty/untitled
-		const openEditorResults = this.getOpenEditorResults(query);
-
-		if (onProgress) {
-			arrays.coalesce([...openEditorResults.results.values()]).filter(e => !(notebookFilesToIgnore && notebookFilesToIgnore.has(e.resource))).forEach(onProgress);
-		}
+		/* AGPL */
+		// // Get open editor results from dirty/untitled
+		// const openEditorResults = this.getOpenEditorResults(query);
+
+		// if (onProgress) {
+		// 	arrays.coalesce([...openEditorResults.results.values()]).filter(e => !(notebookFilesToIgnore && notebookFilesToIgnore.has(e.resource))).forEach(onProgress);
+		// }
+		/* End AGPL */
 
 		const syncResults: ISearchComplete = {
-			results: arrays.coalesce([...openEditorResults.results.values()]),
-			limitHit: openEditorResults.limitHit ?? false,
+			/* AGPL */
+			results: [], // arrays.coalesce([...openEditorResults.results.values()]),
+			limitHit: false, // openEditorResults.limitHit ?? false,
+			/* End AGPL */
 			messages: []
 		};
 
@@ -139,13 +116,14 @@
 			const onProviderProgress = (progress: ISearchProgressItem) => {
 				if (isFileMatch(progress)) {
 					// Match
-					if (!openEditorResults.results.has(progress.resource) && !resolvedAsyncNotebookFilesToIgnore.has(progress.resource) && onProgress) { // don't override open editor results
+					/* AGPL */
+					if (/* !openEditorResults.results.has(progress.resource) && */ !resolvedAsyncNotebookFilesToIgnore.has(progress.resource) && onProgress) { // don't override open editor results
+					/* End AGPL */
 						onProgress(progress);
 					}
 				} else if (onProgress) {
 					// Progress
 					onProgress(<IProgressMessage>progress);
->>>>>>> ace48dd4
 				}
 
 				if (isProgressMessage(progress)) {
@@ -156,16 +134,8 @@
 		};
 
 		return {
-<<<<<<< HEAD
-			...otherResults,
-			...{
-				limitHit: otherResults.limitHit
-			},
-			results: [...otherResults.results]
-=======
 			syncResults,
 			asyncResults: getAsyncResults()
->>>>>>> ace48dd4
 		};
 	}
 
@@ -466,27 +436,6 @@
 		}
 	}
 
-<<<<<<< HEAD
-	clearCache(cacheKey: string): Promise<void> {
-		const clearPs = [
-			this.diskSearch,
-			...Array.from(this.fileSearchProviders.values())
-		].map(provider => provider && provider.clearCache(cacheKey));
-
-		return Promise.all(clearPs)
-			.then(() => { });
-	}
-}
-
-export class RemoteSearchService extends SearchService {
-	constructor(
-		@ITelemetryService telemetryService: ITelemetryService,
-		@ILogService logService: ILogService,
-		@IExtensionService extensionService: IExtensionService,
-		@IFileService fileService: IFileService
-	) {
-		super(telemetryService, logService, extensionService, fileService);
-=======
 	private getOpenEditorResults(query: ITextQuery): { results: ResourceMap<IFileMatch | null>; limitHit: boolean } {
 		const openEditorResults = new ResourceMap<IFileMatch | null>(uri => this.uriIdentityService.extUri.getComparisonKey(uri));
 		let limitHit = false;
@@ -572,6 +521,5 @@
 		const clearPs = Array.from(this.fileSearchProviders.values())
 			.map(provider => provider && provider.clearCache(cacheKey));
 		await Promise.all(clearPs);
->>>>>>> ace48dd4
 	}
 }
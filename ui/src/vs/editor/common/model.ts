/*---------------------------------------------------------------------------------------------
 *  Copyright (c) Microsoft Corporation. All rights reserved.
 *  Licensed under the MIT License. See License.txt in the project root for license information.
 *--------------------------------------------------------------------------------------------*/

import { Event } from 'vs/base/common/event';
import { IMarkdownString } from 'vs/base/common/htmlContent';
import { IDisposable } from 'vs/base/common/lifecycle';
import { equals } from 'vs/base/common/objects';
import { ThemeColor } from 'vs/base/common/themables';
import { URI } from 'vs/base/common/uri';
import { ISingleEditOperation } from 'vs/editor/common/core/editOperation';
import { IPosition, Position } from 'vs/editor/common/core/position';
import { IRange, Range } from 'vs/editor/common/core/range';
import { Selection } from 'vs/editor/common/core/selection';
import { TextChange } from 'vs/editor/common/core/textChange';
import { WordCharacterClassifier } from 'vs/editor/common/core/wordCharacterClassifier';
import { IWordAtPosition } from 'vs/editor/common/core/wordHelper';
import { FormattingOptions } from 'vs/editor/common/languages';
import { ILanguageSelection } from 'vs/editor/common/languages/language';
import { IBracketPairsTextModelPart } from 'vs/editor/common/textModelBracketPairs';
import { IModelContentChange, IModelContentChangedEvent, IModelDecorationsChangedEvent, IModelLanguageChangedEvent, IModelLanguageConfigurationChangedEvent, IModelOptionsChangedEvent, IModelTokensChangedEvent, InternalModelContentChangeEvent, ModelInjectedTextChangedEvent } from 'vs/editor/common/textModelEvents';
import { IGuidesTextModelPart } from 'vs/editor/common/textModelGuides';
import { ITokenizationTextModelPart } from 'vs/editor/common/tokenizationTextModelPart';
import { UndoRedoGroup } from 'vs/platform/undoRedo/common/undoRedo';

/**
 * Vertical Lane in the overview ruler of the editor.
 */
export enum OverviewRulerLane {
	Left = 1,
	Center = 2,
	Right = 4,
	Full = 7
}

/**
 * Vertical Lane in the glyph margin of the editor.
 */
export enum GlyphMarginLane {
	Left = 1,
	Right = 2
}

/**
 * Position in the minimap to render the decoration.
 */
export enum MinimapPosition {
	Inline = 1,
	Gutter = 2
}

export interface IDecorationOptions {
	/**
	 * CSS color to render.
	 * e.g.: rgba(100, 100, 100, 0.5) or a color from the color registry
	 */
	color: string | ThemeColor | undefined;
	/**
	 * CSS color to render.
	 * e.g.: rgba(100, 100, 100, 0.5) or a color from the color registry
	 */
	darkColor?: string | ThemeColor;
}

export interface IModelDecorationGlyphMarginOptions {
	/**
	 * The position in the glyph margin.
	 */
	position: GlyphMarginLane;
}

/**
 * Options for rendering a model decoration in the overview ruler.
 */
export interface IModelDecorationOverviewRulerOptions extends IDecorationOptions {
	/**
	 * The position in the overview ruler.
	 */
	position: OverviewRulerLane;
}

/**
 * Options for rendering a model decoration in the minimap.
 */
export interface IModelDecorationMinimapOptions extends IDecorationOptions {
	/**
	 * The position in the minimap.
	 */
	position: MinimapPosition;
}

/**
 * Options for a model decoration.
 */
export interface IModelDecorationOptions {
	/**
	 * A debug description that can be used for inspecting model decorations.
	 * @internal
	 */
	description: string;
	/**
	 * Customize the growing behavior of the decoration when typing at the edges of the decoration.
	 * Defaults to TrackedRangeStickiness.AlwaysGrowsWhenTypingAtEdges
	 */
	stickiness?: TrackedRangeStickiness;
	/**
	 * CSS class name describing the decoration.
	 */
	className?: string | null;
	/**
	 * Indicates whether the decoration should span across the entire line when it continues onto the next line.
	 */
	shouldFillLineOnLineBreak?: boolean | null;
	blockClassName?: string | null;
	/**
	 * Indicates if this block should be rendered after the last line.
	 * In this case, the range must be empty and set to the last line.
	 */
	blockIsAfterEnd?: boolean | null;
	blockDoesNotCollapse?: boolean | null;
	blockPadding?: [top: number, right: number, bottom: number, left: number] | null;

	/**
	 * Message to be rendered when hovering over the glyph margin decoration.
	 */
	glyphMarginHoverMessage?: IMarkdownString | IMarkdownString[] | null;
	/**
	 * Array of MarkdownString to render as the decoration message.
	 */
	hoverMessage?: IMarkdownString | IMarkdownString[] | null;
	/**
	 * Should the decoration expand to encompass a whole line.
	 */
	isWholeLine?: boolean;
	/**
	 * Always render the decoration (even when the range it encompasses is collapsed).
	 */
	showIfCollapsed?: boolean;
	/**
	 * Collapse the decoration if its entire range is being replaced via an edit.
	 * @internal
	 */
	collapseOnReplaceEdit?: boolean;
	/**
	 * Specifies the stack order of a decoration.
	 * A decoration with greater stack order is always in front of a decoration with
	 * a lower stack order when the decorations are on the same line.
	 */
	zIndex?: number;
	/**
	 * If set, render this decoration in the overview ruler.
	 */
	overviewRuler?: IModelDecorationOverviewRulerOptions | null;
	/**
	 * If set, render this decoration in the minimap.
	 */
	minimap?: IModelDecorationMinimapOptions | null;
	/**
	 * If set, the decoration will be rendered in the glyph margin with this CSS class name.
	 */
	glyphMarginClassName?: string | null;
	/**
	 * If set and the decoration has {@link glyphMarginClassName} set, render this decoration
	 * with the specified {@link IModelDecorationGlyphMarginOptions} in the glyph margin.
	 */
	glyphMargin?: IModelDecorationGlyphMarginOptions | null;
	/**
	 * If set, the decoration will be rendered in the lines decorations with this CSS class name.
	 */
	linesDecorationsClassName?: string | null;
	/**
	 * If set, the decoration will be rendered in the lines decorations with this CSS class name, but only for the first line in case of line wrapping.
	 */
	firstLineDecorationClassName?: string | null;
	/**
	 * If set, the decoration will be rendered in the margin (covering its full width) with this CSS class name.
	 */
	marginClassName?: string | null;
	/**
	 * If set, the decoration will be rendered inline with the text with this CSS class name.
	 * Please use this only for CSS rules that must impact the text. For example, use `className`
	 * to have a background color decoration.
	 */
	inlineClassName?: string | null;
	/**
	 * If there is an `inlineClassName` which affects letter spacing.
	 */
	inlineClassNameAffectsLetterSpacing?: boolean;
	/**
	 * If set, the decoration will be rendered before the text with this CSS class name.
	 */
	beforeContentClassName?: string | null;
	/**
	 * If set, the decoration will be rendered after the text with this CSS class name.
	 */
	afterContentClassName?: string | null;
<<<<<<< HEAD

	/* AGPL */
	isLocateAssemblyHover?: boolean;
	/* End AGPL */
=======
	/**
	 * If set, text will be injected in the view after the range.
	 */
	after?: InjectedTextOptions | null;

	/**
	 * If set, text will be injected in the view before the range.
	 */
	before?: InjectedTextOptions | null;

	/**
	 * If set, this decoration will not be rendered for comment tokens.
	 * @internal
	*/
	hideInCommentTokens?: boolean | null;

	/**
	 * If set, this decoration will not be rendered for string tokens.
	 * @internal
	*/
	hideInStringTokens?: boolean | null;
}

/**
 * Configures text that is injected into the view without changing the underlying document.
*/
export interface InjectedTextOptions {
	/**
	 * Sets the text to inject. Must be a single line.
	 */
	readonly content: string;

	/**
	 * If set, the decoration will be rendered inline with the text with this CSS class name.
	 */
	readonly inlineClassName?: string | null;

	/**
	 * If there is an `inlineClassName` which affects letter spacing.
	 */
	readonly inlineClassNameAffectsLetterSpacing?: boolean;

	/**
	 * This field allows to attach data to this injected text.
	 * The data can be read when injected texts at a given position are queried.
	 */
	readonly attachedData?: unknown;

	/**
	 * Configures cursor stops around injected text.
	 * Defaults to {@link InjectedTextCursorStops.Both}.
	*/
	readonly cursorStops?: InjectedTextCursorStops | null;
}

export enum InjectedTextCursorStops {
	Both,
	Right,
	Left,
	None
>>>>>>> ace48dd4
}

/**
 * New model decorations.
 */
export interface IModelDeltaDecoration {
	/**
	 * Range that this decoration covers.
	 */
	range: IRange;
	/**
	 * Options associated with this decoration.
	 */
	options: IModelDecorationOptions;
}

/**
 * A decoration in the model.
 */
export interface IModelDecoration {
	/**
	 * Identifier for a decoration.
	 */
	readonly id: string;
	/**
	 * Identifier for a decoration's owner.
	 */
	readonly ownerId: number;
	/**
	 * Range that this decoration covers.
	 */
	readonly range: Range;
	/**
	 * Options associated with this decoration.
	 */
	readonly options: IModelDecorationOptions;
}

/**
 * An accessor that can add, change or remove model decorations.
 * @internal
 */
export interface IModelDecorationsChangeAccessor {
	/**
	 * Add a new decoration.
	 * @param range Range that this decoration covers.
	 * @param options Options associated with this decoration.
	 * @return An unique identifier associated with this decoration.
	 */
	addDecoration(range: IRange, options: IModelDecorationOptions): string;
	/**
	 * Change the range that an existing decoration covers.
	 * @param id The unique identifier associated with the decoration.
	 * @param newRange The new range that this decoration covers.
	 */
	changeDecoration(id: string, newRange: IRange): void;
	/**
	 * Change the options associated with an existing decoration.
	 * @param id The unique identifier associated with the decoration.
	 * @param newOptions The new options associated with this decoration.
	 */
	changeDecorationOptions(id: string, newOptions: IModelDecorationOptions): void;
	/**
	 * Remove an existing decoration.
	 * @param id The unique identifier associated with the decoration.
	 */
	removeDecoration(id: string): void;
	/**
	 * Perform a minimum amount of operations, in order to transform the decorations
	 * identified by `oldDecorations` to the decorations described by `newDecorations`
	 * and returns the new identifiers associated with the resulting decorations.
	 *
	 * @param oldDecorations Array containing previous decorations identifiers.
	 * @param newDecorations Array describing what decorations should result after the call.
	 * @return An array containing the new decorations identifiers.
	 */
	deltaDecorations(oldDecorations: readonly string[], newDecorations: readonly IModelDeltaDecoration[]): string[];
}

/**
 * End of line character preference.
 */
export const enum EndOfLinePreference {
	/**
	 * Use the end of line character identified in the text buffer.
	 */
	TextDefined = 0,
	/**
	 * Use line feed (\n) as the end of line character.
	 */
	LF = 1,
	/**
	 * Use carriage return and line feed (\r\n) as the end of line character.
	 */
	CRLF = 2
}

/**
 * The default end of line to use when instantiating models.
 */
export const enum DefaultEndOfLine {
	/**
	 * Use line feed (\n) as the end of line character.
	 */
	LF = 1,
	/**
	 * Use carriage return and line feed (\r\n) as the end of line character.
	 */
	CRLF = 2
}

/**
 * End of line character preference.
 */
export const enum EndOfLineSequence {
	/**
	 * Use line feed (\n) as the end of line character.
	 */
	LF = 0,
	/**
	 * Use carriage return and line feed (\r\n) as the end of line character.
	 */
	CRLF = 1
}

/**
 * An identifier for a single edit operation.
 * @internal
 */
export interface ISingleEditOperationIdentifier {
	/**
	 * Identifier major
	 */
	major: number;
	/**
	 * Identifier minor
	 */
	minor: number;
}

/**
 * A single edit operation, that has an identifier.
 */
export interface IIdentifiedSingleEditOperation extends ISingleEditOperation {
	/**
	 * An identifier associated with this single edit operation.
	 * @internal
	 */
	identifier?: ISingleEditOperationIdentifier | null;
	/**
	 * This indicates that this operation is inserting automatic whitespace
	 * that can be removed on next model edit operation if `config.trimAutoWhitespace` is true.
	 * @internal
	 */
	isAutoWhitespaceEdit?: boolean;
	/**
	 * This indicates that this operation is in a set of operations that are tracked and should not be "simplified".
	 * @internal
	 */
	_isTracked?: boolean;
}

export interface IValidEditOperation {
	/**
	 * An identifier associated with this single edit operation.
	 * @internal
	 */
	identifier: ISingleEditOperationIdentifier | null;
	/**
	 * The range to replace. This can be empty to emulate a simple insert.
	 */
	range: Range;
	/**
	 * The text to replace with. This can be empty to emulate a simple delete.
	 */
	text: string;
	/**
	 * @internal
	 */
	textChange: TextChange;
}

/**
 * A callback that can compute the cursor state after applying a series of edit operations.
 */
export interface ICursorStateComputer {
	/**
	 * A callback that can compute the resulting cursors state after some edit operations have been executed.
	 */
	(inverseEditOperations: IValidEditOperation[]): Selection[] | null;
}

export class TextModelResolvedOptions {
	_textModelResolvedOptionsBrand: void = undefined;

	readonly tabSize: number;
	readonly indentSize: number;
	private readonly _indentSizeIsTabSize: boolean;
	readonly insertSpaces: boolean;
	readonly defaultEOL: DefaultEndOfLine;
	readonly trimAutoWhitespace: boolean;
	readonly bracketPairColorizationOptions: BracketPairColorizationOptions;

	public get originalIndentSize(): number | 'tabSize' {
		return this._indentSizeIsTabSize ? 'tabSize' : this.indentSize;
	}

	/**
	 * @internal
	 */
	constructor(src: {
		tabSize: number;
		indentSize: number | 'tabSize';
		insertSpaces: boolean;
		defaultEOL: DefaultEndOfLine;
		trimAutoWhitespace: boolean;
		bracketPairColorizationOptions: BracketPairColorizationOptions;
	}) {
		this.tabSize = Math.max(1, src.tabSize | 0);
		if (src.indentSize === 'tabSize') {
			this.indentSize = this.tabSize;
			this._indentSizeIsTabSize = true;
		} else {
			this.indentSize = Math.max(1, src.indentSize | 0);
			this._indentSizeIsTabSize = false;
		}
		this.insertSpaces = Boolean(src.insertSpaces);
		this.defaultEOL = src.defaultEOL | 0;
		this.trimAutoWhitespace = Boolean(src.trimAutoWhitespace);
		this.bracketPairColorizationOptions = src.bracketPairColorizationOptions;
	}

	/**
	 * @internal
	 */
	public equals(other: TextModelResolvedOptions): boolean {
		return (
			this.tabSize === other.tabSize
			&& this._indentSizeIsTabSize === other._indentSizeIsTabSize
			&& this.indentSize === other.indentSize
			&& this.insertSpaces === other.insertSpaces
			&& this.defaultEOL === other.defaultEOL
			&& this.trimAutoWhitespace === other.trimAutoWhitespace
			&& equals(this.bracketPairColorizationOptions, other.bracketPairColorizationOptions)
		);
	}

	/**
	 * @internal
	 */
	public createChangeEvent(newOpts: TextModelResolvedOptions): IModelOptionsChangedEvent {
		return {
			tabSize: this.tabSize !== newOpts.tabSize,
			indentSize: this.indentSize !== newOpts.indentSize,
			insertSpaces: this.insertSpaces !== newOpts.insertSpaces,
			trimAutoWhitespace: this.trimAutoWhitespace !== newOpts.trimAutoWhitespace,
		};
	}
}

/**
 * @internal
 */
export interface ITextModelCreationOptions {
	tabSize: number;
	indentSize: number | 'tabSize';
	insertSpaces: boolean;
	detectIndentation: boolean;
	trimAutoWhitespace: boolean;
	defaultEOL: DefaultEndOfLine;
	isForSimpleWidget: boolean;
	largeFileOptimizations: boolean;
	bracketPairColorizationOptions: BracketPairColorizationOptions;
}

export interface BracketPairColorizationOptions {
	enabled: boolean;
	independentColorPoolPerBracketType: boolean;
}

export interface ITextModelUpdateOptions {
	tabSize?: number;
	indentSize?: number | 'tabSize';
	insertSpaces?: boolean;
	trimAutoWhitespace?: boolean;
	bracketColorizationOptions?: BracketPairColorizationOptions;
}

export class FindMatch {
	_findMatchBrand: void = undefined;

	public readonly range: Range;
	public readonly matches: string[] | null;

	/**
	 * @internal
	 */
	constructor(range: Range, matches: string[] | null) {
		this.range = range;
		this.matches = matches;
	}
}

/**
 * Describes the behavior of decorations when typing/editing near their edges.
 * Note: Please do not edit the values, as they very carefully match `DecorationRangeBehavior`
 */
export const enum TrackedRangeStickiness {
	AlwaysGrowsWhenTypingAtEdges = 0,
	NeverGrowsWhenTypingAtEdges = 1,
	GrowsOnlyWhenTypingBefore = 2,
	GrowsOnlyWhenTypingAfter = 3,
}

/**
 * Text snapshot that works like an iterator.
 * Will try to return chunks of roughly ~64KB size.
 * Will return null when finished.
 */
export interface ITextSnapshot {
	read(): string | null;
}

/**
 * @internal
 */
export function isITextSnapshot(obj: any): obj is ITextSnapshot {
	return (obj && typeof obj.read === 'function');
}

/**
 * A model.
 */
export interface ITextModel {

	/**
	 * Gets the resource associated with this editor model.
	 */
	readonly uri: URI;

	/**
	 * A unique identifier associated with this model.
	 */
	readonly id: string;

	/**
	 * This model is constructed for a simple widget code editor.
	 * @internal
	 */
	readonly isForSimpleWidget: boolean;

	/**
	 * If true, the text model might contain RTL.
	 * If false, the text model **contains only** contain LTR.
	 * @internal
	 */
	mightContainRTL(): boolean;

	/**
	 * If true, the text model might contain LINE SEPARATOR (LS), PARAGRAPH SEPARATOR (PS).
	 * If false, the text model definitely does not contain these.
	 * @internal
	 */
	mightContainUnusualLineTerminators(): boolean;

	/**
	 * @internal
	 */
	removeUnusualLineTerminators(selections?: Selection[]): void;

	/**
	 * If true, the text model might contain non basic ASCII.
	 * If false, the text model **contains only** basic ASCII.
	 * @internal
	 */
	mightContainNonBasicASCII(): boolean;

	/**
	 * Get the resolved options for this model.
	 */
	getOptions(): TextModelResolvedOptions;

	/**
	 * Get the formatting options for this model.
	 * @internal
	 */
	getFormattingOptions(): FormattingOptions;

	/**
	 * Get the current version id of the model.
	 * Anytime a change happens to the model (even undo/redo),
	 * the version id is incremented.
	 */
	getVersionId(): number;

	/**
	 * Get the alternative version id of the model.
	 * This alternative version id is not always incremented,
	 * it will return the same values in the case of undo-redo.
	 */
	getAlternativeVersionId(): number;

	/**
	 * Replace the entire text buffer value contained in this model.
	 */
	setValue(newValue: string | ITextSnapshot): void;

	/**
	 * Get the text stored in this model.
	 * @param eol The end of line character preference. Defaults to `EndOfLinePreference.TextDefined`.
	 * @param preserverBOM Preserve a BOM character if it was detected when the model was constructed.
	 * @return The text.
	 */
	getValue(eol?: EndOfLinePreference, preserveBOM?: boolean): string;

	/**
	 * Get the text stored in this model.
	 * @param preserverBOM Preserve a BOM character if it was detected when the model was constructed.
	 * @return The text snapshot (it is safe to consume it asynchronously).
	 */
	createSnapshot(preserveBOM?: boolean): ITextSnapshot;

	/**
	 * Get the length of the text stored in this model.
	 */
	getValueLength(eol?: EndOfLinePreference, preserveBOM?: boolean): number;

	/**
	 * Check if the raw text stored in this model equals another raw text.
	 * @internal
	 */
	equalsTextBuffer(other: ITextBuffer): boolean;

	/**
	 * Get the underling text buffer.
	 * @internal
	 */
	getTextBuffer(): ITextBuffer;

	/**
	 * Get the text in a certain range.
	 * @param range The range describing what text to get.
	 * @param eol The end of line character preference. This will only be used for multiline ranges. Defaults to `EndOfLinePreference.TextDefined`.
	 * @return The text.
	 */
	getValueInRange(range: IRange, eol?: EndOfLinePreference): string;

	/**
	 * Get the length of text in a certain range.
	 * @param range The range describing what text length to get.
	 * @return The text length.
	 */
	getValueLengthInRange(range: IRange, eol?: EndOfLinePreference): number;

	/**
	 * Get the character count of text in a certain range.
	 * @param range The range describing what text length to get.
	 */
	getCharacterCountInRange(range: IRange, eol?: EndOfLinePreference): number;

	/**
	 * Splits characters in two buckets. First bucket (A) is of characters that
	 * sit in lines with length < `LONG_LINE_BOUNDARY`. Second bucket (B) is of
	 * characters that sit in lines with length >= `LONG_LINE_BOUNDARY`.
	 * If count(B) > count(A) return true. Returns false otherwise.
	 * @internal
	 */
	isDominatedByLongLines(): boolean;

	/**
	 * Get the number of lines in the model.
	 */
	getLineCount(): number;

	/**
	 * Get the text for a certain line.
	 */
	getLineContent(lineNumber: number): string;

	/**
	 * Get the text length for a certain line.
	 */
	getLineLength(lineNumber: number): number;

	/**
	 * Get the text for all lines.
	 */
	getLinesContent(): string[];

	/**
	 * Get the end of line sequence predominantly used in the text buffer.
	 * @return EOL char sequence (e.g.: '\n' or '\r\n').
	 */
	getEOL(): string;

	/**
	 * Get the end of line sequence predominantly used in the text buffer.
	 */
	getEndOfLineSequence(): EndOfLineSequence;

	/**
	 * Get the minimum legal column for line at `lineNumber`
	 */
	getLineMinColumn(lineNumber: number): number;

	/**
	 * Get the maximum legal column for line at `lineNumber`
	 */
	getLineMaxColumn(lineNumber: number): number;

	/**
	 * Returns the column before the first non whitespace character for line at `lineNumber`.
	 * Returns 0 if line is empty or contains only whitespace.
	 */
	getLineFirstNonWhitespaceColumn(lineNumber: number): number;

	/**
	 * Returns the column after the last non whitespace character for line at `lineNumber`.
	 * Returns 0 if line is empty or contains only whitespace.
	 */
	getLineLastNonWhitespaceColumn(lineNumber: number): number;

	/**
	 * Create a valid position.
	 */
	validatePosition(position: IPosition): Position;

	/**
	 * Advances the given position by the given offset (negative offsets are also accepted)
	 * and returns it as a new valid position.
	 *
	 * If the offset and position are such that their combination goes beyond the beginning or
	 * end of the model, throws an exception.
	 *
	 * If the offset is such that the new position would be in the middle of a multi-byte
	 * line terminator, throws an exception.
	 */
	modifyPosition(position: IPosition, offset: number): Position;

	/**
	 * Create a valid range.
	 */
	validateRange(range: IRange): Range;

	/**
	 * Converts the position to a zero-based offset.
	 *
	 * The position will be [adjusted](#TextDocument.validatePosition).
	 *
	 * @param position A position.
	 * @return A valid zero-based offset.
	 */
	getOffsetAt(position: IPosition): number;

	/**
	 * Converts a zero-based offset to a position.
	 *
	 * @param offset A zero-based offset.
	 * @return A valid [position](#Position).
	 */
	getPositionAt(offset: number): Position;

	/**
	 * Get a range covering the entire model.
	 */
	getFullModelRange(): Range;

	/**
	 * Returns if the model was disposed or not.
	 */
	isDisposed(): boolean;

	/**
	 * This model is so large that it would not be a good idea to sync it over
	 * to web workers or other places.
	 * @internal
	 */
	isTooLargeForSyncing(): boolean;

	/**
	 * The file is so large, that even tokenization is disabled.
	 * @internal
	 */
	isTooLargeForTokenization(): boolean;

	/**
	 * The file is so large, that operations on it might be too large for heap
	 * and can lead to OOM crashes so they should be disabled.
	 * @internal
	 */
	isTooLargeForHeapOperation(): boolean;

	/**
	 * Search the model.
	 * @param searchString The string used to search. If it is a regular expression, set `isRegex` to true.
	 * @param searchOnlyEditableRange Limit the searching to only search inside the editable range of the model.
	 * @param isRegex Used to indicate that `searchString` is a regular expression.
	 * @param matchCase Force the matching to match lower/upper case exactly.
	 * @param wordSeparators Force the matching to match entire words only. Pass null otherwise.
	 * @param captureMatches The result will contain the captured groups.
	 * @param limitResultCount Limit the number of results
	 * @return The ranges where the matches are. It is empty if not matches have been found.
	 */
	findMatches(searchString: string, searchOnlyEditableRange: boolean, isRegex: boolean, matchCase: boolean, wordSeparators: string | null, captureMatches: boolean, limitResultCount?: number): FindMatch[];
	/**
	 * Search the model.
	 * @param searchString The string used to search. If it is a regular expression, set `isRegex` to true.
	 * @param searchScope Limit the searching to only search inside these ranges.
	 * @param isRegex Used to indicate that `searchString` is a regular expression.
	 * @param matchCase Force the matching to match lower/upper case exactly.
	 * @param wordSeparators Force the matching to match entire words only. Pass null otherwise.
	 * @param captureMatches The result will contain the captured groups.
	 * @param limitResultCount Limit the number of results
	 * @return The ranges where the matches are. It is empty if no matches have been found.
	 */
	findMatches(searchString: string, searchScope: IRange | IRange[], isRegex: boolean, matchCase: boolean, wordSeparators: string | null, captureMatches: boolean, limitResultCount?: number): FindMatch[];
	/**
	 * Search the model for the next match. Loops to the beginning of the model if needed.
	 * @param searchString The string used to search. If it is a regular expression, set `isRegex` to true.
	 * @param searchStart Start the searching at the specified position.
	 * @param isRegex Used to indicate that `searchString` is a regular expression.
	 * @param matchCase Force the matching to match lower/upper case exactly.
	 * @param wordSeparators Force the matching to match entire words only. Pass null otherwise.
	 * @param captureMatches The result will contain the captured groups.
	 * @return The range where the next match is. It is null if no next match has been found.
	 */
	findNextMatch(searchString: string, searchStart: IPosition, isRegex: boolean, matchCase: boolean, wordSeparators: string | null, captureMatches: boolean): FindMatch | null;
	/**
	 * Search the model for the previous match. Loops to the end of the model if needed.
	 * @param searchString The string used to search. If it is a regular expression, set `isRegex` to true.
	 * @param searchStart Start the searching at the specified position.
	 * @param isRegex Used to indicate that `searchString` is a regular expression.
	 * @param matchCase Force the matching to match lower/upper case exactly.
	 * @param wordSeparators Force the matching to match entire words only. Pass null otherwise.
	 * @param captureMatches The result will contain the captured groups.
	 * @return The range where the previous match is. It is null if no previous match has been found.
	 */
	findPreviousMatch(searchString: string, searchStart: IPosition, isRegex: boolean, matchCase: boolean, wordSeparators: string | null, captureMatches: boolean): FindMatch | null;


	/**
	 * Get the language associated with this model.
	 */
	getLanguageId(): string;

	/**
	 * Set the current language mode associated with the model.
	 * @param languageId The new language.
	 * @param source The source of the call that set the language.
	 * @internal
	 */
	setLanguage(languageId: string, source?: string): void;

	/**
	 * Set the current language mode associated with the model.
	 * @param languageSelection The new language selection.
	 * @param source The source of the call that set the language.
	 * @internal
	 */
	setLanguage(languageSelection: ILanguageSelection, source?: string): void;

	/**
	 * Returns the real (inner-most) language mode at a given position.
	 * The result might be inaccurate. Use `forceTokenization` to ensure accurate tokens.
	 * @internal
	 */
	getLanguageIdAtPosition(lineNumber: number, column: number): string;

	/**
	 * Get the word under or besides `position`.
	 * @param position The position to look for a word.
	 * @return The word under or besides `position`. Might be null.
	 */
	getWordAtPosition(position: IPosition): IWordAtPosition | null;

	/**
	 * Get the word under or besides `position` trimmed to `position`.column
	 * @param position The position to look for a word.
	 * @return The word under or besides `position`. Will never be null.
	 */
	getWordUntilPosition(position: IPosition): IWordAtPosition;

	/**
	 * Change the decorations. The callback will be called with a change accessor
	 * that becomes invalid as soon as the callback finishes executing.
	 * This allows for all events to be queued up until the change
	 * is completed. Returns whatever the callback returns.
	 * @param ownerId Identifies the editor id in which these decorations should appear. If no `ownerId` is provided, the decorations will appear in all editors that attach this model.
	 * @internal
	 */
	changeDecorations<T>(callback: (changeAccessor: IModelDecorationsChangeAccessor) => T, ownerId?: number): T | null;

	/**
	 * Perform a minimum amount of operations, in order to transform the decorations
	 * identified by `oldDecorations` to the decorations described by `newDecorations`
	 * and returns the new identifiers associated with the resulting decorations.
	 *
	 * @param oldDecorations Array containing previous decorations identifiers.
	 * @param newDecorations Array describing what decorations should result after the call.
	 * @param ownerId Identifies the editor id in which these decorations should appear. If no `ownerId` is provided, the decorations will appear in all editors that attach this model.
	 * @return An array containing the new decorations identifiers.
	 */
	deltaDecorations(oldDecorations: string[], newDecorations: IModelDeltaDecoration[], ownerId?: number): string[];

	/**
	 * Remove all decorations that have been added with this specific ownerId.
	 * @param ownerId The owner id to search for.
	 * @internal
	 */
	removeAllDecorationsWithOwnerId(ownerId: number): void;

	/**
	 * Get the options associated with a decoration.
	 * @param id The decoration id.
	 * @return The decoration options or null if the decoration was not found.
	 */
	getDecorationOptions(id: string): IModelDecorationOptions | null;

	/**
	 * Get the range associated with a decoration.
	 * @param id The decoration id.
	 * @return The decoration range or null if the decoration was not found.
	 */
	getDecorationRange(id: string): Range | null;

	/**
	 * Gets all the decorations for the line `lineNumber` as an array.
	 * @param lineNumber The line number
	 * @param ownerId If set, it will ignore decorations belonging to other owners.
	 * @param filterOutValidation If set, it will ignore decorations specific to validation (i.e. warnings, errors).
	 * @return An array with the decorations
	 */
	getLineDecorations(lineNumber: number, ownerId?: number, filterOutValidation?: boolean): IModelDecoration[];

	/**
	 * Gets all the decorations for the lines between `startLineNumber` and `endLineNumber` as an array.
	 * @param startLineNumber The start line number
	 * @param endLineNumber The end line number
	 * @param ownerId If set, it will ignore decorations belonging to other owners.
	 * @param filterOutValidation If set, it will ignore decorations specific to validation (i.e. warnings, errors).
	 * @return An array with the decorations
	 */
	getLinesDecorations(startLineNumber: number, endLineNumber: number, ownerId?: number, filterOutValidation?: boolean): IModelDecoration[];

	/**
	 * Gets all the decorations in a range as an array. Only `startLineNumber` and `endLineNumber` from `range` are used for filtering.
	 * So for now it returns all the decorations on the same line as `range`.
	 * @param range The range to search in
	 * @param ownerId If set, it will ignore decorations belonging to other owners.
	 * @param filterOutValidation If set, it will ignore decorations specific to validation (i.e. warnings, errors).
	 * @param onlyMinimapDecorations If set, it will return only decorations that render in the minimap.
	 * @param onlyMarginDecorations If set, it will return only decorations that render in the glyph margin.
	 * @return An array with the decorations
	 */
	getDecorationsInRange(range: IRange, ownerId?: number, filterOutValidation?: boolean, onlyMinimapDecorations?: boolean, onlyMarginDecorations?: boolean): IModelDecoration[];

	/**
	 * Gets all the decorations as an array.
	 * @param ownerId If set, it will ignore decorations belonging to other owners.
	 * @param filterOutValidation If set, it will ignore decorations specific to validation (i.e. warnings, errors).
	 */
	getAllDecorations(ownerId?: number, filterOutValidation?: boolean): IModelDecoration[];

	/**
	 * Gets all decorations that render in the glyph margin as an array.
	 * @param ownerId If set, it will ignore decorations belonging to other owners.
	 */
	getAllMarginDecorations(ownerId?: number): IModelDecoration[];

	/**
	 * Gets all the decorations that should be rendered in the overview ruler as an array.
	 * @param ownerId If set, it will ignore decorations belonging to other owners.
	 * @param filterOutValidation If set, it will ignore decorations specific to validation (i.e. warnings, errors).
	 */
	getOverviewRulerDecorations(ownerId?: number, filterOutValidation?: boolean): IModelDecoration[];

	/**
	 * Gets all the decorations that contain injected text.
	 * @param ownerId If set, it will ignore decorations belonging to other owners.
	 */
	getInjectedTextDecorations(ownerId?: number): IModelDecoration[];

	/**
	 * @internal
	 */
	_getTrackedRange(id: string): Range | null;

	/**
	 * @internal
	 */
	_setTrackedRange(id: string | null, newRange: null, newStickiness: TrackedRangeStickiness): null;
	/**
	 * @internal
	 */
	_setTrackedRange(id: string | null, newRange: Range, newStickiness: TrackedRangeStickiness): string;

	/**
	 * Normalize a string containing whitespace according to indentation rules (converts to spaces or to tabs).
	 */
	normalizeIndentation(str: string): string;

	/**
	 * Change the options of this model.
	 */
	updateOptions(newOpts: ITextModelUpdateOptions): void;

	/**
	 * Detect the indentation options for this model from its content.
	 */
	detectIndentation(defaultInsertSpaces: boolean, defaultTabSize: number): void;

	/**
	 * Close the current undo-redo element.
	 * This offers a way to create an undo/redo stop point.
	 */
	pushStackElement(): void;

	/**
	 * Open the current undo-redo element.
	 * This offers a way to remove the current undo/redo stop point.
	 */
	popStackElement(): void;

	/**
	 * Push edit operations, basically editing the model. This is the preferred way
	 * of editing the model. The edit operations will land on the undo stack.
	 * @param beforeCursorState The cursor state before the edit operations. This cursor state will be returned when `undo` or `redo` are invoked.
	 * @param editOperations The edit operations.
	 * @param cursorStateComputer A callback that can compute the resulting cursors state after the edit operations have been executed.
	 * @return The cursor state returned by the `cursorStateComputer`.
	 */
	pushEditOperations(beforeCursorState: Selection[] | null, editOperations: IIdentifiedSingleEditOperation[], cursorStateComputer: ICursorStateComputer): Selection[] | null;
	/**
	 * @internal
	 */
	pushEditOperations(beforeCursorState: Selection[] | null, editOperations: IIdentifiedSingleEditOperation[], cursorStateComputer: ICursorStateComputer, group?: UndoRedoGroup): Selection[] | null;

	/**
	 * Change the end of line sequence. This is the preferred way of
	 * changing the eol sequence. This will land on the undo stack.
	 */
	pushEOL(eol: EndOfLineSequence): void;

	/**
	 * Edit the model without adding the edits to the undo stack.
	 * This can have dire consequences on the undo stack! See @pushEditOperations for the preferred way.
	 * @param operations The edit operations.
	 * @return If desired, the inverse edit operations, that, when applied, will bring the model back to the previous state.
	 */
	applyEdits(operations: IIdentifiedSingleEditOperation[]): void;
	applyEdits(operations: IIdentifiedSingleEditOperation[], computeUndoEdits: false): void;
	applyEdits(operations: IIdentifiedSingleEditOperation[], computeUndoEdits: true): IValidEditOperation[];

	/**
	 * Change the end of line sequence without recording in the undo stack.
	 * This can have dire consequences on the undo stack! See @pushEOL for the preferred way.
	 */
	setEOL(eol: EndOfLineSequence): void;

	/**
	 * @internal
	 */
	_applyUndo(changes: TextChange[], eol: EndOfLineSequence, resultingAlternativeVersionId: number, resultingSelection: Selection[] | null): void;

	/**
	 * @internal
	 */
	_applyRedo(changes: TextChange[], eol: EndOfLineSequence, resultingAlternativeVersionId: number, resultingSelection: Selection[] | null): void;

	/**
	 * Undo edit operations until the previous undo/redo point.
	 * The inverse edit operations will be pushed on the redo stack.
	 * @internal
	 */
	undo(): void | Promise<void>;

	/**
	 * Is there anything in the undo stack?
	 * @internal
	 */
	canUndo(): boolean;

	/**
	 * Redo edit operations until the next undo/redo point.
	 * The inverse edit operations will be pushed on the undo stack.
	 * @internal
	 */
	redo(): void | Promise<void>;

	/**
	 * Is there anything in the redo stack?
	 * @internal
	 */
	canRedo(): boolean;

	/**
	 * @deprecated Please use `onDidChangeContent` instead.
	 * An event emitted when the contents of the model have changed.
	 * @internal
	 * @event
	 */
	readonly onDidChangeContentOrInjectedText: Event<InternalModelContentChangeEvent | ModelInjectedTextChangedEvent>;
	/**
	 * An event emitted when the contents of the model have changed.
	 * @event
	 */
	onDidChangeContent(listener: (e: IModelContentChangedEvent) => void): IDisposable;
	/**
	 * An event emitted when decorations of the model have changed.
	 * @event
	 */
	readonly onDidChangeDecorations: Event<IModelDecorationsChangedEvent>;
	/**
	 * An event emitted when the model options have changed.
	 * @event
	 */
	readonly onDidChangeOptions: Event<IModelOptionsChangedEvent>;
	/**
	 * An event emitted when the language associated with the model has changed.
	 * @event
	 */
	readonly onDidChangeLanguage: Event<IModelLanguageChangedEvent>;
	/**
	 * An event emitted when the language configuration associated with the model has changed.
	 * @event
	 */
	readonly onDidChangeLanguageConfiguration: Event<IModelLanguageConfigurationChangedEvent>;
	/**
	 * An event emitted when the tokens associated with the model have changed.
	 * @event
	 * @internal
	 */
	readonly onDidChangeTokens: Event<IModelTokensChangedEvent>;
	/**
	 * An event emitted when the model has been attached to the first editor or detached from the last editor.
	 * @event
	 */
	readonly onDidChangeAttached: Event<void>;
	/**
	 * An event emitted right before disposing the model.
	 * @event
	 */
	readonly onWillDispose: Event<void>;

	/**
	 * Destroy this model.
	 */
	dispose(): void;

	/**
	 * @internal
	 */
	onBeforeAttached(): IAttachedView;

	/**
	 * @internal
	 */
	onBeforeDetached(view: IAttachedView): void;

	/**
	 * Returns if this model is attached to an editor or not.
	 */
	isAttachedToEditor(): boolean;

	/**
	 * Returns the count of editors this model is attached to.
	 * @internal
	 */
	getAttachedEditorCount(): number;

	/**
	 * Among all positions that are projected to the same position in the underlying text model as
	 * the given position, select a unique position as indicated by the affinity.
	 *
	 * PositionAffinity.Left:
	 * The normalized position must be equal or left to the requested position.
	 *
	 * PositionAffinity.Right:
	 * The normalized position must be equal or right to the requested position.
	 *
	 * @internal
	 */
	normalizePosition(position: Position, affinity: PositionAffinity): Position;

	/**
	 * Gets the column at which indentation stops at a given line.
	 * @internal
	*/
	getLineIndentColumn(lineNumber: number): number;

	/**
	 * Returns an object that can be used to query brackets.
	 * @internal
	*/
	readonly bracketPairs: IBracketPairsTextModelPart;

	/**
	 * Returns an object that can be used to query indent guides.
	 * @internal
	*/
	readonly guides: IGuidesTextModelPart;

	/**
	 * @internal
	 */
	readonly tokenization: ITokenizationTextModelPart;
}

/**
 * @internal
 */
export interface IAttachedView {
	/**
	 * @param stabilized Indicates if the visible lines are probably going to change soon or can be considered stable.
	 * Is true on reveal range and false on scroll.
	 * Tokenizers should tokenize synchronously if stabilized is true.
	 */
	setVisibleLines(visibleLines: { startLineNumber: number; endLineNumber: number }[], stabilized: boolean): void;
}

export const enum PositionAffinity {
	/**
	 * Prefers the left most position.
	*/
	Left = 0,

	/**
	 * Prefers the right most position.
	*/
	Right = 1,

	/**
	 * No preference.
	*/
	None = 2,

	/**
	 * If the given position is on injected text, prefers the position left of it.
	*/
	LeftOfInjectedText = 3,

	/**
	 * If the given position is on injected text, prefers the position right of it.
	*/
	RightOfInjectedText = 4,
}

/**
 * @internal
 */
export interface ITextBufferBuilder {
	acceptChunk(chunk: string): void;
	finish(): ITextBufferFactory;
}

/**
 * @internal
 */
export interface ITextBufferFactory {
	create(defaultEOL: DefaultEndOfLine): { textBuffer: ITextBuffer; disposable: IDisposable };
	getFirstLineText(lengthLimit: number): string;
}

/**
 * @internal
 */
export const enum ModelConstants {
	FIRST_LINE_DETECTION_LENGTH_LIMIT = 1000
}

/**
 * @internal
 */
export class ValidAnnotatedEditOperation implements IIdentifiedSingleEditOperation {
	constructor(
		public readonly identifier: ISingleEditOperationIdentifier | null,
		public readonly range: Range,
		public readonly text: string | null,
		public readonly forceMoveMarkers: boolean,
		public readonly isAutoWhitespaceEdit: boolean,
		public readonly _isTracked: boolean,
	) { }
}

/**
 * @internal
 *
 * `lineNumber` is 1 based.
 */
export interface IReadonlyTextBuffer {
	onDidChangeContent: Event<void>;
	equals(other: ITextBuffer): boolean;
	mightContainRTL(): boolean;
	mightContainUnusualLineTerminators(): boolean;
	resetMightContainUnusualLineTerminators(): void;
	mightContainNonBasicASCII(): boolean;
	getBOM(): string;
	getEOL(): string;

	getOffsetAt(lineNumber: number, column: number): number;
	getPositionAt(offset: number): Position;
	getRangeAt(offset: number, length: number): Range;

	getValueInRange(range: Range, eol: EndOfLinePreference): string;
	createSnapshot(preserveBOM: boolean): ITextSnapshot;
	getValueLengthInRange(range: Range, eol: EndOfLinePreference): number;
	getCharacterCountInRange(range: Range, eol: EndOfLinePreference): number;
	getLength(): number;
	getLineCount(): number;
	getLinesContent(): string[];
	getLineContent(lineNumber: number): string;
	getLineCharCode(lineNumber: number, index: number): number;
	getCharCode(offset: number): number;
	getLineLength(lineNumber: number): number;
	getLineFirstNonWhitespaceColumn(lineNumber: number): number;
	getLineLastNonWhitespaceColumn(lineNumber: number): number;
	findMatchesLineByLine(searchRange: Range, searchData: SearchData, captureMatches: boolean, limitResultCount: number): FindMatch[];
}

/**
 * @internal
 */
export class SearchData {

	/**
	 * The regex to search for. Always defined.
	 */
	public readonly regex: RegExp;
	/**
	 * The word separator classifier.
	 */
	public readonly wordSeparators: WordCharacterClassifier | null;
	/**
	 * The simple string to search for (if possible).
	 */
	public readonly simpleSearch: string | null;

	constructor(regex: RegExp, wordSeparators: WordCharacterClassifier | null, simpleSearch: string | null) {
		this.regex = regex;
		this.wordSeparators = wordSeparators;
		this.simpleSearch = simpleSearch;
	}
}

/**
 * @internal
 */
export interface ITextBuffer extends IReadonlyTextBuffer, IDisposable {
	setEOL(newEOL: '\r\n' | '\n'): void;
	applyEdits(rawOperations: ValidAnnotatedEditOperation[], recordTrimAutoWhitespace: boolean, computeUndoEdits: boolean): ApplyEditsResult;
}

/**
 * @internal
 */
export class ApplyEditsResult {

	constructor(
		public readonly reverseEdits: IValidEditOperation[] | null,
		public readonly changes: IInternalModelContentChange[],
		public readonly trimAutoWhitespaceLineNumbers: number[] | null
	) { }

}

/**
 * @internal
 */
export interface IInternalModelContentChange extends IModelContentChange {
	range: Range;
	forceMoveMarkers: boolean;
}

/**
 * @internal
 */
export function shouldSynchronizeModel(model: ITextModel): boolean {
	return (
		!model.isTooLargeForSyncing() && !model.isForSimpleWidget
	);
}<|MERGE_RESOLUTION|>--- conflicted
+++ resolved
@@ -195,33 +195,31 @@
 	 * If set, the decoration will be rendered after the text with this CSS class name.
 	 */
 	afterContentClassName?: string | null;
-<<<<<<< HEAD
+	/**
+	 * If set, text will be injected in the view after the range.
+	 */
+	after?: InjectedTextOptions | null;
+
+	/**
+	 * If set, text will be injected in the view before the range.
+	 */
+	before?: InjectedTextOptions | null;
+
+	/**
+	 * If set, this decoration will not be rendered for comment tokens.
+	 * @internal
+	*/
+	hideInCommentTokens?: boolean | null;
+
+	/**
+	 * If set, this decoration will not be rendered for string tokens.
+	 * @internal
+	*/
+	hideInStringTokens?: boolean | null;
 
 	/* AGPL */
 	isLocateAssemblyHover?: boolean;
 	/* End AGPL */
-=======
-	/**
-	 * If set, text will be injected in the view after the range.
-	 */
-	after?: InjectedTextOptions | null;
-
-	/**
-	 * If set, text will be injected in the view before the range.
-	 */
-	before?: InjectedTextOptions | null;
-
-	/**
-	 * If set, this decoration will not be rendered for comment tokens.
-	 * @internal
-	*/
-	hideInCommentTokens?: boolean | null;
-
-	/**
-	 * If set, this decoration will not be rendered for string tokens.
-	 * @internal
-	*/
-	hideInStringTokens?: boolean | null;
 }
 
 /**
@@ -261,7 +259,6 @@
 	Right,
 	Left,
 	None
->>>>>>> ace48dd4
 }
 
 /**

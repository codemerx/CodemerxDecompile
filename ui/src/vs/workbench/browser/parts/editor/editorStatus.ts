/*---------------------------------------------------------------------------------------------
 *  Copyright (c) Microsoft Corporation. All rights reserved.
 *  Licensed under the MIT License. See License.txt in the project root for license information.
 *--------------------------------------------------------------------------------------------*/

import 'vs/css!./media/editorstatus';
import { localize } from 'vs/nls';
import { getWindowById, runAtThisOrScheduleAtNextAnimationFrame } from 'vs/base/browser/dom';
import { format, compare, splitLines } from 'vs/base/common/strings';
import { extname, basename, isEqual } from 'vs/base/common/resources';
import { areFunctions, assertIsDefined } from 'vs/base/common/types';
import { URI } from 'vs/base/common/uri';
import { Action } from 'vs/base/common/actions';
import { Language } from 'vs/base/common/platform';
import { UntitledTextEditorInput } from 'vs/workbench/services/untitled/common/untitledTextEditorInput';
import { IFileEditorInput, EditorResourceAccessor, IEditorPane, SideBySideEditor } from 'vs/workbench/common/editor';
import { EditorInput } from 'vs/workbench/common/editor/editorInput';
import { Disposable, MutableDisposable, DisposableStore } from 'vs/base/common/lifecycle';
import { IEditorAction } from 'vs/editor/common/editorCommon';
import { EndOfLineSequence } from 'vs/editor/common/model';
import { TrimTrailingWhitespaceAction } from 'vs/editor/contrib/linesOperations/browser/linesOperations';
import { IndentUsingSpaces, IndentUsingTabs, ChangeTabDisplaySize, DetectIndentation, IndentationToSpacesAction, IndentationToTabsAction } from 'vs/editor/contrib/indentation/browser/indentation';
import { BaseBinaryResourceEditor } from 'vs/workbench/browser/parts/editor/binaryEditor';
import { BinaryResourceDiffEditor } from 'vs/workbench/browser/parts/editor/binaryDiffEditor';
import { IEditorService } from 'vs/workbench/services/editor/common/editorService';
import { IFileService, FILES_ASSOCIATIONS_CONFIG } from 'vs/platform/files/common/files';
import { IInstantiationService } from 'vs/platform/instantiation/common/instantiation';
import { ILanguageService, ILanguageSelection } from 'vs/editor/common/languages/language';
import { Range } from 'vs/editor/common/core/range';
import { Selection } from 'vs/editor/common/core/selection';
import { ICommandService, CommandsRegistry } from 'vs/platform/commands/common/commands';
import { IExtensionGalleryService } from 'vs/platform/extensionManagement/common/extensionManagement';
import { EncodingMode, IEncodingSupport, ILanguageSupport, ITextFileService } from 'vs/workbench/services/textfile/common/textfiles';
import { SUPPORTED_ENCODINGS } from 'vs/workbench/services/textfile/common/encoding';
import { ConfigurationChangedEvent, EditorOption } from 'vs/editor/common/config/editorOptions';
import { ITextResourceConfigurationService } from 'vs/editor/common/services/textResourceConfiguration';
import { ConfigurationTarget, IConfigurationService } from 'vs/platform/configuration/common/configuration';
import { deepClone } from 'vs/base/common/objects';
import { ICodeEditor, getCodeEditor } from 'vs/editor/browser/editorBrowser';
import { Schemas } from 'vs/base/common/network';
import { IPreferencesService } from 'vs/workbench/services/preferences/common/preferences';
import { IQuickInputService, IQuickPickItem, QuickPickInput } from 'vs/platform/quickinput/common/quickInput';
import { getIconClassesForLanguageId } from 'vs/editor/common/services/getIconClasses';
import { Promises, timeout } from 'vs/base/common/async';
import { Emitter, Event } from 'vs/base/common/event';
import { IWorkbenchContribution } from 'vs/workbench/common/contributions';
import { IStatusbarEntryAccessor, IStatusbarService, StatusbarAlignment, IStatusbarEntry } from 'vs/workbench/services/statusbar/browser/statusbar';
import { IMarker, IMarkerService, MarkerSeverity, IMarkerData } from 'vs/platform/markers/common/markers';
import { ITelemetryService } from 'vs/platform/telemetry/common/telemetry';
import { SideBySideEditorInput } from 'vs/workbench/common/editor/sideBySideEditorInput';
import { AutomaticLanguageDetectionLikelyWrongClassification, AutomaticLanguageDetectionLikelyWrongId, IAutomaticLanguageDetectionLikelyWrongData, ILanguageDetectionService } from 'vs/workbench/services/languageDetection/common/languageDetectionWorkerService';
import { ContextKeyExpr } from 'vs/platform/contextkey/common/contextkey';
import { Action2 } from 'vs/platform/actions/common/actions';
import { ServicesAccessor } from 'vs/editor/browser/editorExtensions';
import { KeybindingWeight } from 'vs/platform/keybinding/common/keybindingsRegistry';
import { KeyChord, KeyCode, KeyMod } from 'vs/base/common/keyCodes';
import { TabFocus } from 'vs/editor/browser/config/tabFocus';
import { mainWindow } from 'vs/base/browser/window';
import { IEditorGroupsService } from 'vs/workbench/services/editor/common/editorGroupsService';
import { ServiceCollection } from 'vs/platform/instantiation/common/serviceCollection';

class SideBySideEditorEncodingSupport implements IEncodingSupport {
	constructor(private primary: IEncodingSupport, private secondary: IEncodingSupport) { }

	getEncoding(): string | undefined {
		return this.primary.getEncoding(); // always report from modified (right hand) side
	}

	async setEncoding(encoding: string, mode: EncodingMode): Promise<void> {
		await Promises.settled([this.primary, this.secondary].map(editor => editor.setEncoding(encoding, mode)));
	}
}

class SideBySideEditorLanguageSupport implements ILanguageSupport {

	constructor(private primary: ILanguageSupport, private secondary: ILanguageSupport) { }

	setLanguageId(languageId: string, source?: string): void {
		[this.primary, this.secondary].forEach(editor => editor.setLanguageId(languageId, source));
	}
}

function toEditorWithEncodingSupport(input: EditorInput): IEncodingSupport | null {

	// Untitled Text Editor
	if (input instanceof UntitledTextEditorInput) {
		return input;
	}

	// Side by Side (diff) Editor
	if (input instanceof SideBySideEditorInput) {
		const primaryEncodingSupport = toEditorWithEncodingSupport(input.primary);
		const secondaryEncodingSupport = toEditorWithEncodingSupport(input.secondary);

		if (primaryEncodingSupport && secondaryEncodingSupport) {
			return new SideBySideEditorEncodingSupport(primaryEncodingSupport, secondaryEncodingSupport);
		}

		return primaryEncodingSupport;
	}

	// File or Resource Editor
	const encodingSupport = input as IFileEditorInput;
	if (areFunctions(encodingSupport.setEncoding, encodingSupport.getEncoding)) {
		return encodingSupport;
	}

	// Unsupported for any other editor
	return null;
}

function toEditorWithLanguageSupport(input: EditorInput): ILanguageSupport | null {

	// Untitled Text Editor
	if (input instanceof UntitledTextEditorInput) {
		return input;
	}

	// Side by Side (diff) Editor
	if (input instanceof SideBySideEditorInput) {
		const primaryLanguageSupport = toEditorWithLanguageSupport(input.primary);
		const secondaryLanguageSupport = toEditorWithLanguageSupport(input.secondary);

		if (primaryLanguageSupport && secondaryLanguageSupport) {
			return new SideBySideEditorLanguageSupport(primaryLanguageSupport, secondaryLanguageSupport);
		}

		return primaryLanguageSupport;
	}

	// File or Resource Editor
	const languageSupport = input as IFileEditorInput;
	if (typeof languageSupport.setLanguageId === 'function') {
		return languageSupport;
	}

	// Unsupported for any other editor
	return null;
}

interface IEditorSelectionStatus {
	selections?: Selection[];
	charactersSelected?: number;
}

class StateChange {
	indentation: boolean = false;
	selectionStatus: boolean = false;
	languageId: boolean = false;
	languageStatus: boolean = false;
	encoding: boolean = false;
	EOL: boolean = false;
	tabFocusMode: boolean = false;
	columnSelectionMode: boolean = false;
	metadata: boolean = false;

	combine(other: StateChange) {
		this.indentation = this.indentation || other.indentation;
		this.selectionStatus = this.selectionStatus || other.selectionStatus;
		this.languageId = this.languageId || other.languageId;
		this.languageStatus = this.languageStatus || other.languageStatus;
		this.encoding = this.encoding || other.encoding;
		this.EOL = this.EOL || other.EOL;
		this.tabFocusMode = this.tabFocusMode || other.tabFocusMode;
		this.columnSelectionMode = this.columnSelectionMode || other.columnSelectionMode;
		this.metadata = this.metadata || other.metadata;
	}

	hasChanges(): boolean {
		return this.indentation
			|| this.selectionStatus
			|| this.languageId
			|| this.languageStatus
			|| this.encoding
			|| this.EOL
			|| this.tabFocusMode
			|| this.columnSelectionMode
			|| this.metadata;
	}
}

type StateDelta = (
	{ type: 'selectionStatus'; selectionStatus: string | undefined }
	| { type: 'languageId'; languageId: string | undefined }
	| { type: 'encoding'; encoding: string | undefined }
	| { type: 'EOL'; EOL: string | undefined }
	| { type: 'indentation'; indentation: string | undefined }
	| { type: 'tabFocusMode'; tabFocusMode: boolean }
	| { type: 'columnSelectionMode'; columnSelectionMode: boolean }
	| { type: 'metadata'; metadata: string | undefined }
);

class State {

	private _selectionStatus: string | undefined;
	get selectionStatus(): string | undefined { return this._selectionStatus; }

	private _languageId: string | undefined;
	get languageId(): string | undefined { return this._languageId; }

	private _encoding: string | undefined;
	get encoding(): string | undefined { return this._encoding; }

	private _EOL: string | undefined;
	get EOL(): string | undefined { return this._EOL; }

	private _indentation: string | undefined;
	get indentation(): string | undefined { return this._indentation; }

	private _tabFocusMode: boolean | undefined;
	get tabFocusMode(): boolean | undefined { return this._tabFocusMode; }

	private _columnSelectionMode: boolean | undefined;
	get columnSelectionMode(): boolean | undefined { return this._columnSelectionMode; }

	private _metadata: string | undefined;
	get metadata(): string | undefined { return this._metadata; }

	update(update: StateDelta): StateChange {
		const change = new StateChange();

		switch (update.type) {
			case 'selectionStatus':
				if (this._selectionStatus !== update.selectionStatus) {
					this._selectionStatus = update.selectionStatus;
					change.selectionStatus = true;
				}
				break;

			case 'indentation':
				if (this._indentation !== update.indentation) {
					this._indentation = update.indentation;
					change.indentation = true;
				}
				break;

			case 'languageId':
				if (this._languageId !== update.languageId) {
					this._languageId = update.languageId;
					change.languageId = true;
				}
				break;

			case 'encoding':
				if (this._encoding !== update.encoding) {
					this._encoding = update.encoding;
					change.encoding = true;
				}
				break;

			case 'EOL':
				if (this._EOL !== update.EOL) {
					this._EOL = update.EOL;
					change.EOL = true;
				}
				break;

			case 'tabFocusMode':
				if (this._tabFocusMode !== update.tabFocusMode) {
					this._tabFocusMode = update.tabFocusMode;
					change.tabFocusMode = true;
				}
				break;

			case 'columnSelectionMode':
				if (this._columnSelectionMode !== update.columnSelectionMode) {
					this._columnSelectionMode = update.columnSelectionMode;
					change.columnSelectionMode = true;
				}
				break;

			case 'metadata':
				if (this._metadata !== update.metadata) {
					this._metadata = update.metadata;
					change.metadata = true;
				}
				break;
		}

		return change;
	}
}

class TabFocusMode extends Disposable {

	private readonly _onDidChange = this._register(new Emitter<boolean>());
	readonly onDidChange = this._onDidChange.event;

	constructor(@IConfigurationService private readonly configurationService: IConfigurationService) {
		super();

		this.registerListeners();

		const tabFocusModeConfig = configurationService.getValue<boolean>('editor.tabFocusMode') === true ? true : false;
		TabFocus.setTabFocusMode(tabFocusModeConfig);

		this._onDidChange.fire(tabFocusModeConfig);
	}

	private registerListeners(): void {
		this._register(TabFocus.onDidChangeTabFocus(tabFocusMode => this._onDidChange.fire(tabFocusMode)));

		this._register(this.configurationService.onDidChangeConfiguration(e => {
			if (e.affectsConfiguration('editor.tabFocusMode')) {
				const tabFocusModeConfig = this.configurationService.getValue<boolean>('editor.tabFocusMode') === true ? true : false;
				TabFocus.setTabFocusMode(tabFocusModeConfig);

				this._onDidChange.fire(tabFocusModeConfig);
			}
		}));
	}
}

const nlsSingleSelectionRange = localize('singleSelectionRange', "Ln {0}, Col {1} ({2} selected)");
const nlsSingleSelection = localize('singleSelection', "Ln {0}, Col {1}");
const nlsMultiSelectionRange = localize('multiSelectionRange', "{0} selections ({1} characters selected)");
const nlsMultiSelection = localize('multiSelection', "{0} selections");
const nlsEOLLF = localize('endOfLineLineFeed', "LF");
const nlsEOLCRLF = localize('endOfLineCarriageReturnLineFeed', "CRLF");

class EditorStatus extends Disposable {

	private readonly tabFocusModeElement = this._register(new MutableDisposable<IStatusbarEntryAccessor>());
	private readonly columnSelectionModeElement = this._register(new MutableDisposable<IStatusbarEntryAccessor>());
	private readonly indentationElement = this._register(new MutableDisposable<IStatusbarEntryAccessor>());
	private readonly selectionElement = this._register(new MutableDisposable<IStatusbarEntryAccessor>());
	private readonly encodingElement = this._register(new MutableDisposable<IStatusbarEntryAccessor>());
	private readonly eolElement = this._register(new MutableDisposable<IStatusbarEntryAccessor>());
	private readonly languageElement = this._register(new MutableDisposable<IStatusbarEntryAccessor>());
	private readonly metadataElement = this._register(new MutableDisposable<IStatusbarEntryAccessor>());
	private readonly currentProblemStatus = this._register(this.instantiationService.createInstance(ShowCurrentMarkerInStatusbarContribution));
	private readonly state = new State();
	private readonly activeEditorListeners = this._register(new DisposableStore());
	private readonly delayedRender = this._register(new MutableDisposable());
	private readonly tabFocusMode = this.instantiationService.createInstance(TabFocusMode);

	private toRender: StateChange | undefined = undefined;

	constructor(
		private readonly targetWindowId: number,
		@IEditorService private readonly editorService: IEditorService,
		@IQuickInputService private readonly quickInputService: IQuickInputService,
		@ILanguageService private readonly languageService: ILanguageService,
		@ITextFileService private readonly textFileService: ITextFileService,
		@IStatusbarService private readonly statusbarService: IStatusbarService,
		@IInstantiationService private readonly instantiationService: IInstantiationService,
		@IConfigurationService private readonly configurationService: IConfigurationService
	) {
		super();

		this.registerCommands();
		this.registerListeners();
	}

	private registerListeners(): void {
		this._register(this.editorService.onDidActiveEditorChange(() => this.updateStatusBar()));
		this._register(this.textFileService.untitled.onDidChangeEncoding(model => this.onResourceEncodingChange(model.resource)));
		this._register(this.textFileService.files.onDidChangeEncoding(model => this.onResourceEncodingChange((model.resource))));
		this._register(Event.runAndSubscribe(this.tabFocusMode.onDidChange, (tabFocusMode) => {
			if (tabFocusMode !== undefined) {
				this.onTabFocusModeChange(tabFocusMode);
			} else {
				this.onTabFocusModeChange(this.configurationService.getValue('editor.tabFocusMode'));
			}
		}));
	}

	private registerCommands(): void {
		CommandsRegistry.registerCommand({ id: 'changeEditorIndentation', handler: () => this.showIndentationPicker() });
	}


	private async showIndentationPicker(): Promise<unknown> {
		const activeTextEditorControl = getCodeEditor(this.editorService.activeTextEditorControl);
		if (!activeTextEditorControl) {
			return this.quickInputService.pick([{ label: localize('noEditor', "No text editor active at this time") }]);
		}

		if (this.editorService.activeEditor?.isReadonly()) {
			return this.quickInputService.pick([{ label: localize('noWritableCodeEditor', "The active code editor is read-only.") }]);
		}

		const picks: QuickPickInput<IQuickPickItem & { run(): void }>[] = [
			assertIsDefined(activeTextEditorControl.getAction(IndentUsingSpaces.ID)),
			assertIsDefined(activeTextEditorControl.getAction(IndentUsingTabs.ID)),
			assertIsDefined(activeTextEditorControl.getAction(ChangeTabDisplaySize.ID)),
			assertIsDefined(activeTextEditorControl.getAction(DetectIndentation.ID)),
			assertIsDefined(activeTextEditorControl.getAction(IndentationToSpacesAction.ID)),
			assertIsDefined(activeTextEditorControl.getAction(IndentationToTabsAction.ID)),
			assertIsDefined(activeTextEditorControl.getAction(TrimTrailingWhitespaceAction.ID))
		].map((a: IEditorAction) => {
			return {
				id: a.id,
				label: a.label,
				detail: (Language.isDefaultVariant() || a.label === a.alias) ? undefined : a.alias,
				run: () => {
					activeTextEditorControl.focus();
					a.run();
				}
			};
		});

		picks.splice(3, 0, { type: 'separator', label: localize('indentConvert', "convert file") });
		picks.unshift({ type: 'separator', label: localize('indentView', "change view") });

		const action = await this.quickInputService.pick(picks, { placeHolder: localize('pickAction', "Select Action"), matchOnDetail: true });
		return action?.run();
	}

	private updateTabFocusModeElement(visible: boolean): void {
		if (visible) {
			if (!this.tabFocusModeElement.value) {
				const text = localize('tabFocusModeEnabled', "Tab Moves Focus");
				this.tabFocusModeElement.value = this.statusbarService.addEntry({
					name: localize('status.editor.tabFocusMode', "Accessibility Mode"),
					text,
					ariaLabel: text,
					tooltip: localize('disableTabMode', "Disable Accessibility Mode"),
					command: 'editor.action.toggleTabFocusMode',
					kind: 'prominent'
				}, 'status.editor.tabFocusMode', StatusbarAlignment.RIGHT, 100.7);
			}
		} else {
			this.tabFocusModeElement.clear();
		}
	}

	private updateColumnSelectionModeElement(visible: boolean): void {
		if (visible) {
			if (!this.columnSelectionModeElement.value) {
				const text = localize('columnSelectionModeEnabled', "Column Selection");
				this.columnSelectionModeElement.value = this.statusbarService.addEntry({
					name: localize('status.editor.columnSelectionMode', "Column Selection Mode"),
					text,
					ariaLabel: text,
					tooltip: localize('disableColumnSelectionMode', "Disable Column Selection Mode"),
					command: 'editor.action.toggleColumnSelection',
					kind: 'prominent'
				}, 'status.editor.columnSelectionMode', StatusbarAlignment.RIGHT, 100.8);
			}
		} else {
			this.columnSelectionModeElement.clear();
		}
	}

	private updateSelectionElement(text: string | undefined): void {
		if (!text) {
			this.selectionElement.clear();
			return;
		}

		const props: IStatusbarEntry = {
			name: localize('status.editor.selection', "Editor Selection"),
			text,
			ariaLabel: text,
			tooltip: localize('gotoLine', "Go to Line/Column"),
			command: 'workbench.action.gotoLine'
		};

<<<<<<< HEAD
		/* AGPL */
		this.updateElement(this.selectionElement, props, 'status.editor.selection', nls.localize('status.editor.selection', "Code Viewer Selection"), StatusbarAlignment.RIGHT, 100.5);
		/* End AGPL */
=======
		this.updateElement(this.selectionElement, props, 'status.editor.selection', StatusbarAlignment.RIGHT, 100.5);
>>>>>>> ace48dd4
	}

	private updateIndentationElement(text: string | undefined): void {
		if (!text) {
			this.indentationElement.clear();
			return;
		}

		const props: IStatusbarEntry = {
			name: localize('status.editor.indentation', "Editor Indentation"),
			text,
			ariaLabel: text,
			tooltip: localize('selectIndentation', "Select Indentation"),
			command: 'changeEditorIndentation'
		};

<<<<<<< HEAD
		/* AGPL */
		this.updateElement(this.indentationElement, props, 'status.editor.indentation', nls.localize('status.editor.indentation', "Code Viewer Indentation"), StatusbarAlignment.RIGHT, 100.4);
		/* End AGPL */
=======
		this.updateElement(this.indentationElement, props, 'status.editor.indentation', StatusbarAlignment.RIGHT, 100.4);
>>>>>>> ace48dd4
	}

	private updateEncodingElement(text: string | undefined): void {
		if (!text) {
			this.encodingElement.clear();
			return;
		}

		const props: IStatusbarEntry = {
			name: localize('status.editor.encoding', "Editor Encoding"),
			text,
			ariaLabel: text,
			tooltip: localize('selectEncoding', "Select Encoding"),
			command: 'workbench.action.editor.changeEncoding'
		};

<<<<<<< HEAD
		/* AGPL */
		this.updateElement(this.encodingElement, props, 'status.editor.encoding', nls.localize('status.editor.encoding', "Code Viewer Encoding"), StatusbarAlignment.RIGHT, 100.3);
		/* End AGPL */
=======
		this.updateElement(this.encodingElement, props, 'status.editor.encoding', StatusbarAlignment.RIGHT, 100.3);
>>>>>>> ace48dd4
	}

	private updateEOLElement(text: string | undefined): void {
		if (!text) {
			this.eolElement.clear();
			return;
		}

		const props: IStatusbarEntry = {
			name: localize('status.editor.eol', "Editor End of Line"),
			text,
			ariaLabel: text,
			tooltip: localize('selectEOL', "Select End of Line Sequence"),
			command: 'workbench.action.editor.changeEOL'
		};

<<<<<<< HEAD
		/* AGPL */
		this.updateElement(this.eolElement, props, 'status.editor.eol', nls.localize('status.editor.eol', "Code Viewer End of Line"), StatusbarAlignment.RIGHT, 100.2);
		/* End AGPL */
=======
		this.updateElement(this.eolElement, props, 'status.editor.eol', StatusbarAlignment.RIGHT, 100.2);
>>>>>>> ace48dd4
	}

	private updateLanguageIdElement(text: string | undefined): void {
		if (!text) {
			this.languageElement.clear();
			return;
		}

		const props: IStatusbarEntry = {
			name: localize('status.editor.mode', "Editor Language"),
			text,
			ariaLabel: text,
			tooltip: localize('selectLanguageMode', "Select Language Mode"),
			command: 'workbench.action.editor.changeLanguageMode'
		};

<<<<<<< HEAD
		/* AGPL */
		this.updateElement(this.modeElement, props, 'status.editor.mode', nls.localize('status.editor.mode', "Code Viewer Language"), StatusbarAlignment.RIGHT, 100.1);
		/* End AGPL */
=======
		this.updateElement(this.languageElement, props, 'status.editor.mode', StatusbarAlignment.RIGHT, 100.1);
>>>>>>> ace48dd4
	}

	private updateMetadataElement(text: string | undefined): void {
		if (!text) {
			this.metadataElement.clear();
			return;
		}

		const props: IStatusbarEntry = {
			name: localize('status.editor.info', "File Information"),
			text,
			ariaLabel: text,
			tooltip: localize('fileInfo', "File Information")
		};

		this.updateElement(this.metadataElement, props, 'status.editor.info', StatusbarAlignment.RIGHT, 100);
	}

	private updateElement(element: MutableDisposable<IStatusbarEntryAccessor>, props: IStatusbarEntry, id: string, alignment: StatusbarAlignment, priority: number) {
		if (!element.value) {
			element.value = this.statusbarService.addEntry(props, id, alignment, priority);
		} else {
			element.value.update(props);
		}
	}

	private updateState(update: StateDelta): void {
		const changed = this.state.update(update);
		if (!changed.hasChanges()) {
			return; // Nothing really changed
		}

		if (!this.toRender) {
			this.toRender = changed;

			this.delayedRender.value = runAtThisOrScheduleAtNextAnimationFrame(getWindowById(this.targetWindowId)?.window ?? mainWindow, () => {
				this.delayedRender.clear();

				const toRender = this.toRender;
				this.toRender = undefined;
				if (toRender) {
					this.doRenderNow();
				}
			});
		} else {
			this.toRender.combine(changed);
		}
	}

	private doRenderNow(): void {
		this.updateTabFocusModeElement(!!this.state.tabFocusMode);
		this.updateColumnSelectionModeElement(!!this.state.columnSelectionMode);
		this.updateIndentationElement(this.state.indentation);
		this.updateSelectionElement(this.state.selectionStatus);
		this.updateEncodingElement(this.state.encoding);
		this.updateEOLElement(this.state.EOL ? this.state.EOL === '\r\n' ? nlsEOLCRLF : nlsEOLLF : undefined);
		this.updateLanguageIdElement(this.state.languageId);
		this.updateMetadataElement(this.state.metadata);
	}

	private getSelectionLabel(info: IEditorSelectionStatus): string | undefined {
		if (!info || !info.selections) {
			return undefined;
		}

		if (info.selections.length === 1) {
			if (info.charactersSelected) {
				return format(nlsSingleSelectionRange, info.selections[0].positionLineNumber, info.selections[0].positionColumn, info.charactersSelected);
			}

			return format(nlsSingleSelection, info.selections[0].positionLineNumber, info.selections[0].positionColumn);
		}

		if (info.charactersSelected) {
			return format(nlsMultiSelectionRange, info.selections.length, info.charactersSelected);
		}

		if (info.selections.length > 0) {
			return format(nlsMultiSelection, info.selections.length);
		}

		return undefined;
	}

	private updateStatusBar(): void {
		const activeInput = this.editorService.activeEditor;
		const activeEditorPane = this.editorService.activeEditorPane;
		const activeCodeEditor = activeEditorPane ? getCodeEditor(activeEditorPane.getControl()) ?? undefined : undefined;

		// Update all states
		this.onColumnSelectionModeChange(activeCodeEditor);
		this.onSelectionChange(activeCodeEditor);
		this.onLanguageChange(activeCodeEditor, activeInput);
		this.onEOLChange(activeCodeEditor);
		this.onEncodingChange(activeEditorPane, activeCodeEditor);
		this.onIndentationChange(activeCodeEditor);
		this.onMetadataChange(activeEditorPane);
		this.currentProblemStatus.update(activeCodeEditor);

		// Dispose old active editor listeners
		this.activeEditorListeners.clear();

		// Attach new listeners to active editor
		if (activeEditorPane) {
			this.activeEditorListeners.add(activeEditorPane.onDidChangeControl(() => {
				// Since our editor status is mainly observing the
				// active editor control, do a full update whenever
				// the control changes.
				this.updateStatusBar();
			}));
		}

		// Attach new listeners to active code editor
		if (activeCodeEditor) {

			// Hook Listener for Configuration changes
			this.activeEditorListeners.add(activeCodeEditor.onDidChangeConfiguration((event: ConfigurationChangedEvent) => {
				if (event.hasChanged(EditorOption.columnSelection)) {
					this.onColumnSelectionModeChange(activeCodeEditor);
				}
			}));

			// Hook Listener for Selection changes
			this.activeEditorListeners.add(Event.defer(activeCodeEditor.onDidChangeCursorPosition)(() => {
				this.onSelectionChange(activeCodeEditor);
				this.currentProblemStatus.update(activeCodeEditor);
			}));

			// Hook Listener for language changes
			this.activeEditorListeners.add(activeCodeEditor.onDidChangeModelLanguage(() => {
				this.onLanguageChange(activeCodeEditor, activeInput);
			}));

			// Hook Listener for content changes
			this.activeEditorListeners.add(Event.accumulate(activeCodeEditor.onDidChangeModelContent)(e => {
				this.onEOLChange(activeCodeEditor);
				this.currentProblemStatus.update(activeCodeEditor);

				const selections = activeCodeEditor.getSelections();
				if (selections) {
					for (const inner of e) {
						for (const change of inner.changes) {
							if (selections.some(selection => Range.areIntersecting(selection, change.range))) {
								this.onSelectionChange(activeCodeEditor);
								break;
							}
						}
					}
				}
			}));

			// Hook Listener for content options changes
			this.activeEditorListeners.add(activeCodeEditor.onDidChangeModelOptions(() => {
				this.onIndentationChange(activeCodeEditor);
			}));
		}

		// Handle binary editors
		else if (activeEditorPane instanceof BaseBinaryResourceEditor || activeEditorPane instanceof BinaryResourceDiffEditor) {
			const binaryEditors: BaseBinaryResourceEditor[] = [];
			if (activeEditorPane instanceof BinaryResourceDiffEditor) {
				const primary = activeEditorPane.getPrimaryEditorPane();
				if (primary instanceof BaseBinaryResourceEditor) {
					binaryEditors.push(primary);
				}

				const secondary = activeEditorPane.getSecondaryEditorPane();
				if (secondary instanceof BaseBinaryResourceEditor) {
					binaryEditors.push(secondary);
				}
			} else {
				binaryEditors.push(activeEditorPane);
			}

			for (const editor of binaryEditors) {
				this.activeEditorListeners.add(editor.onDidChangeMetadata(() => {
					this.onMetadataChange(activeEditorPane);
				}));

				this.activeEditorListeners.add(editor.onDidOpenInPlace(() => {
					this.updateStatusBar();
				}));
			}
		}
	}

	private onLanguageChange(editorWidget: ICodeEditor | undefined, editorInput: EditorInput | undefined): void {
		const info: StateDelta = { type: 'languageId', languageId: undefined };

		// We only support text based editors
		if (editorWidget && editorInput && toEditorWithLanguageSupport(editorInput)) {
			const textModel = editorWidget.getModel();
			if (textModel) {
				const languageId = textModel.getLanguageId();
				info.languageId = this.languageService.getLanguageName(languageId) ?? undefined;
			}
		}

		this.updateState(info);
	}

	private onIndentationChange(editorWidget: ICodeEditor | undefined): void {
		const update: StateDelta = { type: 'indentation', indentation: undefined };

		if (editorWidget) {
			const model = editorWidget.getModel();
			if (model) {
				const modelOpts = model.getOptions();
				update.indentation = (
					modelOpts.insertSpaces
						? modelOpts.tabSize === modelOpts.indentSize
							? localize('spacesSize', "Spaces: {0}", modelOpts.indentSize)
							: localize('spacesAndTabsSize', "Spaces: {0} (Tab Size: {1})", modelOpts.indentSize, modelOpts.tabSize)
						: localize({ key: 'tabSize', comment: ['Tab corresponds to the tab key'] }, "Tab Size: {0}", modelOpts.tabSize)
				);
			}
		}

		this.updateState(update);
	}

	private onMetadataChange(editor: IEditorPane | undefined): void {
		const update: StateDelta = { type: 'metadata', metadata: undefined };

		if (editor instanceof BaseBinaryResourceEditor || editor instanceof BinaryResourceDiffEditor) {
			update.metadata = editor.getMetadata();
		}

		this.updateState(update);
	}

	private onColumnSelectionModeChange(editorWidget: ICodeEditor | undefined): void {
		const info: StateDelta = { type: 'columnSelectionMode', columnSelectionMode: false };

		if (editorWidget?.getOption(EditorOption.columnSelection)) {
			info.columnSelectionMode = true;
		}

		this.updateState(info);
	}

	private onSelectionChange(editorWidget: ICodeEditor | undefined): void {
		const info: IEditorSelectionStatus = Object.create(null);

		// We only support text based editors
		if (editorWidget) {

			// Compute selection(s)
			info.selections = editorWidget.getSelections() || [];

			// Compute selection length
			info.charactersSelected = 0;
			const textModel = editorWidget.getModel();
			if (textModel) {
				for (const selection of info.selections) {
					if (typeof info.charactersSelected !== 'number') {
						info.charactersSelected = 0;
					}

					info.charactersSelected += textModel.getCharacterCountInRange(selection);
				}
			}

			// Compute the visible column for one selection. This will properly handle tabs and their configured widths
			if (info.selections.length === 1) {
				const editorPosition = editorWidget.getPosition();

				const selectionClone = new Selection(
					info.selections[0].selectionStartLineNumber,
					info.selections[0].selectionStartColumn,
					info.selections[0].positionLineNumber,
					editorPosition ? editorWidget.getStatusbarColumn(editorPosition) : info.selections[0].positionColumn
				);

				info.selections[0] = selectionClone;
			}
		}

		this.updateState({ type: 'selectionStatus', selectionStatus: this.getSelectionLabel(info) });
	}

	private onEOLChange(editorWidget: ICodeEditor | undefined): void {
		const info: StateDelta = { type: 'EOL', EOL: undefined };

		if (editorWidget && !editorWidget.getOption(EditorOption.readOnly)) {
			const codeEditorModel = editorWidget.getModel();
			if (codeEditorModel) {
				info.EOL = codeEditorModel.getEOL();
			}
		}

		this.updateState(info);
	}

	private onEncodingChange(editor: IEditorPane | undefined, editorWidget: ICodeEditor | undefined): void {
		if (editor && !this.isActiveEditor(editor)) {
			return;
		}

		const info: StateDelta = { type: 'encoding', encoding: undefined };

		// We only support text based editors that have a model associated
		// This ensures we do not show the encoding picker while an editor
		// is still loading.
		if (editor && editorWidget?.hasModel()) {
			const encodingSupport: IEncodingSupport | null = editor.input ? toEditorWithEncodingSupport(editor.input) : null;
			if (encodingSupport) {
				const rawEncoding = encodingSupport.getEncoding();
				const encodingInfo = typeof rawEncoding === 'string' ? SUPPORTED_ENCODINGS[rawEncoding] : undefined;
				if (encodingInfo) {
					info.encoding = encodingInfo.labelShort; // if we have a label, take it from there
				} else {
					info.encoding = rawEncoding; // otherwise use it raw
				}
			}
		}

		this.updateState(info);
	}

	private onResourceEncodingChange(resource: URI): void {
		const activeEditorPane = this.editorService.activeEditorPane;
		if (activeEditorPane) {
			const activeResource = EditorResourceAccessor.getCanonicalUri(activeEditorPane.input, { supportSideBySide: SideBySideEditor.PRIMARY });
			if (activeResource && isEqual(activeResource, resource)) {
				const activeCodeEditor = getCodeEditor(activeEditorPane.getControl()) ?? undefined;

				return this.onEncodingChange(activeEditorPane, activeCodeEditor); // only update if the encoding changed for the active resource
			}
		}
	}

	private onTabFocusModeChange(tabFocusMode: boolean): void {
		const info: StateDelta = { type: 'tabFocusMode', tabFocusMode };
		this.updateState(info);
	}

	private isActiveEditor(control: IEditorPane): boolean {
		const activeEditorPane = this.editorService.activeEditorPane;

		return !!activeEditorPane && activeEditorPane === control;
	}
}

export class EditorStatusContribution extends Disposable implements IWorkbenchContribution {

	constructor(
		@IInstantiationService instantiationService: IInstantiationService,
		@IEditorGroupsService editorGroupService: IEditorGroupsService,
		@IEditorService editorService: IEditorService
	) {
		super();

		// Main Editor Status
		const mainInstantiationService = instantiationService.createChild(new ServiceCollection(
			[IEditorService, editorService.createScoped('main', this._store)]
		));
		this._register(mainInstantiationService.createInstance(EditorStatus, mainWindow.vscodeWindowId));

		// Auxiliary Editor Status
		this._register(editorGroupService.onDidCreateAuxiliaryEditorPart(({ part, instantiationService, disposables }) => {
			disposables.add(instantiationService.createInstance(EditorStatus, part.windowId));
		}));
	}
}

class ShowCurrentMarkerInStatusbarContribution extends Disposable {

	private readonly statusBarEntryAccessor: MutableDisposable<IStatusbarEntryAccessor>;
	private editor: ICodeEditor | undefined = undefined;
	private markers: IMarker[] = [];
	private currentMarker: IMarker | null = null;

	constructor(
		@IStatusbarService private readonly statusbarService: IStatusbarService,
		@IMarkerService private readonly markerService: IMarkerService,
		@IConfigurationService private readonly configurationService: IConfigurationService,
	) {
		super();
		this.statusBarEntryAccessor = this._register(new MutableDisposable<IStatusbarEntryAccessor>());
		this._register(markerService.onMarkerChanged(changedResources => this.onMarkerChanged(changedResources)));
		this._register(Event.filter(configurationService.onDidChangeConfiguration, e => e.affectsConfiguration('problems.showCurrentInStatus'))(() => this.updateStatus()));
	}

	update(editor: ICodeEditor | undefined): void {
		this.editor = editor;
		this.updateMarkers();
		this.updateStatus();
	}

	private updateStatus(): void {
		const previousMarker = this.currentMarker;
		this.currentMarker = this.getMarker();
		if (this.hasToUpdateStatus(previousMarker, this.currentMarker)) {
			if (this.currentMarker) {
				const line = splitLines(this.currentMarker.message)[0];
				const text = `${this.getType(this.currentMarker)} ${line}`;
				if (!this.statusBarEntryAccessor.value) {
					this.statusBarEntryAccessor.value = this.statusbarService.addEntry({ name: localize('currentProblem', "Current Problem"), text: '', ariaLabel: '' }, 'statusbar.currentProblem', StatusbarAlignment.LEFT);
				}
				this.statusBarEntryAccessor.value.update({ name: localize('currentProblem', "Current Problem"), text, ariaLabel: text });
			} else {
				this.statusBarEntryAccessor.clear();
			}
		}
	}

	private hasToUpdateStatus(previousMarker: IMarker | null, currentMarker: IMarker | null): boolean {
		if (!currentMarker) {
			return true;
		}

		if (!previousMarker) {
			return true;
		}

		return IMarkerData.makeKey(previousMarker) !== IMarkerData.makeKey(currentMarker);
	}

	private getType(marker: IMarker): string {
		switch (marker.severity) {
			case MarkerSeverity.Error: return '$(error)';
			case MarkerSeverity.Warning: return '$(warning)';
			case MarkerSeverity.Info: return '$(info)';
		}

		return '';
	}

	private getMarker(): IMarker | null {
		if (!this.configurationService.getValue<boolean>('problems.showCurrentInStatus')) {
			return null;
		}

		if (!this.editor) {
			return null;
		}

		const model = this.editor.getModel();
		if (!model) {
			return null;
		}

		const position = this.editor.getPosition();
		if (!position) {
			return null;
		}

		return this.markers.find(marker => Range.containsPosition(marker, position)) || null;
	}

	private onMarkerChanged(changedResources: readonly URI[]): void {
		if (!this.editor) {
			return;
		}

		const model = this.editor.getModel();
		if (!model) {
			return;
		}

		if (model && !changedResources.some(r => isEqual(model.uri, r))) {
			return;
		}

		this.updateMarkers();
	}

	private updateMarkers(): void {
		if (!this.editor) {
			return;
		}

		const model = this.editor.getModel();
		if (!model) {
			return;
		}

		if (model) {
			this.markers = this.markerService.read({
				resource: model.uri,
				severities: MarkerSeverity.Error | MarkerSeverity.Warning | MarkerSeverity.Info
			});
			this.markers.sort(compareMarker);
		} else {
			this.markers = [];
		}

		this.updateStatus();
	}
}

function compareMarker(a: IMarker, b: IMarker): number {
	let res = compare(a.resource.toString(), b.resource.toString());
	if (res === 0) {
		res = MarkerSeverity.compare(a.severity, b.severity);
	}

	if (res === 0) {
		res = Range.compareRangesUsingStarts(a, b);
	}

	return res;
}

export class ShowLanguageExtensionsAction extends Action {

	static readonly ID = 'workbench.action.showLanguageExtensions';

	constructor(
		private fileExtension: string,
		@ICommandService private readonly commandService: ICommandService,
		@IExtensionGalleryService galleryService: IExtensionGalleryService
	) {
		super(ShowLanguageExtensionsAction.ID, localize('showLanguageExtensions', "Search Marketplace Extensions for '{0}'...", fileExtension));

		this.enabled = galleryService.isEnabled();
	}

	override async run(): Promise<void> {
		await this.commandService.executeCommand('workbench.extensions.action.showExtensionsForLanguage', this.fileExtension);
	}
}

export class ChangeLanguageAction extends Action2 {

	static readonly ID = 'workbench.action.editor.changeLanguageMode';

	constructor() {
		super({
			id: ChangeLanguageAction.ID,
			title: { value: localize('changeMode', "Change Language Mode"), original: 'Change Language Mode' },
			f1: true,
			keybinding: {
				weight: KeybindingWeight.WorkbenchContrib,
				primary: KeyChord(KeyMod.CtrlCmd | KeyCode.KeyK, KeyCode.KeyM)
			},
			precondition: ContextKeyExpr.not('notebookEditorFocused')
		});
	}

	override async run(accessor: ServicesAccessor): Promise<void> {
		const quickInputService = accessor.get(IQuickInputService);
		const editorService = accessor.get(IEditorService);
		const languageService = accessor.get(ILanguageService);
		const languageDetectionService = accessor.get(ILanguageDetectionService);
		const textFileService = accessor.get(ITextFileService);
		const preferencesService = accessor.get(IPreferencesService);
		const instantiationService = accessor.get(IInstantiationService);
		const configurationService = accessor.get(IConfigurationService);
		const telemetryService = accessor.get(ITelemetryService);

		const activeTextEditorControl = getCodeEditor(editorService.activeTextEditorControl);
		if (!activeTextEditorControl) {
			await quickInputService.pick([{ label: localize('noEditor', "No text editor active at this time") }]);
			return;
		}

		const textModel = activeTextEditorControl.getModel();
		const resource = EditorResourceAccessor.getOriginalUri(editorService.activeEditor, { supportSideBySide: SideBySideEditor.PRIMARY });

		// Compute language
		let currentLanguageName: string | undefined;
		let currentLanguageId: string | undefined;
		if (textModel) {
			currentLanguageId = textModel.getLanguageId();
			currentLanguageName = languageService.getLanguageName(currentLanguageId) ?? undefined;
		}

		let hasLanguageSupport = !!resource;
		if (resource?.scheme === Schemas.untitled && !textFileService.untitled.get(resource)?.hasAssociatedFilePath) {
			hasLanguageSupport = false; // no configuration for untitled resources (e.g. "Untitled-1")
		}

		// All languages are valid picks
		const languages = languageService.getSortedRegisteredLanguageNames();
		const picks: QuickPickInput[] = languages
			.map(({ languageName, languageId }) => {
				const extensions = languageService.getExtensions(languageId).join(' ');
				let description: string;
				if (currentLanguageName === languageName) {
					description = localize('languageDescription', "({0}) - Configured Language", languageId);
				} else {
					description = localize('languageDescriptionConfigured', "({0})", languageId);
				}

				return {
					label: languageName,
					meta: extensions,
					iconClasses: getIconClassesForLanguageId(languageId),
					description
				};
			});

		picks.unshift({ type: 'separator', label: localize('languagesPicks', "languages (identifier)") });

		// Offer action to configure via settings
		let configureLanguageAssociations: IQuickPickItem | undefined;
		let configureLanguageSettings: IQuickPickItem | undefined;
		let galleryAction: Action | undefined;
		if (hasLanguageSupport && resource) {
			const ext = extname(resource) || basename(resource);

			galleryAction = instantiationService.createInstance(ShowLanguageExtensionsAction, ext);
			if (galleryAction.enabled) {
				picks.unshift(galleryAction);
			}

			configureLanguageSettings = { label: localize('configureModeSettings', "Configure '{0}' language based settings...", currentLanguageName) };
			picks.unshift(configureLanguageSettings);
			configureLanguageAssociations = { label: localize('configureAssociationsExt', "Configure File Association for '{0}'...", ext) };
			picks.unshift(configureLanguageAssociations);
		}

		// Offer to "Auto Detect"
		const autoDetectLanguage: IQuickPickItem = {
			label: localize('autoDetect', "Auto Detect")
		};
		picks.unshift(autoDetectLanguage);

		const pick = await quickInputService.pick(picks, { placeHolder: localize('pickLanguage', "Select Language Mode"), matchOnDescription: true });
		if (!pick) {
			return;
		}

		if (pick === galleryAction) {
			galleryAction.run();
			return;
		}

		// User decided to permanently configure associations, return right after
		if (pick === configureLanguageAssociations) {
			if (resource) {
				this.configureFileAssociation(resource, languageService, quickInputService, configurationService);
			}
			return;
		}

		// User decided to configure settings for current language
		if (pick === configureLanguageSettings) {
			preferencesService.openUserSettings({ jsonEditor: true, revealSetting: { key: `[${currentLanguageId ?? null}]`, edit: true } });
			return;
		}

		// Change language for active editor
		const activeEditor = editorService.activeEditor;
		if (activeEditor) {
			const languageSupport = toEditorWithLanguageSupport(activeEditor);
			if (languageSupport) {

				// Find language
				let languageSelection: ILanguageSelection | undefined;
				let detectedLanguage: string | undefined;
				if (pick === autoDetectLanguage) {
					if (textModel) {
						const resource = EditorResourceAccessor.getOriginalUri(activeEditor, { supportSideBySide: SideBySideEditor.PRIMARY });
						if (resource) {
							// Detect languages since we are in an untitled file
							let languageId: string | undefined = languageService.guessLanguageIdByFilepathOrFirstLine(resource, textModel.getLineContent(1)) ?? undefined;
							if (!languageId || languageId === 'unknown') {
								detectedLanguage = await languageDetectionService.detectLanguage(resource);
								languageId = detectedLanguage;
							}
							if (languageId) {
								languageSelection = languageService.createById(languageId);
							}
						}
					}
				} else {
					const languageId = languageService.getLanguageIdByLanguageName(pick.label);
					languageSelection = languageService.createById(languageId);

					if (resource) {
						// fire and forget to not slow things down
						languageDetectionService.detectLanguage(resource).then(detectedLanguageId => {
							const chosenLanguageId = languageService.getLanguageIdByLanguageName(pick.label) || 'unknown';
							if (detectedLanguageId === currentLanguageId && currentLanguageId !== chosenLanguageId) {
								// If they didn't choose the detected language (which should also be the active language if automatic detection is enabled)
								// then the automatic language detection was likely wrong and the user is correcting it. In this case, we want telemetry.
								// Keep track of what model was preferred and length of input to help track down potential differences between the result quality across models and content size.
								const modelPreference = configurationService.getValue<boolean>('workbench.editor.preferHistoryBasedLanguageDetection') ? 'history' : 'classic';
								telemetryService.publicLog2<IAutomaticLanguageDetectionLikelyWrongData, AutomaticLanguageDetectionLikelyWrongClassification>(AutomaticLanguageDetectionLikelyWrongId, {
									currentLanguageId: currentLanguageName ?? 'unknown',
									nextLanguageId: pick.label,
									lineCount: textModel?.getLineCount() ?? -1,
									modelPreference,
								});
							}
						});
					}
				}

				// Change language
				if (typeof languageSelection !== 'undefined') {
					languageSupport.setLanguageId(languageSelection.languageId, ChangeLanguageAction.ID);

					if (resource?.scheme === Schemas.untitled) {
						type SetUntitledDocumentLanguageEvent = { to: string; from: string; modelPreference: string };
						type SetUntitledDocumentLanguageClassification = {
							owner: 'TylerLeonhardt';
							comment: 'Helps understand what the automatic language detection does for untitled files';
							to: {
								classification: 'SystemMetaData';
								purpose: 'FeatureInsight';
								owner: 'TylerLeonhardt';
								comment: 'Help understand effectiveness of automatic language detection';
							};
							from: {
								classification: 'SystemMetaData';
								purpose: 'FeatureInsight';
								owner: 'TylerLeonhardt';
								comment: 'Help understand effectiveness of automatic language detection';
							};
							modelPreference: {
								classification: 'SystemMetaData';
								purpose: 'FeatureInsight';
								owner: 'TylerLeonhardt';
								comment: 'Help understand effectiveness of automatic language detection';
							};
						};
						const modelPreference = configurationService.getValue<boolean>('workbench.editor.preferHistoryBasedLanguageDetection') ? 'history' : 'classic';
						telemetryService.publicLog2<SetUntitledDocumentLanguageEvent, SetUntitledDocumentLanguageClassification>('setUntitledDocumentLanguage', {
							to: languageSelection.languageId,
							from: currentLanguageId ?? 'none',
							modelPreference,
						});
					}
				}
			}

			activeTextEditorControl.focus();
		}
	}

	private configureFileAssociation(resource: URI, languageService: ILanguageService, quickInputService: IQuickInputService, configurationService: IConfigurationService): void {
		const extension = extname(resource);
		const base = basename(resource);
		const currentAssociation = languageService.guessLanguageIdByFilepathOrFirstLine(URI.file(base));

		const languages = languageService.getSortedRegisteredLanguageNames();
		const picks: IQuickPickItem[] = languages.map(({ languageName, languageId }) => {
			return {
				id: languageId,
				label: languageName,
				iconClasses: getIconClassesForLanguageId(languageId),
				description: (languageId === currentAssociation) ? localize('currentAssociation', "Current Association") : undefined
			};
		});

		setTimeout(async () => {
			const language = await quickInputService.pick(picks, { placeHolder: localize('pickLanguageToConfigure', "Select Language Mode to Associate with '{0}'", extension || base) });
			if (language) {
				const fileAssociationsConfig = configurationService.inspect<{}>(FILES_ASSOCIATIONS_CONFIG);

				let associationKey: string;
				if (extension && base[0] !== '.') {
					associationKey = `*${extension}`; // only use "*.ext" if the file path is in the form of <name>.<ext>
				} else {
					associationKey = base; // otherwise use the basename (e.g. .gitignore, Dockerfile)
				}

				// If the association is already being made in the workspace, make sure to target workspace settings
				let target = ConfigurationTarget.USER;
				if (fileAssociationsConfig.workspaceValue && !!(fileAssociationsConfig.workspaceValue as any)[associationKey]) {
					target = ConfigurationTarget.WORKSPACE;
				}

				// Make sure to write into the value of the target and not the merged value from USER and WORKSPACE config
				const currentAssociations = deepClone((target === ConfigurationTarget.WORKSPACE) ? fileAssociationsConfig.workspaceValue : fileAssociationsConfig.userValue) || Object.create(null);
				currentAssociations[associationKey] = language.id;

				configurationService.updateValue(FILES_ASSOCIATIONS_CONFIG, currentAssociations, target);
			}
		}, 50 /* quick input is sensitive to being opened so soon after another */);
	}
}

interface IChangeEOLEntry extends IQuickPickItem {
	eol: EndOfLineSequence;
}

export class ChangeEOLAction extends Action2 {

	constructor() {
		super({
			id: 'workbench.action.editor.changeEOL',
			title: { value: localize('changeEndOfLine', "Change End of Line Sequence"), original: 'Change End of Line Sequence' },
			f1: true
		});
	}

	override async run(accessor: ServicesAccessor): Promise<void> {
		const editorService = accessor.get(IEditorService);
		const quickInputService = accessor.get(IQuickInputService);

		const activeTextEditorControl = getCodeEditor(editorService.activeTextEditorControl);
		if (!activeTextEditorControl) {
			await quickInputService.pick([{ label: localize('noEditor', "No text editor active at this time") }]);
			return;
		}

		if (editorService.activeEditor?.isReadonly()) {
			await quickInputService.pick([{ label: localize('noWritableCodeEditor', "The active code editor is read-only.") }]);
			return;
		}

		let textModel = activeTextEditorControl.getModel();

		const EOLOptions: IChangeEOLEntry[] = [
			{ label: nlsEOLLF, eol: EndOfLineSequence.LF },
			{ label: nlsEOLCRLF, eol: EndOfLineSequence.CRLF },
		];

		const selectedIndex = (textModel?.getEOL() === '\n') ? 0 : 1;

		const eol = await quickInputService.pick(EOLOptions, { placeHolder: localize('pickEndOfLine', "Select End of Line Sequence"), activeItem: EOLOptions[selectedIndex] });
		if (eol) {
			const activeCodeEditor = getCodeEditor(editorService.activeTextEditorControl);
			if (activeCodeEditor?.hasModel() && !editorService.activeEditor?.isReadonly()) {
				textModel = activeCodeEditor.getModel();
				textModel.pushStackElement();
				textModel.pushEOL(eol.eol);
				textModel.pushStackElement();
			}
		}

		activeTextEditorControl.focus();
	}
}

export class ChangeEncodingAction extends Action2 {

	constructor() {
		super({
			id: 'workbench.action.editor.changeEncoding',
			title: { value: localize('changeEncoding', "Change File Encoding"), original: 'Change File Encoding' },
			f1: true
		});
	}

	async run(accessor: ServicesAccessor): Promise<void> {
		const editorService = accessor.get(IEditorService);
		const quickInputService = accessor.get(IQuickInputService);
		const fileService = accessor.get(IFileService);
		const textFileService = accessor.get(ITextFileService);
		const textResourceConfigurationService = accessor.get(ITextResourceConfigurationService);

		const activeTextEditorControl = getCodeEditor(editorService.activeTextEditorControl);
		if (!activeTextEditorControl) {
			await quickInputService.pick([{ label: localize('noEditor', "No text editor active at this time") }]);
			return;
		}

		const activeEditorPane = editorService.activeEditorPane;
		if (!activeEditorPane) {
			await quickInputService.pick([{ label: localize('noEditor', "No text editor active at this time") }]);
			return;
		}

		const encodingSupport: IEncodingSupport | null = toEditorWithEncodingSupport(activeEditorPane.input);
		if (!encodingSupport) {
			await quickInputService.pick([{ label: localize('noFileEditor', "No file active at this time") }]);
			return;
		}

		const saveWithEncodingPick: IQuickPickItem = { label: localize('saveWithEncoding', "Save with Encoding") };
		const reopenWithEncodingPick: IQuickPickItem = { label: localize('reopenWithEncoding', "Reopen with Encoding") };

		if (!Language.isDefaultVariant()) {
			const saveWithEncodingAlias = 'Save with Encoding';
			if (saveWithEncodingAlias !== saveWithEncodingPick.label) {
				saveWithEncodingPick.detail = saveWithEncodingAlias;
			}

			const reopenWithEncodingAlias = 'Reopen with Encoding';
			if (reopenWithEncodingAlias !== reopenWithEncodingPick.label) {
				reopenWithEncodingPick.detail = reopenWithEncodingAlias;
			}
		}

		let action: IQuickPickItem | undefined;
		if (encodingSupport instanceof UntitledTextEditorInput) {
			action = saveWithEncodingPick;
		} else if (activeEditorPane.input.isReadonly()) {
			action = reopenWithEncodingPick;
		} else {
			action = await quickInputService.pick([reopenWithEncodingPick, saveWithEncodingPick], { placeHolder: localize('pickAction', "Select Action"), matchOnDetail: true });
		}

		if (!action) {
			return;
		}

		await timeout(50); // quick input is sensitive to being opened so soon after another

		const resource = EditorResourceAccessor.getOriginalUri(activeEditorPane.input, { supportSideBySide: SideBySideEditor.PRIMARY });
		if (!resource || (!fileService.hasProvider(resource) && resource.scheme !== Schemas.untitled)) {
			return; // encoding detection only possible for resources the file service can handle or that are untitled
		}

		let guessedEncoding: string | undefined = undefined;
		if (fileService.hasProvider(resource)) {
			const content = await textFileService.readStream(resource, { autoGuessEncoding: true });
			guessedEncoding = content.encoding;
		}

		const isReopenWithEncoding = (action === reopenWithEncodingPick);

		const configuredEncoding = textResourceConfigurationService.getValue(resource ?? undefined, 'files.encoding');

		let directMatchIndex: number | undefined;
		let aliasMatchIndex: number | undefined;

		// All encodings are valid picks
		const picks: QuickPickInput[] = Object.keys(SUPPORTED_ENCODINGS)
			.sort((k1, k2) => {
				if (k1 === configuredEncoding) {
					return -1;
				} else if (k2 === configuredEncoding) {
					return 1;
				}

				return SUPPORTED_ENCODINGS[k1].order - SUPPORTED_ENCODINGS[k2].order;
			})
			.filter(k => {
				if (k === guessedEncoding && guessedEncoding !== configuredEncoding) {
					return false; // do not show encoding if it is the guessed encoding that does not match the configured
				}

				return !isReopenWithEncoding || !SUPPORTED_ENCODINGS[k].encodeOnly; // hide those that can only be used for encoding if we are about to decode
			})
			.map((key, index) => {
				if (key === encodingSupport.getEncoding()) {
					directMatchIndex = index;
				} else if (SUPPORTED_ENCODINGS[key].alias === encodingSupport.getEncoding()) {
					aliasMatchIndex = index;
				}

				return { id: key, label: SUPPORTED_ENCODINGS[key].labelLong, description: key };
			});

		const items = picks.slice() as IQuickPickItem[];

		// If we have a guessed encoding, show it first unless it matches the configured encoding
		if (guessedEncoding && configuredEncoding !== guessedEncoding && SUPPORTED_ENCODINGS[guessedEncoding]) {
			picks.unshift({ type: 'separator' });
			picks.unshift({ id: guessedEncoding, label: SUPPORTED_ENCODINGS[guessedEncoding].labelLong, description: localize('guessedEncoding', "Guessed from content") });
		}

		const encoding = await quickInputService.pick(picks, {
			placeHolder: isReopenWithEncoding ? localize('pickEncodingForReopen', "Select File Encoding to Reopen File") : localize('pickEncodingForSave', "Select File Encoding to Save with"),
			activeItem: items[typeof directMatchIndex === 'number' ? directMatchIndex : typeof aliasMatchIndex === 'number' ? aliasMatchIndex : -1]
		});

		if (!encoding) {
			return;
		}

		if (!editorService.activeEditorPane) {
			return;
		}

		const activeEncodingSupport = toEditorWithEncodingSupport(editorService.activeEditorPane.input);
		if (typeof encoding.id !== 'undefined' && activeEncodingSupport) {
			await activeEncodingSupport.setEncoding(encoding.id, isReopenWithEncoding ? EncodingMode.Decode : EncodingMode.Encode); // Set new encoding
		}

		activeTextEditorControl.focus();
	}
}<|MERGE_RESOLUTION|>--- conflicted
+++ resolved
@@ -450,20 +450,16 @@
 		}
 
 		const props: IStatusbarEntry = {
-			name: localize('status.editor.selection', "Editor Selection"),
+			/* AGPL */
+			name: localize('status.editor.selection', "Code Viewer Selection"),
+			/* End AGPL */
 			text,
 			ariaLabel: text,
 			tooltip: localize('gotoLine', "Go to Line/Column"),
 			command: 'workbench.action.gotoLine'
 		};
 
-<<<<<<< HEAD
-		/* AGPL */
-		this.updateElement(this.selectionElement, props, 'status.editor.selection', nls.localize('status.editor.selection', "Code Viewer Selection"), StatusbarAlignment.RIGHT, 100.5);
-		/* End AGPL */
-=======
 		this.updateElement(this.selectionElement, props, 'status.editor.selection', StatusbarAlignment.RIGHT, 100.5);
->>>>>>> ace48dd4
 	}
 
 	private updateIndentationElement(text: string | undefined): void {
@@ -473,20 +469,16 @@
 		}
 
 		const props: IStatusbarEntry = {
-			name: localize('status.editor.indentation', "Editor Indentation"),
+			/* AGPL */
+			name: localize('status.editor.indentation', "Code Viewer Indentation"),
+			/* End AGPL */
 			text,
 			ariaLabel: text,
 			tooltip: localize('selectIndentation', "Select Indentation"),
 			command: 'changeEditorIndentation'
 		};
 
-<<<<<<< HEAD
-		/* AGPL */
-		this.updateElement(this.indentationElement, props, 'status.editor.indentation', nls.localize('status.editor.indentation', "Code Viewer Indentation"), StatusbarAlignment.RIGHT, 100.4);
-		/* End AGPL */
-=======
 		this.updateElement(this.indentationElement, props, 'status.editor.indentation', StatusbarAlignment.RIGHT, 100.4);
->>>>>>> ace48dd4
 	}
 
 	private updateEncodingElement(text: string | undefined): void {
@@ -496,20 +488,16 @@
 		}
 
 		const props: IStatusbarEntry = {
-			name: localize('status.editor.encoding', "Editor Encoding"),
+			/* AGPL */
+			name: localize('status.editor.encoding', "Code Viewer Encoding"),
+			/* End AGPL */
 			text,
 			ariaLabel: text,
 			tooltip: localize('selectEncoding', "Select Encoding"),
 			command: 'workbench.action.editor.changeEncoding'
 		};
 
-<<<<<<< HEAD
-		/* AGPL */
-		this.updateElement(this.encodingElement, props, 'status.editor.encoding', nls.localize('status.editor.encoding', "Code Viewer Encoding"), StatusbarAlignment.RIGHT, 100.3);
-		/* End AGPL */
-=======
 		this.updateElement(this.encodingElement, props, 'status.editor.encoding', StatusbarAlignment.RIGHT, 100.3);
->>>>>>> ace48dd4
 	}
 
 	private updateEOLElement(text: string | undefined): void {
@@ -519,20 +507,16 @@
 		}
 
 		const props: IStatusbarEntry = {
-			name: localize('status.editor.eol', "Editor End of Line"),
+			/* AGPL */
+			name: localize('status.editor.eol', "Code Viewer End of Line"),
+			/* End AGPL */
 			text,
 			ariaLabel: text,
 			tooltip: localize('selectEOL', "Select End of Line Sequence"),
 			command: 'workbench.action.editor.changeEOL'
 		};
 
-<<<<<<< HEAD
-		/* AGPL */
-		this.updateElement(this.eolElement, props, 'status.editor.eol', nls.localize('status.editor.eol', "Code Viewer End of Line"), StatusbarAlignment.RIGHT, 100.2);
-		/* End AGPL */
-=======
 		this.updateElement(this.eolElement, props, 'status.editor.eol', StatusbarAlignment.RIGHT, 100.2);
->>>>>>> ace48dd4
 	}
 
 	private updateLanguageIdElement(text: string | undefined): void {
@@ -542,20 +526,16 @@
 		}
 
 		const props: IStatusbarEntry = {
-			name: localize('status.editor.mode', "Editor Language"),
+			/* AGPL */
+			name: localize('status.editor.mode', "Code Viewer Language"),
+			/* End AGPL */
 			text,
 			ariaLabel: text,
 			tooltip: localize('selectLanguageMode', "Select Language Mode"),
 			command: 'workbench.action.editor.changeLanguageMode'
 		};
 
-<<<<<<< HEAD
-		/* AGPL */
-		this.updateElement(this.modeElement, props, 'status.editor.mode', nls.localize('status.editor.mode', "Code Viewer Language"), StatusbarAlignment.RIGHT, 100.1);
-		/* End AGPL */
-=======
 		this.updateElement(this.languageElement, props, 'status.editor.mode', StatusbarAlignment.RIGHT, 100.1);
->>>>>>> ace48dd4
 	}
 
 	private updateMetadataElement(text: string | undefined): void {

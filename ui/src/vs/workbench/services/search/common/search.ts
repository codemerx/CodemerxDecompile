--- conflicted
+++ resolved
@@ -187,19 +187,14 @@
 	cellFragment?: string;
 }
 
-<<<<<<< HEAD
-export interface ITextSearchMatch {
-	/* AGPL */
-	searchResultId?: number,
-	/* End AGPL */
-	uri?: URI;
-=======
 export interface ITextSearchMatch<U extends UriComponents = URI> {
 	uri?: U;
->>>>>>> ace48dd4
 	ranges: ISearchRange | ISearchRange[];
 	preview: ITextSearchResultPreview;
 	webviewIndex?: number;
+	/* AGPL */
+	searchResultId?: number;
+	/* End AGPL */
 }
 
 export interface ITextSearchContext<U extends UriComponents = URI> {

--- conflicted
+++ resolved
@@ -3,8 +3,6 @@
  *  Licensed under the MIT License. See License.txt in the project root for license information.
  *--------------------------------------------------------------------------------------------*/
 
-<<<<<<< HEAD
-=======
 import { localize, localize2 } from 'vs/nls';
 import { IViewsRegistry, Extensions as ViewExtensions } from 'vs/workbench/common/views';
 import { OutlinePane } from './outlinePane';
@@ -16,16 +14,20 @@
 import { registerIcon } from 'vs/platform/theme/common/iconRegistry';
 import { OutlineConfigKeys } from 'vs/workbench/services/outline/browser/outline';
 import { IOutlinePane } from 'vs/workbench/contrib/outline/browser/outline';
->>>>>>> ace48dd4
 
 // --- actions
 
-<<<<<<< HEAD
+import './outlineActions';
+
 /* AGPL */
-// const _outlineDesc = <IViewDescriptor>{
-// 	id: OutlineViewId,
-// 	name: localize('name', "Outline"),
-// 	containerIcon: 'codicon-symbol-class',
+// // --- view
+
+// const outlineViewIcon = registerIcon('outline-view-icon', Codicon.symbolClass, localize('outlineViewIcon', 'View icon of the outline view.'));
+
+// Registry.as<IViewsRegistry>(ViewExtensions.ViewsRegistry).registerViews([{
+// 	id: IOutlinePane.Id,
+// 	name: localize2('name', "Outline"),
+// 	containerIcon: outlineViewIcon,
 // 	ctorDescriptor: new SyncDescriptor(OutlinePane),
 // 	canToggleVisibility: true,
 // 	canMoveView: true,
@@ -34,9 +36,9 @@
 // 	order: 2,
 // 	weight: 30,
 // 	focusCommand: { id: 'outline.focus' }
-// };
-
-// Registry.as<IViewsRegistry>(ViewExtensions.ViewsRegistry).registerViews([_outlineDesc], VIEW_CONTAINER);
+// }], VIEW_CONTAINER);
+
+// // --- configurations
 
 // Registry.as<IConfigurationRegistry>(ConfigurationExtensions.Configuration).registerConfiguration({
 // 	'id': 'outline',
@@ -45,22 +47,36 @@
 // 	'type': 'object',
 // 	'properties': {
 // 		[OutlineConfigKeys.icons]: {
-// 			'description': localize('outline.showIcons', "Render Outline Elements with Icons."),
-// 			'type': 'boolean',
-// 			'default': true
+// 			'description': localize('outline.showIcons', "Render Outline elements with icons."),
+// 			'type': 'boolean',
+// 			'default': true
+// 		},
+// 		[OutlineConfigKeys.collapseItems]: {
+// 			'description': localize('outline.initialState', "Controls whether Outline items are collapsed or expanded."),
+// 			'type': 'string',
+// 			scope: ConfigurationScope.LANGUAGE_OVERRIDABLE,
+// 			'enum': [
+// 				'alwaysCollapse',
+// 				'alwaysExpand'
+// 			],
+// 			'enumDescriptions': [
+// 				localize('outline.initialState.collapsed', "Collapse all items."),
+// 				localize('outline.initialState.expanded', "Expand all items.")
+// 			],
+// 			'default': 'alwaysExpand'
 // 		},
 // 		[OutlineConfigKeys.problemsEnabled]: {
-// 			'description': localize('outline.showProblem', "Show Errors & Warnings on Outline Elements."),
+// 			'markdownDescription': localize('outline.showProblem', "Show errors and warnings on Outline elements. Overwritten by `#problems.visibility#` when it is off."),
 // 			'type': 'boolean',
 // 			'default': true
 // 		},
 // 		[OutlineConfigKeys.problemsColors]: {
-// 			'description': localize('outline.problem.colors', "Use colors for Errors & Warnings."),
+// 			'markdownDescription': localize('outline.problem.colors', "Use colors for errors and warnings on Outline elements. Overwritten by `#problems.visibility#` when it is off."),
 // 			'type': 'boolean',
 // 			'default': true
 // 		},
 // 		[OutlineConfigKeys.problemsBadges]: {
-// 			'description': localize('outline.problems.badges', "Use badges for Errors & Warnings."),
+// 			'markdownDescription': localize('outline.problems.badges', "Use badges for errors and warnings on Outline elements. Overwritten by `#problems.visibility#` when it is off."),
 // 			'type': 'boolean',
 // 			'default': true
 // 		},
@@ -68,372 +84,158 @@
 // 			type: 'boolean',
 // 			scope: ConfigurationScope.LANGUAGE_OVERRIDABLE,
 // 			default: true,
-// 			markdownDescription: localize('filteredTypes.file', "When enabled outline shows `file`-symbols.")
+// 			markdownDescription: localize('filteredTypes.file', "When enabled, Outline shows `file`-symbols.")
 // 		},
 // 		'outline.showModules': {
 // 			type: 'boolean',
 // 			scope: ConfigurationScope.LANGUAGE_OVERRIDABLE,
 // 			default: true,
-// 			markdownDescription: localize('filteredTypes.module', "When enabled outline shows `module`-symbols.")
+// 			markdownDescription: localize('filteredTypes.module', "When enabled, Outline shows `module`-symbols.")
 // 		},
 // 		'outline.showNamespaces': {
 // 			type: 'boolean',
 // 			default: true,
 // 			scope: ConfigurationScope.LANGUAGE_OVERRIDABLE,
-// 			markdownDescription: localize('filteredTypes.namespace', "When enabled outline shows `namespace`-symbols.")
+// 			markdownDescription: localize('filteredTypes.namespace', "When enabled, Outline shows `namespace`-symbols.")
 // 		},
 // 		'outline.showPackages': {
 // 			type: 'boolean',
 // 			default: true,
 // 			scope: ConfigurationScope.LANGUAGE_OVERRIDABLE,
-// 			markdownDescription: localize('filteredTypes.package', "When enabled outline shows `package`-symbols.")
+// 			markdownDescription: localize('filteredTypes.package', "When enabled, Outline shows `package`-symbols.")
 // 		},
 // 		'outline.showClasses': {
 // 			type: 'boolean',
 // 			default: true,
 // 			scope: ConfigurationScope.LANGUAGE_OVERRIDABLE,
-// 			markdownDescription: localize('filteredTypes.class', "When enabled outline shows `class`-symbols.")
+// 			markdownDescription: localize('filteredTypes.class', "When enabled, Outline shows `class`-symbols.")
 // 		},
 // 		'outline.showMethods': {
 // 			type: 'boolean',
 // 			default: true,
 // 			scope: ConfigurationScope.LANGUAGE_OVERRIDABLE,
-// 			markdownDescription: localize('filteredTypes.method', "When enabled outline shows `method`-symbols.")
+// 			markdownDescription: localize('filteredTypes.method', "When enabled, Outline shows `method`-symbols.")
 // 		},
 // 		'outline.showProperties': {
 // 			type: 'boolean',
 // 			default: true,
 // 			scope: ConfigurationScope.LANGUAGE_OVERRIDABLE,
-// 			markdownDescription: localize('filteredTypes.property', "When enabled outline shows `property`-symbols.")
+// 			markdownDescription: localize('filteredTypes.property', "When enabled, Outline shows `property`-symbols.")
 // 		},
 // 		'outline.showFields': {
 // 			type: 'boolean',
 // 			default: true,
 // 			scope: ConfigurationScope.LANGUAGE_OVERRIDABLE,
-// 			markdownDescription: localize('filteredTypes.field', "When enabled outline shows `field`-symbols.")
+// 			markdownDescription: localize('filteredTypes.field', "When enabled, Outline shows `field`-symbols.")
 // 		},
 // 		'outline.showConstructors': {
 // 			type: 'boolean',
 // 			default: true,
 // 			scope: ConfigurationScope.LANGUAGE_OVERRIDABLE,
-// 			markdownDescription: localize('filteredTypes.constructor', "When enabled outline shows `constructor`-symbols.")
+// 			markdownDescription: localize('filteredTypes.constructor', "When enabled, Outline shows `constructor`-symbols.")
 // 		},
 // 		'outline.showEnums': {
 // 			type: 'boolean',
 // 			default: true,
 // 			scope: ConfigurationScope.LANGUAGE_OVERRIDABLE,
-// 			markdownDescription: localize('filteredTypes.enum', "When enabled outline shows `enum`-symbols.")
+// 			markdownDescription: localize('filteredTypes.enum', "When enabled, Outline shows `enum`-symbols.")
 // 		},
 // 		'outline.showInterfaces': {
 // 			type: 'boolean',
 // 			default: true,
 // 			scope: ConfigurationScope.LANGUAGE_OVERRIDABLE,
-// 			markdownDescription: localize('filteredTypes.interface', "When enabled outline shows `interface`-symbols.")
+// 			markdownDescription: localize('filteredTypes.interface', "When enabled, Outline shows `interface`-symbols.")
 // 		},
 // 		'outline.showFunctions': {
 // 			type: 'boolean',
 // 			default: true,
 // 			scope: ConfigurationScope.LANGUAGE_OVERRIDABLE,
-// 			markdownDescription: localize('filteredTypes.function', "When enabled outline shows `function`-symbols.")
+// 			markdownDescription: localize('filteredTypes.function', "When enabled, Outline shows `function`-symbols.")
 // 		},
 // 		'outline.showVariables': {
 // 			type: 'boolean',
 // 			default: true,
 // 			scope: ConfigurationScope.LANGUAGE_OVERRIDABLE,
-// 			markdownDescription: localize('filteredTypes.variable', "When enabled outline shows `variable`-symbols.")
+// 			markdownDescription: localize('filteredTypes.variable', "When enabled, Outline shows `variable`-symbols.")
 // 		},
 // 		'outline.showConstants': {
 // 			type: 'boolean',
 // 			default: true,
 // 			scope: ConfigurationScope.LANGUAGE_OVERRIDABLE,
-// 			markdownDescription: localize('filteredTypes.constant', "When enabled outline shows `constant`-symbols.")
+// 			markdownDescription: localize('filteredTypes.constant', "When enabled, Outline shows `constant`-symbols.")
 // 		},
 // 		'outline.showStrings': {
 // 			type: 'boolean',
 // 			default: true,
 // 			scope: ConfigurationScope.LANGUAGE_OVERRIDABLE,
-// 			markdownDescription: localize('filteredTypes.string', "When enabled outline shows `string`-symbols.")
+// 			markdownDescription: localize('filteredTypes.string', "When enabled, Outline shows `string`-symbols.")
 // 		},
 // 		'outline.showNumbers': {
 // 			type: 'boolean',
 // 			default: true,
 // 			scope: ConfigurationScope.LANGUAGE_OVERRIDABLE,
-// 			markdownDescription: localize('filteredTypes.number', "When enabled outline shows `number`-symbols.")
+// 			markdownDescription: localize('filteredTypes.number', "When enabled, Outline shows `number`-symbols.")
 // 		},
 // 		'outline.showBooleans': {
 // 			type: 'boolean',
 // 			scope: ConfigurationScope.LANGUAGE_OVERRIDABLE,
 // 			default: true,
-// 			markdownDescription: localize('filteredTypes.boolean', "When enabled outline shows `boolean`-symbols.")
+// 			markdownDescription: localize('filteredTypes.boolean', "When enabled, Outline shows `boolean`-symbols.")
 // 		},
 // 		'outline.showArrays': {
 // 			type: 'boolean',
 // 			default: true,
 // 			scope: ConfigurationScope.LANGUAGE_OVERRIDABLE,
-// 			markdownDescription: localize('filteredTypes.array', "When enabled outline shows `array`-symbols.")
+// 			markdownDescription: localize('filteredTypes.array', "When enabled, Outline shows `array`-symbols.")
 // 		},
 // 		'outline.showObjects': {
 // 			type: 'boolean',
 // 			default: true,
-// 			markdownDescription: localize('filteredTypes.object', "When enabled outline shows `object`-symbols.")
+// 			scope: ConfigurationScope.LANGUAGE_OVERRIDABLE,
+// 			markdownDescription: localize('filteredTypes.object', "When enabled, Outline shows `object`-symbols.")
 // 		},
 // 		'outline.showKeys': {
 // 			type: 'boolean',
 // 			default: true,
-// 			markdownDescription: localize('filteredTypes.key', "When enabled outline shows `key`-symbols.")
+// 			scope: ConfigurationScope.LANGUAGE_OVERRIDABLE,
+// 			markdownDescription: localize('filteredTypes.key', "When enabled, Outline shows `key`-symbols.")
 // 		},
 // 		'outline.showNull': {
 // 			type: 'boolean',
 // 			default: true,
-// 			markdownDescription: localize('filteredTypes.null', "When enabled outline shows `null`-symbols.")
+// 			scope: ConfigurationScope.LANGUAGE_OVERRIDABLE,
+// 			markdownDescription: localize('filteredTypes.null', "When enabled, Outline shows `null`-symbols.")
 // 		},
 // 		'outline.showEnumMembers': {
 // 			type: 'boolean',
 // 			default: true,
-// 			markdownDescription: localize('filteredTypes.enumMember', "When enabled outline shows `enumMember`-symbols.")
+// 			scope: ConfigurationScope.LANGUAGE_OVERRIDABLE,
+// 			markdownDescription: localize('filteredTypes.enumMember', "When enabled, Outline shows `enumMember`-symbols.")
 // 		},
 // 		'outline.showStructs': {
 // 			type: 'boolean',
 // 			default: true,
-// 			markdownDescription: localize('filteredTypes.struct', "When enabled outline shows `struct`-symbols.")
+// 			scope: ConfigurationScope.LANGUAGE_OVERRIDABLE,
+// 			markdownDescription: localize('filteredTypes.struct', "When enabled, Outline shows `struct`-symbols.")
 // 		},
 // 		'outline.showEvents': {
 // 			type: 'boolean',
 // 			default: true,
-// 			markdownDescription: localize('filteredTypes.event', "When enabled outline shows `event`-symbols.")
+// 			scope: ConfigurationScope.LANGUAGE_OVERRIDABLE,
+// 			markdownDescription: localize('filteredTypes.event', "When enabled, Outline shows `event`-symbols.")
 // 		},
 // 		'outline.showOperators': {
 // 			type: 'boolean',
 // 			default: true,
-// 			markdownDescription: localize('filteredTypes.operator', "When enabled outline shows `operator`-symbols.")
+// 			scope: ConfigurationScope.LANGUAGE_OVERRIDABLE,
+// 			markdownDescription: localize('filteredTypes.operator', "When enabled, Outline shows `operator`-symbols.")
 // 		},
 // 		'outline.showTypeParameters': {
 // 			type: 'boolean',
 // 			default: true,
-// 			markdownDescription: localize('filteredTypes.typeParameter', "When enabled outline shows `typeParameter`-symbols.")
+// 			scope: ConfigurationScope.LANGUAGE_OVERRIDABLE,
+// 			markdownDescription: localize('filteredTypes.typeParameter', "When enabled, Outline shows `typeParameter`-symbols.")
 // 		}
 // 	}
 // });
-/* End AGPL */
-=======
-import './outlineActions';
-
-// --- view
-
-const outlineViewIcon = registerIcon('outline-view-icon', Codicon.symbolClass, localize('outlineViewIcon', 'View icon of the outline view.'));
-
-Registry.as<IViewsRegistry>(ViewExtensions.ViewsRegistry).registerViews([{
-	id: IOutlinePane.Id,
-	name: localize2('name', "Outline"),
-	containerIcon: outlineViewIcon,
-	ctorDescriptor: new SyncDescriptor(OutlinePane),
-	canToggleVisibility: true,
-	canMoveView: true,
-	hideByDefault: false,
-	collapsed: true,
-	order: 2,
-	weight: 30,
-	focusCommand: { id: 'outline.focus' }
-}], VIEW_CONTAINER);
-
-// --- configurations
-
-Registry.as<IConfigurationRegistry>(ConfigurationExtensions.Configuration).registerConfiguration({
-	'id': 'outline',
-	'order': 117,
-	'title': localize('outlineConfigurationTitle', "Outline"),
-	'type': 'object',
-	'properties': {
-		[OutlineConfigKeys.icons]: {
-			'description': localize('outline.showIcons', "Render Outline elements with icons."),
-			'type': 'boolean',
-			'default': true
-		},
-		[OutlineConfigKeys.collapseItems]: {
-			'description': localize('outline.initialState', "Controls whether Outline items are collapsed or expanded."),
-			'type': 'string',
-			scope: ConfigurationScope.LANGUAGE_OVERRIDABLE,
-			'enum': [
-				'alwaysCollapse',
-				'alwaysExpand'
-			],
-			'enumDescriptions': [
-				localize('outline.initialState.collapsed', "Collapse all items."),
-				localize('outline.initialState.expanded', "Expand all items.")
-			],
-			'default': 'alwaysExpand'
-		},
-		[OutlineConfigKeys.problemsEnabled]: {
-			'markdownDescription': localize('outline.showProblem', "Show errors and warnings on Outline elements. Overwritten by `#problems.visibility#` when it is off."),
-			'type': 'boolean',
-			'default': true
-		},
-		[OutlineConfigKeys.problemsColors]: {
-			'markdownDescription': localize('outline.problem.colors', "Use colors for errors and warnings on Outline elements. Overwritten by `#problems.visibility#` when it is off."),
-			'type': 'boolean',
-			'default': true
-		},
-		[OutlineConfigKeys.problemsBadges]: {
-			'markdownDescription': localize('outline.problems.badges', "Use badges for errors and warnings on Outline elements. Overwritten by `#problems.visibility#` when it is off."),
-			'type': 'boolean',
-			'default': true
-		},
-		'outline.showFiles': {
-			type: 'boolean',
-			scope: ConfigurationScope.LANGUAGE_OVERRIDABLE,
-			default: true,
-			markdownDescription: localize('filteredTypes.file', "When enabled, Outline shows `file`-symbols.")
-		},
-		'outline.showModules': {
-			type: 'boolean',
-			scope: ConfigurationScope.LANGUAGE_OVERRIDABLE,
-			default: true,
-			markdownDescription: localize('filteredTypes.module', "When enabled, Outline shows `module`-symbols.")
-		},
-		'outline.showNamespaces': {
-			type: 'boolean',
-			default: true,
-			scope: ConfigurationScope.LANGUAGE_OVERRIDABLE,
-			markdownDescription: localize('filteredTypes.namespace', "When enabled, Outline shows `namespace`-symbols.")
-		},
-		'outline.showPackages': {
-			type: 'boolean',
-			default: true,
-			scope: ConfigurationScope.LANGUAGE_OVERRIDABLE,
-			markdownDescription: localize('filteredTypes.package', "When enabled, Outline shows `package`-symbols.")
-		},
-		'outline.showClasses': {
-			type: 'boolean',
-			default: true,
-			scope: ConfigurationScope.LANGUAGE_OVERRIDABLE,
-			markdownDescription: localize('filteredTypes.class', "When enabled, Outline shows `class`-symbols.")
-		},
-		'outline.showMethods': {
-			type: 'boolean',
-			default: true,
-			scope: ConfigurationScope.LANGUAGE_OVERRIDABLE,
-			markdownDescription: localize('filteredTypes.method', "When enabled, Outline shows `method`-symbols.")
-		},
-		'outline.showProperties': {
-			type: 'boolean',
-			default: true,
-			scope: ConfigurationScope.LANGUAGE_OVERRIDABLE,
-			markdownDescription: localize('filteredTypes.property', "When enabled, Outline shows `property`-symbols.")
-		},
-		'outline.showFields': {
-			type: 'boolean',
-			default: true,
-			scope: ConfigurationScope.LANGUAGE_OVERRIDABLE,
-			markdownDescription: localize('filteredTypes.field', "When enabled, Outline shows `field`-symbols.")
-		},
-		'outline.showConstructors': {
-			type: 'boolean',
-			default: true,
-			scope: ConfigurationScope.LANGUAGE_OVERRIDABLE,
-			markdownDescription: localize('filteredTypes.constructor', "When enabled, Outline shows `constructor`-symbols.")
-		},
-		'outline.showEnums': {
-			type: 'boolean',
-			default: true,
-			scope: ConfigurationScope.LANGUAGE_OVERRIDABLE,
-			markdownDescription: localize('filteredTypes.enum', "When enabled, Outline shows `enum`-symbols.")
-		},
-		'outline.showInterfaces': {
-			type: 'boolean',
-			default: true,
-			scope: ConfigurationScope.LANGUAGE_OVERRIDABLE,
-			markdownDescription: localize('filteredTypes.interface', "When enabled, Outline shows `interface`-symbols.")
-		},
-		'outline.showFunctions': {
-			type: 'boolean',
-			default: true,
-			scope: ConfigurationScope.LANGUAGE_OVERRIDABLE,
-			markdownDescription: localize('filteredTypes.function', "When enabled, Outline shows `function`-symbols.")
-		},
-		'outline.showVariables': {
-			type: 'boolean',
-			default: true,
-			scope: ConfigurationScope.LANGUAGE_OVERRIDABLE,
-			markdownDescription: localize('filteredTypes.variable', "When enabled, Outline shows `variable`-symbols.")
-		},
-		'outline.showConstants': {
-			type: 'boolean',
-			default: true,
-			scope: ConfigurationScope.LANGUAGE_OVERRIDABLE,
-			markdownDescription: localize('filteredTypes.constant', "When enabled, Outline shows `constant`-symbols.")
-		},
-		'outline.showStrings': {
-			type: 'boolean',
-			default: true,
-			scope: ConfigurationScope.LANGUAGE_OVERRIDABLE,
-			markdownDescription: localize('filteredTypes.string', "When enabled, Outline shows `string`-symbols.")
-		},
-		'outline.showNumbers': {
-			type: 'boolean',
-			default: true,
-			scope: ConfigurationScope.LANGUAGE_OVERRIDABLE,
-			markdownDescription: localize('filteredTypes.number', "When enabled, Outline shows `number`-symbols.")
-		},
-		'outline.showBooleans': {
-			type: 'boolean',
-			scope: ConfigurationScope.LANGUAGE_OVERRIDABLE,
-			default: true,
-			markdownDescription: localize('filteredTypes.boolean', "When enabled, Outline shows `boolean`-symbols.")
-		},
-		'outline.showArrays': {
-			type: 'boolean',
-			default: true,
-			scope: ConfigurationScope.LANGUAGE_OVERRIDABLE,
-			markdownDescription: localize('filteredTypes.array', "When enabled, Outline shows `array`-symbols.")
-		},
-		'outline.showObjects': {
-			type: 'boolean',
-			default: true,
-			scope: ConfigurationScope.LANGUAGE_OVERRIDABLE,
-			markdownDescription: localize('filteredTypes.object', "When enabled, Outline shows `object`-symbols.")
-		},
-		'outline.showKeys': {
-			type: 'boolean',
-			default: true,
-			scope: ConfigurationScope.LANGUAGE_OVERRIDABLE,
-			markdownDescription: localize('filteredTypes.key', "When enabled, Outline shows `key`-symbols.")
-		},
-		'outline.showNull': {
-			type: 'boolean',
-			default: true,
-			scope: ConfigurationScope.LANGUAGE_OVERRIDABLE,
-			markdownDescription: localize('filteredTypes.null', "When enabled, Outline shows `null`-symbols.")
-		},
-		'outline.showEnumMembers': {
-			type: 'boolean',
-			default: true,
-			scope: ConfigurationScope.LANGUAGE_OVERRIDABLE,
-			markdownDescription: localize('filteredTypes.enumMember', "When enabled, Outline shows `enumMember`-symbols.")
-		},
-		'outline.showStructs': {
-			type: 'boolean',
-			default: true,
-			scope: ConfigurationScope.LANGUAGE_OVERRIDABLE,
-			markdownDescription: localize('filteredTypes.struct', "When enabled, Outline shows `struct`-symbols.")
-		},
-		'outline.showEvents': {
-			type: 'boolean',
-			default: true,
-			scope: ConfigurationScope.LANGUAGE_OVERRIDABLE,
-			markdownDescription: localize('filteredTypes.event', "When enabled, Outline shows `event`-symbols.")
-		},
-		'outline.showOperators': {
-			type: 'boolean',
-			default: true,
-			scope: ConfigurationScope.LANGUAGE_OVERRIDABLE,
-			markdownDescription: localize('filteredTypes.operator', "When enabled, Outline shows `operator`-symbols.")
-		},
-		'outline.showTypeParameters': {
-			type: 'boolean',
-			default: true,
-			scope: ConfigurationScope.LANGUAGE_OVERRIDABLE,
-			markdownDescription: localize('filteredTypes.typeParameter', "When enabled, Outline shows `typeParameter`-symbols.")
-		}
-	}
-});
->>>>>>> ace48dd4
+/* End AGPL */
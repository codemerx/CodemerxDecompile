/*---------------------------------------------------------------------------------------------
 *  Copyright (c) Microsoft Corporation. All rights reserved.
 *  Licensed under the MIT License. See License.txt in the project root for license information.
 *--------------------------------------------------------------------------------------------*/

import * as nls from 'vs/nls';
import { IInstantiationService, ServicesAccessor } from 'vs/platform/instantiation/common/instantiation';
import { IResourceEditorInput, ITextEditorOptions, IEditorOptions, EditorActivation } from 'vs/platform/editor/common/editor';
import { SideBySideEditor, IEditorInput, IEditorPane, GroupIdentifier, IFileEditorInput, IUntitledTextResourceEditorInput, IResourceDiffEditorInput, IEditorInputFactoryRegistry, Extensions as EditorExtensions, EditorInput, SideBySideEditorInput, IEditorInputWithOptions, isEditorInputWithOptions, EditorOptions, TextEditorOptions, IEditorIdentifier, IEditorCloseEvent, ITextEditorPane, ITextDiffEditorPane, IRevertOptions, SaveReason, EditorsOrder, isTextEditorPane, IWorkbenchEditorConfiguration, toResource, IVisibleEditorPane, /* AGPL */NavigationOptions/* End AGPL */ } from 'vs/workbench/common/editor';
import { ResourceEditorInput } from 'vs/workbench/common/editor/resourceEditorInput';
import { Registry } from 'vs/platform/registry/common/platform';
import { ResourceMap } from 'vs/base/common/map';
import { IUntitledTextEditorService } from 'vs/workbench/services/untitled/common/untitledTextEditorService';
import { IFileService, FileOperationEvent, FileOperation, FileChangesEvent, FileChangeType, FileSystemProviderCapabilities } from 'vs/platform/files/common/files';
import { Schemas } from 'vs/base/common/network';
import { Event, Emitter } from 'vs/base/common/event';
import { URI } from 'vs/base/common/uri';
import { basename, joinPath, extUri } from 'vs/base/common/resources';
import { DiffEditorInput } from 'vs/workbench/common/editor/diffEditorInput';
import { IEditorGroupsService, IEditorGroup, GroupsOrder, IEditorReplacement, GroupChangeKind, preferredSideBySideGroupDirection, OpenEditorContext } from 'vs/workbench/services/editor/common/editorGroupsService';
import { IResourceEditorInputType, SIDE_GROUP, IResourceEditorReplacement, IOpenEditorOverrideHandler, IEditorService, SIDE_GROUP_TYPE, ACTIVE_GROUP_TYPE, ISaveEditorsOptions, ISaveAllEditorsOptions, IRevertAllEditorsOptions, IBaseSaveRevertAllEditorOptions, IOpenEditorOverrideEntry, ICustomEditorViewTypesHandler, ICustomEditorInfo } from 'vs/workbench/services/editor/common/editorService';
import { IConfigurationService } from 'vs/platform/configuration/common/configuration';
import { Disposable, IDisposable, dispose, toDisposable, DisposableStore } from 'vs/base/common/lifecycle';
import { coalesce, distinct, insert } from 'vs/base/common/arrays';
import { isCodeEditor, isDiffEditor, ICodeEditor, IDiffEditor, isCompositeEditor } from 'vs/editor/browser/editorBrowser';
import { IEditorGroupView, IEditorOpeningEvent, EditorServiceImpl } from 'vs/workbench/browser/parts/editor/editor';
import { ILabelService } from 'vs/platform/label/common/label';
import { registerSingleton } from 'vs/platform/instantiation/common/extensions';
import { withNullAsUndefined } from 'vs/base/common/types';
import { EditorsObserver } from 'vs/workbench/browser/parts/editor/editorsObserver';
import { IEditorViewState } from 'vs/editor/common/editorCommon';
import { IUntitledTextEditorModel } from 'vs/workbench/services/untitled/common/untitledTextEditorModel';
import { UntitledTextEditorInput } from 'vs/workbench/services/untitled/common/untitledTextEditorInput';
import { timeout } from 'vs/base/common/async';
import { IWorkspaceContextService } from 'vs/platform/workspace/common/workspace';
import { indexOfPath } from 'vs/base/common/extpath';
import { DEFAULT_CUSTOM_EDITOR, updateViewTypeSchema, editorAssociationsConfigurationNode } from 'vs/workbench/services/editor/common/editorOpenWith';
import { Extensions as ConfigurationExtensions, IConfigurationRegistry } from 'vs/platform/configuration/common/configurationRegistry';
import { IWorkingCopyService } from 'vs/workbench/services/workingCopy/common/workingCopyService';
import { IUriIdentityService } from 'vs/workbench/services/uriIdentity/common/uriIdentity';
import { IModelService } from 'vs/editor/common/services/modelService';
<<<<<<< HEAD
/* AGPL */
import { decompileType, getMemberDefinitionPosition } from 'vs/cd/services/decompiler';
/* End AGPL */
=======
>>>>>>> aa4546b5
import { VSBuffer } from 'vs/base/common/buffer';
import { IDecompilationService } from 'vs/cd/workbench/DecompilationService';

type CachedEditorInput = ResourceEditorInput | IFileEditorInput | UntitledTextEditorInput;
type OpenInEditorGroup = IEditorGroup | GroupIdentifier | SIDE_GROUP_TYPE | ACTIVE_GROUP_TYPE;

export class EditorService extends Disposable implements EditorServiceImpl {

	declare readonly _serviceBrand: undefined;

	//#region events

	private readonly _onDidActiveEditorChange = this._register(new Emitter<void>());
	readonly onDidActiveEditorChange = this._onDidActiveEditorChange.event;

	private readonly _onDidVisibleEditorsChange = this._register(new Emitter<void>());
	readonly onDidVisibleEditorsChange = this._onDidVisibleEditorsChange.event;

	private readonly _onDidCloseEditor = this._register(new Emitter<IEditorCloseEvent>());
	readonly onDidCloseEditor = this._onDidCloseEditor.event;

	private readonly _onDidOpenEditorFail = this._register(new Emitter<IEditorIdentifier>());
	readonly onDidOpenEditorFail = this._onDidOpenEditorFail.event;

	private readonly _onDidMostRecentlyActiveEditorsChange = this._register(new Emitter<void>());
	readonly onDidMostRecentlyActiveEditorsChange = this._onDidMostRecentlyActiveEditorsChange.event;

	//#endregion

	private readonly fileEditorInputFactory = Registry.as<IEditorInputFactoryRegistry>(EditorExtensions.EditorInputFactories).getFileEditorInputFactory();

	constructor(
		@IEditorGroupsService private readonly editorGroupService: IEditorGroupsService,
		@IUntitledTextEditorService private readonly untitledTextEditorService: IUntitledTextEditorService,
		@IInstantiationService private readonly instantiationService: IInstantiationService,
		@ILabelService private readonly labelService: ILabelService,
		@IFileService private readonly fileService: IFileService,
		@IConfigurationService private readonly configurationService: IConfigurationService,
		@IWorkspaceContextService private readonly contextService: IWorkspaceContextService,
		@IWorkingCopyService private readonly workingCopyService: IWorkingCopyService,
		@IUriIdentityService private readonly uriIdentityService: IUriIdentityService,
		@IDecompilationService private readonly decompilationService: IDecompilationService
	) {
		super();

		this.onConfigurationUpdated(configurationService.getValue<IWorkbenchEditorConfiguration>());

		this.registerListeners();
	}

	private registerListeners(): void {

		// Editor & group changes
		this.editorGroupService.whenRestored.then(() => this.onEditorsRestored());
		this.editorGroupService.onDidActiveGroupChange(group => this.handleActiveEditorChange(group));
		this.editorGroupService.onDidAddGroup(group => this.registerGroupListeners(group as IEditorGroupView));
		this.editorsObserver.onDidMostRecentlyActiveEditorsChange(() => this._onDidMostRecentlyActiveEditorsChange.fire());

		// Out of workspace file watchers
		this._register(this.onDidVisibleEditorsChange(() => this.handleVisibleEditorsChange()));

		// File changes & operations
		// Note: there is some duplication with the two file event handlers- Since we cannot always rely on the disk events
		// carrying all necessary data in all environments, we also use the file operation events to make sure operations are handled.
		// In any case there is no guarantee if the local event is fired first or the disk one. Thus, code must handle the case
		// that the event ordering is random as well as might not carry all information needed.
		this._register(this.fileService.onDidRunOperation(e => this.onDidRunFileOperation(e)));
		this._register(this.fileService.onDidFilesChange(e => this.onDidFilesChange(e)));

		// Configuration
		this._register(this.configurationService.onDidChangeConfiguration(e => this.onConfigurationUpdated(this.configurationService.getValue<IWorkbenchEditorConfiguration>())));
	}

	//#region Editor & group event handlers

	private lastActiveEditor: IEditorInput | undefined = undefined;

	private onEditorsRestored(): void {

		// Register listeners to each opened group
		this.editorGroupService.groups.forEach(group => this.registerGroupListeners(group as IEditorGroupView));

		// Fire initial set of editor events if there is an active editor
		if (this.activeEditor) {
			this.doHandleActiveEditorChangeEvent();
			this._onDidVisibleEditorsChange.fire();
		}
	}

	private handleActiveEditorChange(group: IEditorGroup): void {
		if (group !== this.editorGroupService.activeGroup) {
			return; // ignore if not the active group
		}

		if (!this.lastActiveEditor && !group.activeEditor) {
			return; // ignore if we still have no active editor
		}

		this.doHandleActiveEditorChangeEvent();
	}

	private doHandleActiveEditorChangeEvent(): void {

		// Remember as last active
		const activeGroup = this.editorGroupService.activeGroup;
		this.lastActiveEditor = withNullAsUndefined(activeGroup.activeEditor);

		// Fire event to outside parties
		this._onDidActiveEditorChange.fire();
	}

	private registerGroupListeners(group: IEditorGroupView): void {
		const groupDisposables = new DisposableStore();

		groupDisposables.add(group.onDidGroupChange(e => {
			if (e.kind === GroupChangeKind.EDITOR_ACTIVE) {
				this.handleActiveEditorChange(group);
				this._onDidVisibleEditorsChange.fire();
			}
		}));

		groupDisposables.add(group.onDidCloseEditor(event => {
			this._onDidCloseEditor.fire(event);
		}));

		groupDisposables.add(group.onWillOpenEditor(event => {
			this.onGroupWillOpenEditor(group, event);
		}));

		groupDisposables.add(group.onDidOpenEditorFail(editor => {
			this._onDidOpenEditorFail.fire({ editor, groupId: group.id });
		}));

		Event.once(group.onWillDispose)(() => {
			dispose(groupDisposables);
		});
	}

	//#endregion

	//#region Visible Editors Change: Install file watchers for out of workspace resources that became visible

	private readonly activeOutOfWorkspaceWatchers = new ResourceMap<IDisposable>();

	private handleVisibleEditorsChange(): void {
		const visibleOutOfWorkspaceResources = new ResourceMap<URI>();

		for (const editor of this.visibleEditors) {
			const resources = distinct(coalesce([
				toResource(editor, { supportSideBySide: SideBySideEditor.PRIMARY }),
				toResource(editor, { supportSideBySide: SideBySideEditor.SECONDARY })
			]), resource => resource.toString());

			for (const resource of resources) {
				if (this.fileService.canHandleResource(resource) && !this.contextService.isInsideWorkspace(resource)) {
					visibleOutOfWorkspaceResources.set(resource, resource);
				}
			}
		}

		// Handle no longer visible out of workspace resources
		[...this.activeOutOfWorkspaceWatchers.keys()].forEach(resource => {
			if (!visibleOutOfWorkspaceResources.get(resource)) {
				dispose(this.activeOutOfWorkspaceWatchers.get(resource));
				this.activeOutOfWorkspaceWatchers.delete(resource);
			}
		});

		// Handle newly visible out of workspace resources
		visibleOutOfWorkspaceResources.forEach(resource => {
			if (!this.activeOutOfWorkspaceWatchers.get(resource)) {
				const disposable = this.fileService.watch(resource);
				this.activeOutOfWorkspaceWatchers.set(resource, disposable);
			}
		});
	}

	//#endregion

	//#region File Changes: Move & Deletes to move or close opend editors

	private onDidRunFileOperation(e: FileOperationEvent): void {

		// Handle moves specially when file is opened
		if (e.isOperation(FileOperation.MOVE)) {
			this.handleMovedFile(e.resource, e.target.resource);
		}

		// Handle deletes
		if (e.isOperation(FileOperation.DELETE) || e.isOperation(FileOperation.MOVE)) {
			this.handleDeletedFile(e.resource, false, e.target ? e.target.resource : undefined);
		}
	}

	private onDidFilesChange(e: FileChangesEvent): void {
		if (e.gotDeleted()) {
			this.handleDeletedFile(e, true);
		}
	}

	private handleMovedFile(source: URI, target: URI): void {
		for (const group of this.editorGroupService.groups) {
			let replacements: (IResourceEditorReplacement | IEditorReplacement)[] = [];

			for (const editor of group.editors) {
				const resource = editor.resource;
				if (!resource || !this.uriIdentityService.extUri.isEqualOrParent(resource, source)) {
					continue; // not matching our resource
				}

				// Determine new resulting target resource
				let targetResource: URI;
				if (extUri.isEqual(source, resource)) {
					targetResource = target; // file got moved
				} else {
					const ignoreCase = !this.fileService.hasCapability(resource, FileSystemProviderCapabilities.PathCaseSensitive);
					const index = indexOfPath(resource.path, source.path, ignoreCase);
					targetResource = joinPath(target, resource.path.substr(index + source.path.length + 1)); // parent folder got moved
				}

				// Delegate rename() to editor instance
				const moveResult = editor.rename(group.id, targetResource);
				if (!moveResult) {
					return; // not target - ignore
				}

				const optionOverrides = {
					preserveFocus: true,
					pinned: group.isPinned(editor),
					sticky: group.isSticky(editor),
					index: group.getIndexOfEditor(editor),
					inactive: !group.isActive(editor)
				};

				// Construct a replacement with our extra options mixed in
				if (moveResult.editor instanceof EditorInput) {
					replacements.push({
						editor,
						replacement: moveResult.editor,
						options: {
							...moveResult.options,
							...optionOverrides
						}
					});
				} else {
					replacements.push({
						editor: { resource: editor.resource },
						replacement: {
							...moveResult.editor,
							options: {
								...moveResult.editor.options,
								...optionOverrides
							}
						}
					});
				}
			}

			// Apply replacements
			if (replacements.length) {
				this.replaceEditors(replacements, group);
			}
		}
	}

	private closeOnFileDelete: boolean = false;

	private onConfigurationUpdated(configuration: IWorkbenchEditorConfiguration): void {
		if (typeof configuration.workbench?.editor?.closeOnFileDelete === 'boolean') {
			this.closeOnFileDelete = configuration.workbench.editor.closeOnFileDelete;
		} else {
			this.closeOnFileDelete = false; // default
		}
	}

	private handleDeletedFile(arg1: URI | FileChangesEvent, isExternal: boolean, movedTo?: URI): void {
		for (const editor of this.getAllNonDirtyEditors({ includeUntitled: false, supportSideBySide: true })) {
			(async () => {
				const resource = editor.resource;
				if (!resource) {
					return;
				}

				// Handle deletes in opened editors depending on:
				// - the user has not disabled the setting closeOnFileDelete
				// - the file change is local
				// - the input is  a file that is not resolved (we need to dispose because we cannot restore otherwise since we do not have the contents)
				if (this.closeOnFileDelete || !isExternal || (this.fileEditorInputFactory.isFileEditorInput(editor) && !editor.isResolved())) {

					// Do NOT close any opened editor that matches the resource path (either equal or being parent) of the
					// resource we move to (movedTo). Otherwise we would close a resource that has been renamed to the same
					// path but different casing.
					if (movedTo && this.uriIdentityService.extUri.isEqualOrParent(resource, movedTo)) {
						return;
					}

					let matches = false;
					if (arg1 instanceof FileChangesEvent) {
						matches = arg1.contains(resource, FileChangeType.DELETED);
					} else {
						matches = this.uriIdentityService.extUri.isEqualOrParent(resource, arg1);
					}

					if (!matches) {
						return;
					}

					// We have received reports of users seeing delete events even though the file still
					// exists (network shares issue: https://github.com/Microsoft/vscode/issues/13665).
					// Since we do not want to close an editor without reason, we have to check if the
					// file is really gone and not just a faulty file event.
					// This only applies to external file events, so we need to check for the isExternal
					// flag.
					let exists = false;
					if (isExternal && this.fileService.canHandleResource(resource)) {
						await timeout(100);
						exists = await this.fileService.exists(resource);
					}

					if (!exists && !editor.isDisposed()) {
						editor.dispose();
					}
				}
			})();
		}
	}

	private getAllNonDirtyEditors(options: { includeUntitled: boolean, supportSideBySide: boolean }): IEditorInput[] {
		const editors: IEditorInput[] = [];

		function conditionallyAddEditor(editor: IEditorInput): void {
			if (editor.isUntitled() && !options.includeUntitled) {
				return;
			}

			if (editor.isDirty()) {
				return;
			}

			editors.push(editor);
		}

		for (const editor of this.editors) {
			if (options.supportSideBySide && editor instanceof SideBySideEditorInput) {
				conditionallyAddEditor(editor.primary);
				conditionallyAddEditor(editor.secondary);
			} else {
				conditionallyAddEditor(editor);
			}
		}

		return editors;
	}

	//#endregion

	//#region Editor accessors

	private readonly editorsObserver = this._register(this.instantiationService.createInstance(EditorsObserver));

	get activeEditorPane(): IVisibleEditorPane | undefined {
		return this.editorGroupService.activeGroup?.activeEditorPane;
	}

	get activeTextEditorControl(): ICodeEditor | IDiffEditor | undefined {
		const activeEditorPane = this.activeEditorPane;
		if (activeEditorPane) {
			const activeControl = activeEditorPane.getControl();
			if (isCodeEditor(activeControl) || isDiffEditor(activeControl)) {
				return activeControl;
			}
			if (isCompositeEditor(activeControl) && isCodeEditor(activeControl.activeCodeEditor)) {
				return activeControl.activeCodeEditor;
			}
		}

		return undefined;
	}

	get activeTextEditorMode(): string | undefined {
		let activeCodeEditor: ICodeEditor | undefined = undefined;

		const activeTextEditorControl = this.activeTextEditorControl;
		if (isDiffEditor(activeTextEditorControl)) {
			activeCodeEditor = activeTextEditorControl.getModifiedEditor();
		} else {
			activeCodeEditor = activeTextEditorControl;
		}

		return activeCodeEditor?.getModel()?.getLanguageIdentifier().language;
	}

	get count(): number {
		return this.editorsObserver.count;
	}

	get editors(): IEditorInput[] {
		return this.getEditors(EditorsOrder.SEQUENTIAL).map(({ editor }) => editor);
	}

	getEditors(order: EditorsOrder.MOST_RECENTLY_ACTIVE): ReadonlyArray<IEditorIdentifier>;
	getEditors(order: EditorsOrder.SEQUENTIAL, options?: { excludeSticky?: boolean }): ReadonlyArray<IEditorIdentifier>;
	getEditors(order: EditorsOrder, options?: { excludeSticky?: boolean }): ReadonlyArray<IEditorIdentifier> {
		if (order === EditorsOrder.MOST_RECENTLY_ACTIVE) {
			return this.editorsObserver.editors;
		}

		const editors: IEditorIdentifier[] = [];

		this.editorGroupService.getGroups(GroupsOrder.GRID_APPEARANCE).forEach(group => {
			editors.push(...group.getEditors(EditorsOrder.SEQUENTIAL, options).map(editor => ({ editor, groupId: group.id })));
		});

		return editors;
	}

	get activeEditor(): IEditorInput | undefined {
		const activeGroup = this.editorGroupService.activeGroup;

		return activeGroup ? withNullAsUndefined(activeGroup.activeEditor) : undefined;
	}

	get visibleEditorPanes(): IVisibleEditorPane[] {
		return coalesce(this.editorGroupService.groups.map(group => group.activeEditorPane));
	}

	get visibleTextEditorControls(): Array<ICodeEditor | IDiffEditor> {
		const visibleTextEditorControls: Array<ICodeEditor | IDiffEditor> = [];
		for (const visibleEditorPane of this.visibleEditorPanes) {
			const control = visibleEditorPane.getControl();
			if (isCodeEditor(control) || isDiffEditor(control)) {
				visibleTextEditorControls.push(control);
			}
		}

		return visibleTextEditorControls;
	}

	get visibleEditors(): IEditorInput[] {
		return coalesce(this.editorGroupService.groups.map(group => group.activeEditor));
	}

	//#endregion

	//#region preventOpenEditor()

	private readonly openEditorHandlers: IOpenEditorOverrideHandler[] = [];

	overrideOpenEditor(handler: IOpenEditorOverrideHandler): IDisposable {
		const remove = insert(this.openEditorHandlers, handler);

		return toDisposable(() => remove());
	}

	getEditorOverrides(resource: URI, options: IEditorOptions | undefined, group: IEditorGroup | undefined): [IOpenEditorOverrideHandler, IOpenEditorOverrideEntry][] {
		const overrides = [];
		for (const handler of this.openEditorHandlers) {
			const handlers = handler.getEditorOverrides ? handler.getEditorOverrides(resource, options, group).map(val => [handler, val] as [IOpenEditorOverrideHandler, IOpenEditorOverrideEntry]) : [];
			overrides.push(...handlers);
		}

		return overrides;
	}

	private onGroupWillOpenEditor(group: IEditorGroup, event: IEditorOpeningEvent): void {
		if (event.options?.override === false) {
			return; // return early when overrides are explicitly disabled
		}

		for (const handler of this.openEditorHandlers) {
			const result = handler.open(event.editor, event.options, group, event.context ?? OpenEditorContext.NEW_EDITOR);
			const override = result?.override;
			if (override) {
				event.prevent((() => override.then(editor => withNullAsUndefined(editor))));
				break;
			}
		}
	}

	//#endregion

	//#region openEditor()

	openEditor(editor: IEditorInput, options?: IEditorOptions | ITextEditorOptions, group?: OpenInEditorGroup): Promise<IEditorPane | undefined>;
	openEditor(editor: IResourceEditorInput | IUntitledTextResourceEditorInput, group?: OpenInEditorGroup, /* AGPL */navigationOptions?: NavigationOptions/* End AGPL */): Promise<ITextEditorPane | undefined>;
	openEditor(editor: IResourceDiffEditorInput, group?: OpenInEditorGroup): Promise<ITextDiffEditorPane | undefined>;
	async openEditor(editor: IEditorInput | IResourceEditorInputType, optionsOrGroup?: IEditorOptions | ITextEditorOptions | OpenInEditorGroup, /* AGPL */groupOrNavigationOptions?: OpenInEditorGroup | NavigationOptions/* End AGPL */): Promise<IEditorPane | undefined> {
		/* AGPL */
		const resourceEditorInput = editor as IResourceEditorInput;
		if (resourceEditorInput) {
			const fileContent = await this.fileService.readFile(resourceEditorInput.resource);
			const str = fileContent.value.toString();
			const parts = str.split('-');
			if (parts.length == 3 && parts[0] === 'CodemerxDecompile') {
				const sourceCode = await this.decompilationService.decompileType(parts[1], parts[2]);
				await this.fileService.writeFile(resourceEditorInput.resource, VSBuffer.fromString(sourceCode));
			}

			const navigationOptions = (groupOrNavigationOptions as NavigationOptions);

			if (navigationOptions.memberFullName && navigationOptions.filePath) {
				const selection = await getMemberDefinitionPosition(navigationOptions.memberFullName, navigationOptions.filePath);

				resourceEditorInput.options = {
					...resourceEditorInput.options,
					selection: {
						startLineNumber: selection.getStartlinenumber(),
						startColumn: selection.getStartcolumnindex(),
						endLineNumber: selection.getEndlinenumber(),
						endColumn: selection.getEndcolumnindex()
					}
				}
			}
		}
		/* End AGPL */

		const result = this.doResolveEditorOpenRequest(editor, optionsOrGroup, /* AGPL */groupOrNavigationOptions as OpenInEditorGroup/* End AGPL */);
		if (result) {
			const [resolvedGroup, resolvedEditor, resolvedOptions] = result;

			return withNullAsUndefined(await resolvedGroup.openEditor(resolvedEditor, resolvedOptions));
		}

		return undefined;
	}

	doResolveEditorOpenRequest(editor: IEditorInput | IResourceEditorInputType, optionsOrGroup?: IEditorOptions | ITextEditorOptions | OpenInEditorGroup, group?: OpenInEditorGroup): [IEditorGroup, EditorInput, EditorOptions | undefined] | undefined {
		let resolvedGroup: IEditorGroup | undefined;
		let candidateGroup: OpenInEditorGroup | undefined;

		let typedEditor: EditorInput | undefined;
		let typedOptions: EditorOptions | undefined;

		// Typed Editor Support
		if (editor instanceof EditorInput) {
			typedEditor = editor;
			typedOptions = this.toOptions(optionsOrGroup as IEditorOptions);

			candidateGroup = group;
			resolvedGroup = this.findTargetGroup(typedEditor, typedOptions, candidateGroup);
		}

		// Untyped Text Editor Support
		else {
			const textInput = <IResourceEditorInputType>editor;
			typedEditor = this.createEditorInput(textInput);
			if (typedEditor) {
				typedOptions = TextEditorOptions.from(textInput);

				candidateGroup = optionsOrGroup as OpenInEditorGroup;
				resolvedGroup = this.findTargetGroup(typedEditor, typedOptions, candidateGroup);
			}
		}

		if (typedEditor && resolvedGroup) {
			if (
				this.editorGroupService.activeGroup !== resolvedGroup && 	// only if target group is not already active
				typedOptions && !typedOptions.inactive &&					// never for inactive editors
				typedOptions.preserveFocus &&								// only if preserveFocus
				typeof typedOptions.activation !== 'number' &&				// only if activation is not already defined (either true or false)
				candidateGroup !== SIDE_GROUP								// never for the SIDE_GROUP
			) {
				// If the resolved group is not the active one, we typically
				// want the group to become active. There are a few cases
				// where we stay away from encorcing this, e.g. if the caller
				// is already providing `activation`.
				//
				// Specifically for historic reasons we do not activate a
				// group is it is opened as `SIDE_GROUP` with `preserveFocus:true`.
				// repeated Alt-clicking of files in the explorer always open
				// into the same side group and not cause a group to be created each time.
				typedOptions.overwrite({ activation: EditorActivation.ACTIVATE });
			}

			return [resolvedGroup, typedEditor, typedOptions];
		}

		return undefined;
	}

	private findTargetGroup(input: IEditorInput, options?: IEditorOptions, group?: OpenInEditorGroup): IEditorGroup {
		let targetGroup: IEditorGroup | undefined;

		// Group: Instance of Group
		if (group && typeof group !== 'number') {
			targetGroup = group;
		}

		// Group: Side by Side
		else if (group === SIDE_GROUP) {
			targetGroup = this.findSideBySideGroup();
		}

		// Group: Specific Group
		else if (typeof group === 'number' && group >= 0) {
			targetGroup = this.editorGroupService.getGroup(group);
		}

		// Group: Unspecified without a specific index to open
		else if (!options || typeof options.index !== 'number') {
			const groupsByLastActive = this.editorGroupService.getGroups(GroupsOrder.MOST_RECENTLY_ACTIVE);

			// Respect option to reveal an editor if it is already visible in any group
			if (options?.revealIfVisible) {
				for (const group of groupsByLastActive) {
					if (group.isActive(input)) {
						targetGroup = group;
						break;
					}
				}
			}

			// Respect option to reveal an editor if it is open (not necessarily visible)
			// Still prefer to reveal an editor in a group where the editor is active though.
			if (!targetGroup) {
				if (options?.revealIfOpened || this.configurationService.getValue<boolean>('workbench.editor.revealIfOpen')) {
					let groupWithInputActive: IEditorGroup | undefined = undefined;
					let groupWithInputOpened: IEditorGroup | undefined = undefined;

					for (const group of groupsByLastActive) {
						if (group.isOpened(input)) {
							if (!groupWithInputOpened) {
								groupWithInputOpened = group;
							}

							if (!groupWithInputActive && group.isActive(input)) {
								groupWithInputActive = group;
							}
						}

						if (groupWithInputOpened && groupWithInputActive) {
							break; // we found all groups we wanted
						}
					}

					// Prefer a target group where the input is visible
					targetGroup = groupWithInputActive || groupWithInputOpened;
				}
			}
		}

		// Fallback to active group if target not valid
		if (!targetGroup) {
			targetGroup = this.editorGroupService.activeGroup;
		}

		return targetGroup;
	}

	private findSideBySideGroup(): IEditorGroup {
		const direction = preferredSideBySideGroupDirection(this.configurationService);

		let neighbourGroup = this.editorGroupService.findGroup({ direction });
		if (!neighbourGroup) {
			neighbourGroup = this.editorGroupService.addGroup(this.editorGroupService.activeGroup, direction);
		}

		return neighbourGroup;
	}

	private toOptions(options?: IEditorOptions | ITextEditorOptions | EditorOptions): EditorOptions {
		if (!options || options instanceof EditorOptions) {
			return options as EditorOptions;
		}

		const textOptions: ITextEditorOptions = options;
		if (textOptions.selection || textOptions.viewState) {
			return TextEditorOptions.create(options);
		}

		return EditorOptions.create(options);
	}

	//#endregion

	//#region openEditors()

	openEditors(editors: IEditorInputWithOptions[], group?: OpenInEditorGroup): Promise<IEditorPane[]>;
	openEditors(editors: IResourceEditorInputType[], group?: OpenInEditorGroup): Promise<IEditorPane[]>;
	async openEditors(editors: Array<IEditorInputWithOptions | IResourceEditorInputType>, group?: OpenInEditorGroup): Promise<IEditorPane[]> {

		// Convert to typed editors and options
		const typedEditors = editors.map(editor => {
			if (isEditorInputWithOptions(editor)) {
				return editor;
			}

			const editorInput: IEditorInputWithOptions = { editor: this.createEditorInput(editor), options: TextEditorOptions.from(editor) };
			return editorInput;
		});

		// Find target groups to open
		const mapGroupToEditors = new Map<IEditorGroup, IEditorInputWithOptions[]>();
		if (group === SIDE_GROUP) {
			mapGroupToEditors.set(this.findSideBySideGroup(), typedEditors);
		} else {
			typedEditors.forEach(typedEditor => {
				const targetGroup = this.findTargetGroup(typedEditor.editor, typedEditor.options, group);

				let targetGroupEditors = mapGroupToEditors.get(targetGroup);
				if (!targetGroupEditors) {
					targetGroupEditors = [];
					mapGroupToEditors.set(targetGroup, targetGroupEditors);
				}

				targetGroupEditors.push(typedEditor);
			});
		}

		// Open in target groups
		const result: Promise<IEditorPane | null>[] = [];
		mapGroupToEditors.forEach((editorsWithOptions, group) => {
			result.push(group.openEditors(editorsWithOptions));
		});

		return coalesce(await Promise.all(result));
	}

	//#endregion

	//#region isOpen()

	isOpen(editor: IEditorInput): boolean;
	isOpen(editor: IResourceEditorInput): boolean;
	isOpen(editor: IEditorInput | IResourceEditorInput): boolean {
		if (editor instanceof EditorInput) {
			return this.editorGroupService.groups.some(group => group.isOpened(editor));
		}

		if (editor.resource) {
			return this.editorsObserver.hasEditor(this.asCanonicalEditorResource(editor.resource));
		}

		return false;
	}

	//#endregion

	//#region replaceEditors()

	replaceEditors(editors: IResourceEditorReplacement[], group: IEditorGroup | GroupIdentifier): Promise<void>;
	replaceEditors(editors: IEditorReplacement[], group: IEditorGroup | GroupIdentifier): Promise<void>;
	replaceEditors(editors: Array<IEditorReplacement | IResourceEditorReplacement>, group: IEditorGroup | GroupIdentifier): Promise<void> {
		const typedEditors: IEditorReplacement[] = [];

		editors.forEach(replaceEditorArg => {
			if (replaceEditorArg.editor instanceof EditorInput) {
				const replacementArg = replaceEditorArg as IEditorReplacement;

				typedEditors.push({
					editor: replacementArg.editor,
					replacement: replacementArg.replacement,
					options: this.toOptions(replacementArg.options)
				});
			} else {
				const replacementArg = replaceEditorArg as IResourceEditorReplacement;

				typedEditors.push({
					editor: this.createEditorInput(replacementArg.editor),
					replacement: this.createEditorInput(replacementArg.replacement),
					options: this.toOptions(replacementArg.replacement.options)
				});
			}
		});

		const targetGroup = typeof group === 'number' ? this.editorGroupService.getGroup(group) : group;
		if (targetGroup) {
			return targetGroup.replaceEditors(typedEditors);
		}

		return Promise.resolve();
	}

	//#endregion

	//#region invokeWithinEditorContext()

	invokeWithinEditorContext<T>(fn: (accessor: ServicesAccessor) => T): T {
		const activeTextEditorControl = this.activeTextEditorControl;
		if (isCodeEditor(activeTextEditorControl)) {
			return activeTextEditorControl.invokeWithinContext(fn);
		}

		const activeGroup = this.editorGroupService.activeGroup;
		if (activeGroup) {
			return activeGroup.invokeWithinContext(fn);
		}

		return this.instantiationService.invokeFunction(fn);
	}

	//#endregion

	//#region createEditorInput()

	private readonly editorInputCache = new ResourceMap<CachedEditorInput>();

	createEditorInput(input: IEditorInputWithOptions | IEditorInput | IResourceEditorInputType): EditorInput {

		// Typed Editor Input Support (EditorInput)
		if (input instanceof EditorInput) {
			return input;
		}

		// Typed Editor Input Support (IEditorInputWithOptions)
		const editorInputWithOptions = input as IEditorInputWithOptions;
		if (editorInputWithOptions.editor instanceof EditorInput) {
			return editorInputWithOptions.editor;
		}

		// Diff Editor Support
		const resourceDiffInput = input as IResourceDiffEditorInput;
		if (resourceDiffInput.leftResource && resourceDiffInput.rightResource) {
			const leftInput = this.createEditorInput({ resource: resourceDiffInput.leftResource, forceFile: resourceDiffInput.forceFile });
			const rightInput = this.createEditorInput({ resource: resourceDiffInput.rightResource, forceFile: resourceDiffInput.forceFile });

			return new DiffEditorInput(
				resourceDiffInput.label || this.toSideBySideLabel(leftInput, rightInput, '↔'),
				resourceDiffInput.description,
				leftInput,
				rightInput
			);
		}

		// Untitled file support
		const untitledInput = input as IUntitledTextResourceEditorInput;
		if (untitledInput.forceUntitled || !untitledInput.resource || (untitledInput.resource && untitledInput.resource.scheme === Schemas.untitled)) {
			const untitledOptions = {
				mode: untitledInput.mode,
				initialValue: untitledInput.contents,
				encoding: untitledInput.encoding
			};

			// Untitled resource: use as hint for an existing untitled editor
			let untitledModel: IUntitledTextEditorModel;
			if (untitledInput.resource?.scheme === Schemas.untitled) {
				untitledModel = this.untitledTextEditorService.create({ untitledResource: untitledInput.resource, ...untitledOptions });
			}

			// Other resource: use as hint for associated filepath
			else {
				untitledModel = this.untitledTextEditorService.create({ associatedResource: untitledInput.resource, ...untitledOptions });
			}

			return this.createOrGetCached(untitledModel.resource, () => {

				// Factory function for new untitled editor
				const input = this.instantiationService.createInstance(UntitledTextEditorInput, untitledModel);

				// We dispose the untitled model once the editor
				// is being disposed. Even though we may have not
				// created the model initially, the lifecycle for
				// untitled is tightly coupled with the editor
				// lifecycle for now.
				Event.once(input.onDispose)(() => untitledModel.dispose());

				return input;
			}) as EditorInput;
		}

		// Resource Editor Support
		const resourceEditorInput = input as IResourceEditorInput;
		if (resourceEditorInput.resource instanceof URI) {

			// Derive the label from the path if not provided explicitly
			const label = resourceEditorInput.label || basename(resourceEditorInput.resource);

			// From this moment on, only operate on the canonical resource
			// to ensure we reduce the chance of opening the same resource
			// with different resource forms (e.g. path casing on Windows)
			const canonicalResource = this.asCanonicalEditorResource(resourceEditorInput.resource);

			return this.createOrGetCached(canonicalResource, () => {

				// File
				if (resourceEditorInput.forceFile /* fix for https://github.com/Microsoft/vscode/issues/48275 */ || this.fileService.canHandleResource(canonicalResource)) {
					return this.fileEditorInputFactory.createFileEditorInput(canonicalResource, resourceEditorInput.resource, resourceEditorInput.encoding, resourceEditorInput.mode, this.instantiationService);
				}

				// Resource
				return this.instantiationService.createInstance(ResourceEditorInput, canonicalResource, resourceEditorInput.label, resourceEditorInput.description, resourceEditorInput.mode);
			}, cachedInput => {

				// Untitled
				if (cachedInput instanceof UntitledTextEditorInput) {
					return;
				}

				// Files
				else if (!(cachedInput instanceof ResourceEditorInput)) {
					cachedInput.setLabel(resourceEditorInput.resource);

					if (resourceEditorInput.encoding) {
						cachedInput.setPreferredEncoding(resourceEditorInput.encoding);
					}

					if (resourceEditorInput.mode) {
						cachedInput.setPreferredMode(resourceEditorInput.mode);
					}
				}

				// Resources
				else {
					if (label) {
						cachedInput.setName(label);
					}

					if (resourceEditorInput.description) {
						cachedInput.setDescription(resourceEditorInput.description);
					}

					if (resourceEditorInput.mode) {
						cachedInput.setPreferredMode(resourceEditorInput.mode);
					}
				}
			}) as EditorInput;
		}

		throw new Error('Unknown input type');
	}

	private _modelService: IModelService | undefined = undefined;
	private get modelService(): IModelService | undefined {
		if (!this._modelService) {
			this._modelService = this.instantiationService.invokeFunction(accessor => accessor.get(IModelService));
		}

		return this._modelService;
	}

	private asCanonicalEditorResource(resource: URI): URI {
		const canonicalResource: URI = this.uriIdentityService.asCanonicalUri(resource);

		// In the unlikely case that a model exists for the original resource but
		// differs from the canonical resource, we print a warning as this means
		// the model will not be able to be opened as editor.
		if (!extUri.isEqual(resource, canonicalResource) && this.modelService?.getModel(resource)) {
			console.warn(`EditorService: a model exists for a resource that is not canonical: ${resource.toString(true)}`);
		}

		return canonicalResource;
	}

	private createOrGetCached(resource: URI, factoryFn: () => CachedEditorInput, cachedFn?: (input: CachedEditorInput) => void): CachedEditorInput {

		// Return early if already cached
		let input = this.editorInputCache.get(resource);
		if (input) {
			if (cachedFn) {
				cachedFn(input);
			}

			return input;
		}

		// Otherwise create and add to cache
		input = factoryFn();
		this.editorInputCache.set(resource, input);
		Event.once(input.onDispose)(() => this.editorInputCache.delete(resource));

		return input;
	}

	private toSideBySideLabel(leftInput: EditorInput, rightInput: EditorInput, divider: string): string | undefined {
		const leftResource = leftInput.resource;
		const rightResource = rightInput.resource;

		// Without any resource, do not try to compute a label
		if (!leftResource || !rightResource) {
			return undefined;
		}

		// If both editors are file inputs, we produce an optimized label
		// by adding the relative path of both inputs to the label. This
		// makes it easier to understand a file-based comparison.
		if (this.fileEditorInputFactory.isFileEditorInput(leftInput) && this.fileEditorInputFactory.isFileEditorInput(rightInput)) {
			return `${this.labelService.getUriLabel(leftResource, { relative: true })} ${divider} ${this.labelService.getUriLabel(rightResource, { relative: true })}`;
		}

		// Signal back that the label should be computed from within the editor
		return undefined;
	}

	//#endregion

	//#region save/revert

	async save(editors: IEditorIdentifier | IEditorIdentifier[], options?: ISaveEditorsOptions): Promise<boolean> {

		// Convert to array
		if (!Array.isArray(editors)) {
			editors = [editors];
		}

		// Make sure to not save the same editor multiple times
		// by using the `matches()` method to find duplicates
		const uniqueEditors = this.getUniqueEditors(editors);

		// Split editors up into a bucket that is saved in parallel
		// and sequentially. Unless "Save As", all non-untitled editors
		// can be saved in parallel to speed up the operation. Remaining
		// editors are potentially bringing up some UI and thus run
		// sequentially.
		const editorsToSaveParallel: IEditorIdentifier[] = [];
		const editorsToSaveSequentially: IEditorIdentifier[] = [];
		if (options?.saveAs) {
			editorsToSaveSequentially.push(...uniqueEditors);
		} else {
			for (const { groupId, editor } of uniqueEditors) {
				if (editor.isUntitled()) {
					editorsToSaveSequentially.push({ groupId, editor });
				} else {
					editorsToSaveParallel.push({ groupId, editor });
				}
			}
		}

		// Editors to save in parallel
		const saveResults = await Promise.all(editorsToSaveParallel.map(({ groupId, editor }) => {

			// Use save as a hint to pin the editor if used explicitly
			if (options?.reason === SaveReason.EXPLICIT) {
				this.editorGroupService.getGroup(groupId)?.pinEditor(editor);
			}

			// Save
			return editor.save(groupId, options);
		}));

		// Editors to save sequentially
		for (const { groupId, editor } of editorsToSaveSequentially) {
			if (editor.isDisposed()) {
				continue; // might have been disposed from the save already
			}

			// Preserve view state by opening the editor first if the editor
			// is untitled or we "Save As". This also allows the user to review
			// the contents of the editor before making a decision.
			let viewState: IEditorViewState | undefined = undefined;
			const editorPane = await this.openEditor(editor, undefined, groupId);
			if (isTextEditorPane(editorPane)) {
				viewState = editorPane.getViewState();
			}

			const result = options?.saveAs ? await editor.saveAs(groupId, options) : await editor.save(groupId, options);
			saveResults.push(result);

			if (!result) {
				break; // failed or cancelled, abort
			}

			// Replace editor preserving viewstate (either across all groups or
			// only selected group) if the resulting editor is different from the
			// current one.
			if (!result.matches(editor)) {
				const targetGroups = editor.isUntitled() ? this.editorGroupService.groups.map(group => group.id) /* untitled replaces across all groups */ : [groupId];
				for (const group of targetGroups) {
					await this.replaceEditors([{ editor, replacement: result, options: { pinned: true, viewState } }], group);
				}
			}
		}

		return saveResults.every(result => !!result);
	}

	saveAll(options?: ISaveAllEditorsOptions): Promise<boolean> {
		return this.save(this.getAllDirtyEditors(options), options);
	}

	async revert(editors: IEditorIdentifier | IEditorIdentifier[], options?: IRevertOptions): Promise<boolean> {

		// Convert to array
		if (!Array.isArray(editors)) {
			editors = [editors];
		}

		// Make sure to not revert the same editor multiple times
		// by using the `matches()` method to find duplicates
		const uniqueEditors = this.getUniqueEditors(editors);

		await Promise.all(uniqueEditors.map(async ({ groupId, editor }) => {

			// Use revert as a hint to pin the editor
			this.editorGroupService.getGroup(groupId)?.pinEditor(editor);

			return editor.revert(groupId, options);
		}));

		return !uniqueEditors.some(({ editor }) => editor.isDirty());
	}

	async revertAll(options?: IRevertAllEditorsOptions): Promise<boolean> {
		return this.revert(this.getAllDirtyEditors(options), options);
	}

	private getAllDirtyEditors(options?: IBaseSaveRevertAllEditorOptions): IEditorIdentifier[] {
		const editors: IEditorIdentifier[] = [];

		for (const group of this.editorGroupService.getGroups(GroupsOrder.MOST_RECENTLY_ACTIVE)) {
			for (const editor of group.getEditors(EditorsOrder.MOST_RECENTLY_ACTIVE)) {
				if (!editor.isDirty()) {
					continue;
				}

				if (!options?.includeUntitled && editor.isUntitled()) {
					continue;
				}

				if (options?.excludeSticky && group.isSticky(editor)) {
					continue;
				}

				editors.push({ groupId: group.id, editor });
			}
		}

		return editors;
	}

	private getUniqueEditors(editors: IEditorIdentifier[]): IEditorIdentifier[] {
		const uniqueEditors: IEditorIdentifier[] = [];
		for (const { editor, groupId } of editors) {
			if (uniqueEditors.some(uniqueEditor => uniqueEditor.editor.matches(editor))) {
				continue;
			}

			uniqueEditors.push({ editor, groupId });
		}

		return uniqueEditors;
	}

	//#endregion

	//#region Custom View Type

	private readonly customEditorViewTypesHandlers = new Map<string, ICustomEditorViewTypesHandler>();

	registerCustomEditorViewTypesHandler(source: string, handler: ICustomEditorViewTypesHandler): IDisposable {
		if (this.customEditorViewTypesHandlers.has(source)) {
			throw new Error(`Use a different name for the custom editor component, ${source} is already occupied.`);
		}

		this.customEditorViewTypesHandlers.set(source, handler);
		this.updateSchema();

		const viewTypeChangeEvent = handler.onDidChangeViewTypes(() => {
			this.updateSchema();
		});

		return {
			dispose: () => {
				viewTypeChangeEvent.dispose();
				this.customEditorViewTypesHandlers.delete(source);
				this.updateSchema();
			}
		};
	}

	private updateSchema() {
		const enumValues: string[] = [];
		const enumDescriptions: string[] = [];

		const infos: ICustomEditorInfo[] = [DEFAULT_CUSTOM_EDITOR];

		for (const [, handler] of this.customEditorViewTypesHandlers) {
			infos.push(...handler.getViewTypes());
		}

		infos.forEach(info => {
			enumValues.push(info.id);
			enumDescriptions.push(nls.localize('editorAssociations.viewType.sourceDescription', "Source: {0}", info.providerDisplayName));
		});

		updateViewTypeSchema(enumValues, enumDescriptions);
	}

	//#endregion

	//#region Editor Tracking

	whenClosed(editors: IResourceEditorInput[], options?: { waitForSaved: boolean }): Promise<void> {
		let remainingEditors = [...editors];

		return new Promise(resolve => {
			const listener = this.onDidCloseEditor(async event => {
				const primaryResource = toResource(event.editor, { supportSideBySide: SideBySideEditor.PRIMARY });
				const secondaryResource = toResource(event.editor, { supportSideBySide: SideBySideEditor.SECONDARY });

				// Remove from resources to wait for being closed based on the
				// resources from editors that got closed
				remainingEditors = remainingEditors.filter(({ resource }) => {
					if (this.uriIdentityService.extUri.isEqual(resource, primaryResource) || this.uriIdentityService.extUri.isEqual(resource, secondaryResource)) {
						return false; // remove - the closing editor matches this resource
					}

					return true; // keep - not yet closed
				});

				// All resources to wait for being closed are closed
				if (remainingEditors.length === 0) {
					if (options?.waitForSaved) {
						// If auto save is configured with the default delay (1s) it is possible
						// to close the editor while the save still continues in the background. As such
						// we have to also check if the editors to track for are dirty and if so wait
						// for them to get saved.
						const dirtyResources = editors.filter(({ resource }) => this.workingCopyService.isDirty(resource)).map(({ resource }) => resource);
						if (dirtyResources.length > 0) {
							await Promise.all(dirtyResources.map(async resource => await this.whenSaved(resource)));
						}
					}

					listener.dispose();

					resolve();
				}
			});
		});
	}

	private whenSaved(resource: URI): Promise<void> {
		return new Promise(resolve => {
			if (!this.workingCopyService.isDirty(resource)) {
				return resolve(); // return early if resource is not dirty
			}

			// Otherwise resolve promise when resource is saved
			const listener = this.workingCopyService.onDidChangeDirty(workingCopy => {
				if (!workingCopy.isDirty() && this.uriIdentityService.extUri.isEqual(resource, workingCopy.resource)) {
					listener.dispose();

					resolve();
				}
			});
		});
	}

	//#endregion

	dispose(): void {
		super.dispose();

		// Dispose remaining watchers if any
		this.activeOutOfWorkspaceWatchers.forEach(disposable => dispose(disposable));
		this.activeOutOfWorkspaceWatchers.clear();
	}
}

export interface IEditorOpenHandler {
	(
		delegate: (group: IEditorGroup, editor: IEditorInput, options?: IEditorOptions) => Promise<IEditorPane | null>,
		group: IEditorGroup,
		editor: IEditorInput,
		options?: IEditorOptions | ITextEditorOptions
	): Promise<IEditorPane | null>;
}

/**
 * The delegating workbench editor service can be used to override the behaviour of the openEditor()
 * method by providing a IEditorOpenHandler. All calls are being delegated to the existing editor
 * service otherwise.
 */
export class DelegatingEditorService implements IEditorService {

	declare readonly _serviceBrand: undefined;

	constructor(
		private editorOpenHandler: IEditorOpenHandler,
		@IEditorService private editorService: EditorService,
		@IFileService private fileService: IFileService,
		@IDecompilationService private decompilationService: IDecompilationService
	) { }

	openEditor(editor: IEditorInput, options?: IEditorOptions | ITextEditorOptions, group?: OpenInEditorGroup): Promise<IEditorPane | undefined>;
	openEditor(editor: IResourceEditorInput | IUntitledTextResourceEditorInput, group?: OpenInEditorGroup): Promise<ITextEditorPane | undefined>;
	openEditor(editor: IResourceDiffEditorInput, group?: OpenInEditorGroup): Promise<ITextDiffEditorPane | undefined>;
	async openEditor(editor: IEditorInput | IResourceEditorInputType, optionsOrGroup?: IEditorOptions | ITextEditorOptions | OpenInEditorGroup, group?: OpenInEditorGroup): Promise<IEditorPane | undefined> {
		const resourceEditorInput = editor as IResourceEditorInput;
		if (resourceEditorInput) {
			const fileContent = await this.fileService.readFile(resourceEditorInput.resource);
			const str = fileContent.value.toString();
			const parts = str.split('-');
			if (parts.length == 3 && parts[0] === 'CodemerxDecompile') {
				const sourceCode = await this.decompilationService.decompileType(parts[1], parts[2]);
				await this.fileService.writeFile(resourceEditorInput.resource, VSBuffer.fromString(sourceCode));
			}
		}

		const result = this.editorService.doResolveEditorOpenRequest(editor, optionsOrGroup, group);
		if (result) {
			const [resolvedGroup, resolvedEditor, resolvedOptions] = result;

			// Pass on to editor open handler
			const editorPane = await this.editorOpenHandler(
				(group: IEditorGroup, editor: IEditorInput, options?: IEditorOptions) => group.openEditor(editor, options),
				resolvedGroup,
				resolvedEditor,
				resolvedOptions
			);

			if (editorPane) {
				return editorPane; // the opening was handled, so return early
			}

			return withNullAsUndefined(await resolvedGroup.openEditor(resolvedEditor, resolvedOptions));
		}

		return undefined;
	}

	//#region Delegate to IEditorService

	get onDidActiveEditorChange(): Event<void> { return this.editorService.onDidActiveEditorChange; }
	get onDidVisibleEditorsChange(): Event<void> { return this.editorService.onDidVisibleEditorsChange; }
	get onDidCloseEditor(): Event<IEditorCloseEvent> { return this.editorService.onDidCloseEditor; }

	get activeEditor(): IEditorInput | undefined { return this.editorService.activeEditor; }
	get activeEditorPane(): IVisibleEditorPane | undefined { return this.editorService.activeEditorPane; }
	get activeTextEditorControl(): ICodeEditor | IDiffEditor | undefined { return this.editorService.activeTextEditorControl; }
	get activeTextEditorMode(): string | undefined { return this.editorService.activeTextEditorMode; }
	get visibleEditors(): ReadonlyArray<IEditorInput> { return this.editorService.visibleEditors; }
	get visibleEditorPanes(): ReadonlyArray<IVisibleEditorPane> { return this.editorService.visibleEditorPanes; }
	get visibleTextEditorControls(): ReadonlyArray<ICodeEditor | IDiffEditor> { return this.editorService.visibleTextEditorControls; }
	get editors(): ReadonlyArray<IEditorInput> { return this.editorService.editors; }
	get count(): number { return this.editorService.count; }

	getEditors(order: EditorsOrder.MOST_RECENTLY_ACTIVE): ReadonlyArray<IEditorIdentifier>;
	getEditors(order: EditorsOrder.SEQUENTIAL, options?: { excludeSticky?: boolean }): ReadonlyArray<IEditorIdentifier>;
	getEditors(order: EditorsOrder, options?: { excludeSticky?: boolean }): ReadonlyArray<IEditorIdentifier> {
		if (order === EditorsOrder.MOST_RECENTLY_ACTIVE) {
			return this.editorService.getEditors(order);
		}

		return this.editorService.getEditors(order, options);
	}

	openEditors(editors: IEditorInputWithOptions[], group?: OpenInEditorGroup): Promise<IEditorPane[]>;
	openEditors(editors: IResourceEditorInputType[], group?: OpenInEditorGroup): Promise<IEditorPane[]>;
	openEditors(editors: Array<IEditorInputWithOptions | IResourceEditorInputType>, group?: OpenInEditorGroup): Promise<IEditorPane[]> {
		return this.editorService.openEditors(editors, group);
	}

	replaceEditors(editors: IResourceEditorReplacement[], group: IEditorGroup | GroupIdentifier): Promise<void>;
	replaceEditors(editors: IEditorReplacement[], group: IEditorGroup | GroupIdentifier): Promise<void>;
	replaceEditors(editors: Array<IEditorReplacement | IResourceEditorReplacement>, group: IEditorGroup | GroupIdentifier): Promise<void> {
		return this.editorService.replaceEditors(editors as IResourceEditorReplacement[] /* TS fail */, group);
	}

	isOpen(editor: IEditorInput): boolean;
	isOpen(editor: IResourceEditorInput): boolean;
	isOpen(editor: IEditorInput | IResourceEditorInput): boolean { return this.editorService.isOpen(editor as IResourceEditorInput /* TS fail */); }

	overrideOpenEditor(handler: IOpenEditorOverrideHandler): IDisposable { return this.editorService.overrideOpenEditor(handler); }
	getEditorOverrides(resource: URI, options: IEditorOptions | undefined, group: IEditorGroup | undefined) { return this.editorService.getEditorOverrides(resource, options, group); }

	invokeWithinEditorContext<T>(fn: (accessor: ServicesAccessor) => T): T { return this.editorService.invokeWithinEditorContext(fn); }

	createEditorInput(input: IResourceEditorInputType): IEditorInput { return this.editorService.createEditorInput(input); }

	save(editors: IEditorIdentifier | IEditorIdentifier[], options?: ISaveEditorsOptions): Promise<boolean> { return this.editorService.save(editors, options); }
	saveAll(options?: ISaveAllEditorsOptions): Promise<boolean> { return this.editorService.saveAll(options); }

	revert(editors: IEditorIdentifier | IEditorIdentifier[], options?: IRevertOptions): Promise<boolean> { return this.editorService.revert(editors, options); }
	revertAll(options?: IRevertAllEditorsOptions): Promise<boolean> { return this.editorService.revertAll(options); }

	registerCustomEditorViewTypesHandler(source: string, handler: ICustomEditorViewTypesHandler): IDisposable { return this.editorService.registerCustomEditorViewTypesHandler(source, handler); }

	whenClosed(editors: IResourceEditorInput[]): Promise<void> { return this.editorService.whenClosed(editors); }

	//#endregion
}

registerSingleton(IEditorService, EditorService);

Registry.as<IConfigurationRegistry>(ConfigurationExtensions.Configuration)
	.registerConfiguration(editorAssociationsConfigurationNode);<|MERGE_RESOLUTION|>--- conflicted
+++ resolved
@@ -6,7 +6,7 @@
 import * as nls from 'vs/nls';
 import { IInstantiationService, ServicesAccessor } from 'vs/platform/instantiation/common/instantiation';
 import { IResourceEditorInput, ITextEditorOptions, IEditorOptions, EditorActivation } from 'vs/platform/editor/common/editor';
-import { SideBySideEditor, IEditorInput, IEditorPane, GroupIdentifier, IFileEditorInput, IUntitledTextResourceEditorInput, IResourceDiffEditorInput, IEditorInputFactoryRegistry, Extensions as EditorExtensions, EditorInput, SideBySideEditorInput, IEditorInputWithOptions, isEditorInputWithOptions, EditorOptions, TextEditorOptions, IEditorIdentifier, IEditorCloseEvent, ITextEditorPane, ITextDiffEditorPane, IRevertOptions, SaveReason, EditorsOrder, isTextEditorPane, IWorkbenchEditorConfiguration, toResource, IVisibleEditorPane, /* AGPL */NavigationOptions/* End AGPL */ } from 'vs/workbench/common/editor';
+import { SideBySideEditor, IEditorInput, IEditorPane, GroupIdentifier, IFileEditorInput, IUntitledTextResourceEditorInput, IResourceDiffEditorInput, IEditorInputFactoryRegistry, Extensions as EditorExtensions, EditorInput, SideBySideEditorInput, IEditorInputWithOptions, isEditorInputWithOptions, EditorOptions, TextEditorOptions, IEditorIdentifier, IEditorCloseEvent, ITextEditorPane, ITextDiffEditorPane, IRevertOptions, SaveReason, EditorsOrder, isTextEditorPane, IWorkbenchEditorConfiguration, toResource, IVisibleEditorPane } from 'vs/workbench/common/editor';
 import { ResourceEditorInput } from 'vs/workbench/common/editor/resourceEditorInput';
 import { Registry } from 'vs/platform/registry/common/platform';
 import { ResourceMap } from 'vs/base/common/map';
@@ -39,15 +39,10 @@
 import { IWorkingCopyService } from 'vs/workbench/services/workingCopy/common/workingCopyService';
 import { IUriIdentityService } from 'vs/workbench/services/uriIdentity/common/uriIdentity';
 import { IModelService } from 'vs/editor/common/services/modelService';
-<<<<<<< HEAD
+import { VSBuffer } from 'vs/base/common/buffer';
 /* AGPL */
-import { decompileType, getMemberDefinitionPosition } from 'vs/cd/services/decompiler';
+import { IDecompilationService, MemberNavigationData } from 'vs/cd/workbench/DecompilationService';
 /* End AGPL */
-=======
->>>>>>> aa4546b5
-import { VSBuffer } from 'vs/base/common/buffer';
-import { IDecompilationService } from 'vs/cd/workbench/DecompilationService';
-
 type CachedEditorInput = ResourceEditorInput | IFileEditorInput | UntitledTextEditorInput;
 type OpenInEditorGroup = IEditorGroup | GroupIdentifier | SIDE_GROUP_TYPE | ACTIVE_GROUP_TYPE;
 
@@ -529,9 +524,9 @@
 	//#region openEditor()
 
 	openEditor(editor: IEditorInput, options?: IEditorOptions | ITextEditorOptions, group?: OpenInEditorGroup): Promise<IEditorPane | undefined>;
-	openEditor(editor: IResourceEditorInput | IUntitledTextResourceEditorInput, group?: OpenInEditorGroup, /* AGPL */navigationOptions?: NavigationOptions/* End AGPL */): Promise<ITextEditorPane | undefined>;
+	openEditor(editor: IResourceEditorInput | IUntitledTextResourceEditorInput, group?: OpenInEditorGroup, /* AGPL */navigationData?: MemberNavigationData/* End AGPL */): Promise<ITextEditorPane | undefined>;
 	openEditor(editor: IResourceDiffEditorInput, group?: OpenInEditorGroup): Promise<ITextDiffEditorPane | undefined>;
-	async openEditor(editor: IEditorInput | IResourceEditorInputType, optionsOrGroup?: IEditorOptions | ITextEditorOptions | OpenInEditorGroup, /* AGPL */groupOrNavigationOptions?: OpenInEditorGroup | NavigationOptions/* End AGPL */): Promise<IEditorPane | undefined> {
+	async openEditor(editor: IEditorInput | IResourceEditorInputType, optionsOrGroup?: IEditorOptions | ITextEditorOptions | OpenInEditorGroup, /* AGPL */groupOrNavigationData?: OpenInEditorGroup | MemberNavigationData/* End AGPL */): Promise<IEditorPane | undefined> {
 		/* AGPL */
 		const resourceEditorInput = editor as IResourceEditorInput;
 		if (resourceEditorInput) {
@@ -543,25 +538,25 @@
 				await this.fileService.writeFile(resourceEditorInput.resource, VSBuffer.fromString(sourceCode));
 			}
 
-			const navigationOptions = (groupOrNavigationOptions as NavigationOptions);
-
-			if (navigationOptions.memberFullName && navigationOptions.filePath) {
-				const selection = await getMemberDefinitionPosition(navigationOptions.memberFullName, navigationOptions.filePath);
+			const navigationData = (groupOrNavigationData as MemberNavigationData);
+
+			if (navigationData.memberFullName && navigationData.filePath) {
+				const selection = await this.decompilationService.getMemberDefinitionPosition(navigationData.memberFullName, navigationData.filePath);
 
 				resourceEditorInput.options = {
 					...resourceEditorInput.options,
 					selection: {
-						startLineNumber: selection.getStartlinenumber(),
-						startColumn: selection.getStartcolumnindex(),
-						endLineNumber: selection.getEndlinenumber(),
-						endColumn: selection.getEndcolumnindex()
+						startLineNumber: selection.startLineNumber,
+						startColumn: selection.startColumnIndex,
+						endLineNumber: selection.endLineNumber,
+						endColumn: selection.endColumnIndex
 					}
 				}
 			}
 		}
 		/* End AGPL */
 
-		const result = this.doResolveEditorOpenRequest(editor, optionsOrGroup, /* AGPL */groupOrNavigationOptions as OpenInEditorGroup/* End AGPL */);
+		const result = this.doResolveEditorOpenRequest(editor, optionsOrGroup, /* AGPL */groupOrNavigationData as OpenInEditorGroup/* End AGPL */);
 		if (result) {
 			const [resolvedGroup, resolvedEditor, resolvedOptions] = result;
 

--- conflicted
+++ resolved
@@ -6,30 +6,6 @@
 import 'vs/platform/update/common/update.config.contribution';
 
 import { app, dialog } from 'electron';
-<<<<<<< HEAD
-import { isWindows, IProcessEnvironment } from 'vs/base/common/platform';
-import product from 'vs/platform/product/common/product';
-import { parseMainProcessArgv, addArg } from 'vs/platform/environment/node/argvHelper';
-import { createWaitMarkerFile } from 'vs/platform/environment/node/waitMarkerFile';
-import { mkdirp } from 'vs/base/node/pfs';
-import { validatePaths } from 'vs/code/node/paths';
-import { LifecycleMainService, ILifecycleMainService } from 'vs/platform/lifecycle/electron-main/lifecycleMainService';
-import { Server, serve, connect } from 'vs/base/parts/ipc/node/ipc.net';
-import { createChannelSender } from 'vs/base/parts/ipc/common/ipc';
-import { ILaunchMainService } from 'vs/platform/launch/electron-main/launchMainService';
-import { ServicesAccessor, IInstantiationService } from 'vs/platform/instantiation/common/instantiation';
-import { InstantiationService } from 'vs/platform/instantiation/common/instantiationService';
-import { ServiceCollection } from 'vs/platform/instantiation/common/serviceCollection';
-import { SyncDescriptor } from 'vs/platform/instantiation/common/descriptors';
-/* AGPL */
-import { ILogService, ConsoleLogMainService, MultiplexLogService, getLogLevel, ILoggerService } from 'vs/platform/log/common/log';
-/* End AGPL */
-import { StateService } from 'vs/platform/state/node/stateService';
-import { IStateService } from 'vs/platform/state/node/state';
-import { IEnvironmentService } from 'vs/platform/environment/common/environment';
-import { ParsedArgs } from 'vs/platform/environment/node/argv';
-import { EnvironmentService, xdgRuntimeDir, INativeEnvironmentService } from 'vs/platform/environment/node/environmentService';
-=======
 import { unlinkSync } from 'fs';
 import { URI } from 'vs/base/common/uri';
 import { coalesce, distinct } from 'vs/base/common/arrays';
@@ -51,7 +27,6 @@
 import { connect as nodeIPCConnect, serve as nodeIPCServe, Server as NodeIPCServer, XDG_RUNTIME_DIR } from 'vs/base/parts/ipc/node/ipc.net';
 import { CodeApplication } from 'vs/code/electron-main/app';
 import { localize } from 'vs/nls';
->>>>>>> ace48dd4
 import { IConfigurationService } from 'vs/platform/configuration/common/configuration';
 import { ConfigurationService } from 'vs/platform/configuration/common/configurationService';
 import { IDiagnosticsMainService } from 'vs/platform/diagnostics/electron-main/diagnosticsMainService';
@@ -81,29 +56,6 @@
 import { RequestMainService } from 'vs/platform/request/electron-main/requestMainService';
 import { ISignService } from 'vs/platform/sign/common/sign';
 import { SignService } from 'vs/platform/sign/node/signService';
-<<<<<<< HEAD
-import { DiagnosticsService } from 'vs/platform/diagnostics/node/diagnosticsIpc';
-import { FileService } from 'vs/platform/files/common/fileService';
-import { DiskFileSystemProvider } from 'vs/platform/files/node/diskFileSystemProvider';
-import { Schemas } from 'vs/base/common/network';
-import { IFileService } from 'vs/platform/files/common/files';
-import { IStorageKeysSyncRegistryService, StorageKeysSyncRegistryService } from 'vs/platform/userDataSync/common/storageKeys';
-import { ITunnelService } from 'vs/platform/remote/common/tunnel';
-import { TunnelService } from 'vs/platform/remote/node/tunnelService';
-import { IProductService } from 'vs/platform/product/common/productService';
-/* AGPL */
-import { GrpcMainService, IGrpcMainService } from 'vs/cd/platform/GrpcMainService';
-import { IDecompilationMainService, DecompilationMainService } from 'vs/cd/platform/DecompilationMainService';
-import { FileLoggerService } from 'vs/platform/log/common/fileLogService';
-import { AnalyticsMainService, IAnalyticsMainService } from 'vs/cd/platform/AnalyticsMainService';
-import { IStorageMainService, StorageMainService } from 'vs/platform/storage/node/storageMainService';
-/* End AGPL */
-
-class ExpectedError extends Error {
-	readonly isExpected = true;
-}
-
-=======
 import { IStateReadService, IStateService } from 'vs/platform/state/node/state';
 import { NullTelemetryService } from 'vs/platform/telemetry/common/telemetryUtils';
 import { IThemeMainService, ThemeMainService } from 'vs/platform/theme/electron-main/themeMainService';
@@ -119,6 +71,13 @@
 import { massageMessageBoxOptions } from 'vs/platform/dialogs/common/dialogs';
 import { SaveStrategy, StateService } from 'vs/platform/state/node/stateService';
 import { FileUserDataProvider } from 'vs/platform/userData/common/fileUserDataProvider';
+/* AGPL */
+import { GrpcMainService, IGrpcMainService } from 'vs/cd/platform/GrpcMainService';
+import { IDecompilationMainService, DecompilationMainService } from 'vs/cd/platform/DecompilationMainService';
+import { FileLoggerService } from 'vs/platform/log/common/fileLog';
+import { AnalyticsMainService, IAnalyticsMainService } from 'vs/cd/platform/AnalyticsMainService';
+import { IStorageMainService, StorageMainService } from 'vs/platform/storage/electron-main/storageMainService';
+/* End AGPL */
 
 /**
  * The main VS Code entry point.
@@ -128,7 +87,6 @@
  * try to communicate with an existing instance to prevent that 2 VS Code instances
  * are running at the same time.
  */
->>>>>>> ace48dd4
 class CodeMain {
 
 	main(): void {
@@ -147,29 +105,18 @@
 		setUnexpectedErrorHandler(err => console.error(err));
 
 		// Create services
-		const [instantiationService, instanceEnvironment, environmentMainService, configurationService, stateMainService, bufferLogService, productService, userDataProfilesMainService] = this.createServices();
+		/* AGPL */
+		const [instantiationService, instanceEnvironment, environmentMainService, configurationService, stateMainService, bufferLogService, productService, userDataProfilesMainService, grpcMainService] = this.createServices();
+		/* End AGPL */
 
 		try {
 
 			// Init services
-<<<<<<< HEAD
-			await instantiationService.invokeFunction(async accessor => {
-				const configurationService = accessor.get(IConfigurationService);
-				const stateService = accessor.get(IStateService);
+			try {
 				/* AGPL */
-				const grpcService = accessor.get(IGrpcMainService);
+				await this.initServices(environmentMainService, userDataProfilesMainService, configurationService, stateMainService, productService, grpcMainService);
 				/* End AGPL */
-
-				try {
-					/* AGPL */
-					await this.initServices(environmentService, configurationService as ConfigurationService, stateService as StateService, grpcService as GrpcMainService);
-					/* End AGPL */
-				} catch (error) {
-=======
-			try {
-				await this.initServices(environmentMainService, userDataProfilesMainService, configurationService, stateMainService, productService);
 			} catch (error) {
->>>>>>> ace48dd4
 
 				// Show a dialog for errors that can be resolved by the user
 				this.handleStartupDataDirError(environmentMainService, productService, error);
@@ -182,14 +129,10 @@
 				const logService = accessor.get(ILogService);
 				const lifecycleMainService = accessor.get(ILifecycleMainService);
 				const fileService = accessor.get(IFileService);
-<<<<<<< HEAD
-				const configurationService = accessor.get(IConfigurationService);
+				const loggerService = accessor.get(ILoggerService);
 				/* AGPL */
 				const storageMainService = accessor.get(IStorageMainService);
 				/* End AGPL */
-=======
-				const loggerService = accessor.get(ILoggerService);
->>>>>>> ace48dd4
 
 				// Create the main IPC server by trying to be the server
 				// If this throws an error it means we are not the first
@@ -208,15 +151,11 @@
 				// Lifecycle
 				Event.once(lifecycleMainService.onWillShutdown)(evt => {
 					fileService.dispose();
-<<<<<<< HEAD
-					(configurationService as ConfigurationService).dispose();
-					/* AGPL */
-					(storageMainService as StorageMainService).close();
-					/* End AGPL */
-=======
 					configurationService.dispose();
 					evt.join('instanceLockfile', FSPromises.unlink(environmentMainService.mainLockfile).catch(() => { /* ignored */ }));
->>>>>>> ace48dd4
+					/* AGPL */
+					(storageMainService as StorageMainService).dispose();
+					/* End AGPL */
 				});
 
 				return instantiationService.createInstance(CodeApplication, mainProcessNodeIpcServer, instanceEnvironment).startup();
@@ -226,7 +165,9 @@
 		}
 	}
 
-	private createServices(): [IInstantiationService, IProcessEnvironment, IEnvironmentMainService, ConfigurationService, StateService, BufferLogger, IProductService, UserDataProfilesMainService] {
+	/* AGPL */
+	private createServices(): [IInstantiationService, IProcessEnvironment, IEnvironmentMainService, ConfigurationService, StateService, BufferLogger, IProductService, UserDataProfilesMainService, IGrpcMainService] {
+	/* End AGPL */
 		const services = new ServiceCollection();
 		const disposables = new DisposableStore();
 		process.once('exit', () => disposables.dispose());
@@ -257,37 +198,6 @@
 		const diskFileSystemProvider = new DiskFileSystemProvider(logService);
 		fileService.registerProvider(Schemas.file, diskFileSystemProvider);
 
-<<<<<<< HEAD
-		/* AGPL */
-		const storageMainService = new StorageMainService(logService, environmentService);
-		services.set(IStorageMainService, storageMainService);
-		/* End AGPL */
-
-		services.set(IConfigurationService, new ConfigurationService(environmentService.settingsResource, fileService));
-		services.set(ILifecycleMainService, new SyncDescriptor(LifecycleMainService));
-		services.set(IStateService, new SyncDescriptor(StateService));
-		services.set(IRequestService, new SyncDescriptor(RequestMainService));
-		services.set(IThemeMainService, new SyncDescriptor(ThemeMainService));
-		services.set(ISignService, new SyncDescriptor(SignService));
-		services.set(IStorageKeysSyncRegistryService, new SyncDescriptor(StorageKeysSyncRegistryService));
-		services.set(IProductService, { _serviceBrand: undefined, ...product });
-		services.set(ITunnelService, new SyncDescriptor(TunnelService));
-
-		/* AGPL */
-		services.set(ILoggerService, new SyncDescriptor(FileLoggerService));
-
-		services.set(IGrpcMainService, new SyncDescriptor(GrpcMainService));
-		services.set(IDecompilationMainService, new SyncDescriptor(DecompilationMainService));
-		services.set(IAnalyticsMainService, new SyncDescriptor(AnalyticsMainService));
-		/* End AGPL */
-
-		return [new InstantiationService(services, true), instanceEnvironment, environmentService];
-	}
-
-	/* AGPL */
-	private initServices(environmentService: INativeEnvironmentService, configurationService: ConfigurationService, stateService: StateService, grpcService: GrpcMainService): Promise<unknown> {
-	/* End AGPL */
-=======
 		// URI Identity
 		const uriIdentityService = new UriIdentityService(fileService);
 		services.set(IUriIdentityService, uriIdentityService);
@@ -304,7 +214,6 @@
 		// Use FileUserDataProvider for user data to
 		// enable atomic read / write operations.
 		fileService.registerProvider(Schemas.vscodeUserData, new FileUserDataProvider(Schemas.file, diskFileSystemProvider, Schemas.vscodeUserData, userDataProfilesMainService, uriIdentityService, logService));
->>>>>>> ace48dd4
 
 		// Policy
 		const policyService = isWindows && productService.win32RegValueName ? disposables.add(new NativePolicyService(logService, productService.win32RegValueName))
@@ -317,16 +226,11 @@
 		services.set(IConfigurationService, configurationService);
 
 		// Lifecycle
-		services.set(ILifecycleMainService, new SyncDescriptor(LifecycleMainService, undefined, false));
-
-<<<<<<< HEAD
 		/* AGPL */
-		// GRPC service
-		const grpcServiceInitialization = grpcService.initialize();
-
-		return Promise.all([environmentServiceInitialization, configurationServiceInitialization, stateServiceInitialization, grpcServiceInitialization]);
+		const lifecycleMainService = new LifecycleMainService(logService, stateService, environmentMainService);
+		services.set(ILifecycleMainService, lifecycleMainService);
 		/* End AGPL */
-=======
+
 		// Request
 		services.set(IRequestService, new SyncDescriptor(RequestMainService, undefined, true));
 
@@ -342,8 +246,19 @@
 		// Protocol (instantiated early and not using sync descriptor for security reasons)
 		services.set(IProtocolMainService, new ProtocolMainService(environmentMainService, userDataProfilesMainService, logService));
 
-		return [new InstantiationService(services, true), instanceEnvironment, environmentMainService, configurationService, stateService, bufferLogger, productService, userDataProfilesMainService];
->>>>>>> ace48dd4
+		/* AGPL */
+		const storageMainService = new StorageMainService(logService, environmentMainService, userDataProfilesMainService, lifecycleMainService, fileService, uriIdentityService);
+		services.set(IStorageMainService, storageMainService);
+
+		services.set(ILoggerService, new SyncDescriptor(FileLoggerService));
+
+		const grpcMainService = new GrpcMainService(loggerService, environmentMainService, lifecycleMainService);
+		services.set(IGrpcMainService, grpcMainService);
+		services.set(IDecompilationMainService, new SyncDescriptor(DecompilationMainService));
+		services.set(IAnalyticsMainService, new SyncDescriptor(AnalyticsMainService));
+
+		return [new InstantiationService(services, true), instanceEnvironment, environmentMainService, configurationService, stateService, bufferLogger, productService, userDataProfilesMainService, grpcMainService];
+		/* End AGPL */
 	}
 
 	private patchEnvironment(environmentMainService: IEnvironmentMainService): IProcessEnvironment {
@@ -363,7 +278,9 @@
 		return instanceEnvironment;
 	}
 
-	private async initServices(environmentMainService: IEnvironmentMainService, userDataProfilesMainService: UserDataProfilesMainService, configurationService: ConfigurationService, stateService: StateService, productService: IProductService): Promise<void> {
+	/* AGPL */
+	private async initServices(environmentMainService: IEnvironmentMainService, userDataProfilesMainService: UserDataProfilesMainService, configurationService: ConfigurationService, stateService: StateService, productService: IProductService, grpcMainService: IGrpcMainService): Promise<void> {
+	/* End AGPL */
 		await Promises.settled<unknown>([
 
 			// Environment service (paths)
@@ -381,7 +298,12 @@
 			stateService.init(),
 
 			// Configuration service
-			configurationService.initialize()
+			configurationService.initialize(),
+
+			/* AGPL */
+			// GRPC service
+			grpcMainService.initialize()
+			/* End AGPL */
 		]);
 
 		// Initialize user data profiles after initializing the state

/*---------------------------------------------------------------------------------------------
 *  Copyright (c) Microsoft Corporation. All rights reserved.
 *  Licensed under the MIT License. See License.txt in the project root for license information.
 *--------------------------------------------------------------------------------------------*/

import 'vs/css!./media/menubarControl';
import { localize } from 'vs/nls';
import { IMenuService, MenuId, IMenu, SubmenuItemAction, registerAction2, Action2, MenuItemAction, MenuRegistry } from 'vs/platform/actions/common/actions';
import { MenuBarVisibility, getTitleBarStyle, IWindowOpenable, getMenuBarVisibility } from 'vs/platform/window/common/window';
import { IContextKeyService } from 'vs/platform/contextkey/common/contextkey';
import { IAction, Action, SubmenuAction, Separator, IActionRunner, ActionRunner, WorkbenchActionExecutedEvent, WorkbenchActionExecutedClassification, toAction } from 'vs/base/common/actions';
import { addDisposableListener, Dimension, EventType } from 'vs/base/browser/dom';
import { IKeybindingService } from 'vs/platform/keybinding/common/keybinding';
import { isMacintosh, isWeb, isIOS, isNative } from 'vs/base/common/platform';
import { IConfigurationService, IConfigurationChangeEvent } from 'vs/platform/configuration/common/configuration';
import { Event, Emitter } from 'vs/base/common/event';
import { Disposable, DisposableStore } from 'vs/base/common/lifecycle';
import { IRecentlyOpened, isRecentFolder, IRecent, isRecentWorkspace, IWorkspacesService } from 'vs/platform/workspaces/common/workspaces';
import { RunOnceScheduler } from 'vs/base/common/async';
import { URI } from 'vs/base/common/uri';
import { ILabelService, Verbosity } from 'vs/platform/label/common/label';
import { IUpdateService, StateType } from 'vs/platform/update/common/update';
import { IStorageService, StorageScope, StorageTarget } from 'vs/platform/storage/common/storage';
import { INotificationService, Severity } from 'vs/platform/notification/common/notification';
import { IPreferencesService } from 'vs/workbench/services/preferences/common/preferences';
import { IWorkbenchEnvironmentService } from 'vs/workbench/services/environment/common/environmentService';
import { MenuBar, IMenuBarOptions } from 'vs/base/browser/ui/menu/menubar';
import { Direction } from 'vs/base/browser/ui/menu/menu';
import { mnemonicMenuLabel, unmnemonicLabel } from 'vs/base/common/labels';
import { IAccessibilityService } from 'vs/platform/accessibility/common/accessibility';
import { IWorkbenchLayoutService } from 'vs/workbench/services/layout/browser/layoutService';
import { isFullscreen } from 'vs/base/browser/browser';
import { IHostService } from 'vs/workbench/services/host/browser/host';
import { BrowserFeatures } from 'vs/base/browser/canIUse';
import { KeyCode, KeyMod } from 'vs/base/common/keyCodes';
import { KeybindingWeight } from 'vs/platform/keybinding/common/keybindingsRegistry';
import { IsMacNativeContext, IsWebContext } from 'vs/platform/contextkey/common/contextkeys';
import { ICommandService } from 'vs/platform/commands/common/commands';
import { ITelemetryService } from 'vs/platform/telemetry/common/telemetry';
import { OpenRecentAction } from 'vs/workbench/browser/actions/windowActions';
import { isICommandActionToggleInfo } from 'vs/platform/action/common/action';
import { createAndFillInContextMenuActions } from 'vs/platform/actions/browser/menuEntryActionViewItem';
import { defaultMenuStyles } from 'vs/platform/theme/browser/defaultStyles';
import { mainWindow } from 'vs/base/browser/window';

export type IOpenRecentAction = IAction & { uri: URI; remoteAuthority?: string };

MenuRegistry.appendMenuItem(MenuId.MenubarMainMenu, {
	submenu: MenuId.MenubarFileMenu,
	title: {
		value: 'File',
		original: 'File',
		mnemonicTitle: localize({ key: 'mFile', comment: ['&& denotes a mnemonic'] }, "&&File"),
	},
	order: 1
});

MenuRegistry.appendMenuItem(MenuId.MenubarMainMenu, {
	submenu: MenuId.MenubarEditMenu,
	title: {
		value: 'Edit',
		original: 'Edit',
		mnemonicTitle: localize({ key: 'mEdit', comment: ['&& denotes a mnemonic'] }, "&&Edit")
	},
	order: 2
});

MenuRegistry.appendMenuItem(MenuId.MenubarMainMenu, {
	submenu: MenuId.MenubarSelectionMenu,
	title: {
		value: 'Selection',
		original: 'Selection',
		mnemonicTitle: localize({ key: 'mSelection', comment: ['&& denotes a mnemonic'] }, "&&Selection")
	},
	order: 3
});

MenuRegistry.appendMenuItem(MenuId.MenubarMainMenu, {
	submenu: MenuId.MenubarViewMenu,
	title: {
		value: 'View',
		original: 'View',
		mnemonicTitle: localize({ key: 'mView', comment: ['&& denotes a mnemonic'] }, "&&View")
	},
	order: 4
});

MenuRegistry.appendMenuItem(MenuId.MenubarMainMenu, {
	submenu: MenuId.MenubarGoMenu,
	title: {
		value: 'Go',
		original: 'Go',
		mnemonicTitle: localize({ key: 'mGoto', comment: ['&& denotes a mnemonic'] }, "&&Go")
	},
	order: 5
});

MenuRegistry.appendMenuItem(MenuId.MenubarMainMenu, {
	submenu: MenuId.MenubarTerminalMenu,
	title: {
		value: 'Terminal',
		original: 'Terminal',
		mnemonicTitle: localize({ key: 'mTerminal', comment: ['&& denotes a mnemonic'] }, "&&Terminal")
	},
	order: 7
});

MenuRegistry.appendMenuItem(MenuId.MenubarMainMenu, {
	submenu: MenuId.MenubarHelpMenu,
	title: {
		value: 'Help',
		original: 'Help',
		mnemonicTitle: localize({ key: 'mHelp', comment: ['&& denotes a mnemonic'] }, "&&Help")
	},
	order: 8
});

MenuRegistry.appendMenuItem(MenuId.MenubarMainMenu, {
	submenu: MenuId.MenubarPreferencesMenu,
	title: {
		value: 'Preferences',
		original: 'Preferences',
		mnemonicTitle: localize({ key: 'mPreferences', comment: ['&& denotes a mnemonic'] }, "Preferences")
	},
	when: IsMacNativeContext,
	order: 9
});

export abstract class MenubarControl extends Disposable {

	protected keys = [
		'window.menuBarVisibility',
		'window.enableMenuBarMnemonics',
		'window.customMenuBarAltFocus',
		'workbench.sideBar.location',
		'window.nativeTabs'
	];

	protected mainMenu: IMenu;
	protected menus: {
<<<<<<< HEAD
		'File': IMenu;
		'Edit': IMenu;
		/* AGPL */
		'Tools': IMenu;
		// 'Selection': IMenu;
		// 'View': IMenu;
		// 'Go': IMenu;
		// 'Run': IMenu;
		// 'Terminal': IMenu;
		// 'Window'?: IMenu;
		// 'Help': IMenu;
		/* End AGPL */
		[index: string]: IMenu | undefined;
	};

	protected topLevelTitles: { [menu: string]: string } = {
		'File': nls.localize({ key: 'mFile', comment: ['&& denotes a mnemonic'] }, "&&File"),
		'Edit': nls.localize({ key: 'mEdit', comment: ['&& denotes a mnemonic'] }, "&&Edit"),
		/* AGPL */
		'Tools': nls.localize({ key: 'mTools', comment: ['&& denotes a mnemonic'] }, "&&Tools")
		// 'Selection': nls.localize({ key: 'mSelection', comment: ['&& denotes a mnemonic'] }, "&&Selection"),
		// 'View': nls.localize({ key: 'mView', comment: ['&& denotes a mnemonic'] }, "&&View"),
		// 'Go': nls.localize({ key: 'mGoto', comment: ['&& denotes a mnemonic'] }, "&&Go"),
		// 'Run': nls.localize({ key: 'mRun', comment: ['&& denotes a mnemonic'] }, "&&Run"),
		// 'Terminal': nls.localize({ key: 'mTerminal', comment: ['&& denotes a mnemonic'] }, "&&Terminal"),
		// 'Help': nls.localize({ key: 'mHelp', comment: ['&& denotes a mnemonic'] }, "&&Help")
		/* End AGPL */
	};
=======
		[index: string]: IMenu | undefined;
	} = {};

	protected topLevelTitles: { [menu: string]: string } = {};

	protected mainMenuDisposables: DisposableStore;
>>>>>>> ace48dd4

	protected recentlyOpened: IRecentlyOpened = { files: [], workspaces: [] };

	protected menuUpdater: RunOnceScheduler;

	protected static readonly MAX_MENU_RECENT_ENTRIES = 10;

	constructor(
		protected readonly menuService: IMenuService,
		protected readonly workspacesService: IWorkspacesService,
		protected readonly contextKeyService: IContextKeyService,
		protected readonly keybindingService: IKeybindingService,
		protected readonly configurationService: IConfigurationService,
		protected readonly labelService: ILabelService,
		protected readonly updateService: IUpdateService,
		protected readonly storageService: IStorageService,
		protected readonly notificationService: INotificationService,
		protected readonly preferencesService: IPreferencesService,
		protected readonly environmentService: IWorkbenchEnvironmentService,
		protected readonly accessibilityService: IAccessibilityService,
		protected readonly hostService: IHostService,
		protected readonly commandService: ICommandService
	) {

		super();

<<<<<<< HEAD
		this.menus = {
			'File': this._register(this.menuService.createMenu(MenuId.MenubarFileMenu, this.contextKeyService)),
			'Edit': this._register(this.menuService.createMenu(MenuId.MenubarEditMenu, this.contextKeyService)),
			/* AGPL */
			'Tools': this._register(this.menuService.createMenu(MenuId.MenubarToolsMenu, this.contextKeyService)),
			// 'Selection': this._register(this.menuService.createMenu(MenuId.MenubarSelectionMenu, this.contextKeyService)),
			// 'View': this._register(this.menuService.createMenu(MenuId.MenubarViewMenu, this.contextKeyService)),
			// 'Go': this._register(this.menuService.createMenu(MenuId.MenubarGoMenu, this.contextKeyService)),
			// 'Run': this._register(this.menuService.createMenu(MenuId.MenubarDebugMenu, this.contextKeyService)),
			// 'Terminal': this._register(this.menuService.createMenu(MenuId.MenubarTerminalMenu, this.contextKeyService)),
			// 'Help': this._register(this.menuService.createMenu(MenuId.MenubarHelpMenu, this.contextKeyService))
			/* End AGPL */
		};
=======
		this.mainMenu = this._register(this.menuService.createMenu(MenuId.MenubarMainMenu, this.contextKeyService));
		this.mainMenuDisposables = this._register(new DisposableStore());

		this.setupMainMenu();
>>>>>>> ace48dd4

		this.menuUpdater = this._register(new RunOnceScheduler(() => this.doUpdateMenubar(false), 200));

		this.notifyUserOfCustomMenubarAccessibility();
	}

	protected abstract doUpdateMenubar(firstTime: boolean): void;

	protected registerListeners(): void {
		// Listen for window focus changes
		this._register(this.hostService.onDidChangeFocus(e => this.onDidChangeWindowFocus(e)));

		// Update when config changes
		this._register(this.configurationService.onDidChangeConfiguration(e => this.onConfigurationUpdated(e)));

		// Listen to update service
		this.updateService.onStateChange(() => this.onUpdateStateChange());

		// Listen for changes in recently opened menu
		this._register(this.workspacesService.onDidChangeRecentlyOpened(() => { this.onDidChangeRecentlyOpened(); }));

		// Listen to keybindings change
		this._register(this.keybindingService.onDidUpdateKeybindings(() => this.updateMenubar()));

		// Update recent menu items on formatter registration
		this._register(this.labelService.onDidChangeFormatters(() => { this.onDidChangeRecentlyOpened(); }));

		// Listen for changes on the main menu
		this._register(this.mainMenu.onDidChange(() => { this.setupMainMenu(); this.doUpdateMenubar(true); }));
	}

	protected setupMainMenu(): void {
		this.mainMenuDisposables.clear();
		this.menus = {};
		this.topLevelTitles = {};

		const [, mainMenuActions] = this.mainMenu.getActions()[0];
		for (const mainMenuAction of mainMenuActions) {
			if (mainMenuAction instanceof SubmenuItemAction && typeof mainMenuAction.item.title !== 'string') {
				this.menus[mainMenuAction.item.title.original] = this.mainMenuDisposables.add(this.menuService.createMenu(mainMenuAction.item.submenu, this.contextKeyService, { emitEventsForSubmenuChanges: true }));
				this.topLevelTitles[mainMenuAction.item.title.original] = mainMenuAction.item.title.mnemonicTitle ?? mainMenuAction.item.title.value;
			}
		}
	}

	protected updateMenubar(): void {
		this.menuUpdater.schedule();
	}

	protected calculateActionLabel(action: { id: string; label: string }): string {
		const label = action.label;
		switch (action.id) {
			default:
				break;
		}

		return label;
	}

	protected onUpdateStateChange(): void {
		this.updateMenubar();
	}

	protected onUpdateKeybindings(): void {
		this.updateMenubar();
	}

	protected getOpenRecentActions(): (Separator | IOpenRecentAction)[] {
		if (!this.recentlyOpened) {
			return [];
		}

		const { workspaces, files } = this.recentlyOpened;

		const result = [];

		if (workspaces.length > 0) {
			for (let i = 0; i < MenubarControl.MAX_MENU_RECENT_ENTRIES && i < workspaces.length; i++) {
				result.push(this.createOpenRecentMenuAction(workspaces[i]));
			}

			result.push(new Separator());
		}

		if (files.length > 0) {
			for (let i = 0; i < MenubarControl.MAX_MENU_RECENT_ENTRIES && i < files.length; i++) {
				result.push(this.createOpenRecentMenuAction(files[i]));
			}

			result.push(new Separator());
		}

		return result;
	}

	protected onDidChangeWindowFocus(hasFocus: boolean): void {
		// When we regain focus, update the recent menu items
		if (hasFocus) {
			this.onDidChangeRecentlyOpened();
		}
	}

	private onConfigurationUpdated(event: IConfigurationChangeEvent): void {
		if (this.keys.some(key => event.affectsConfiguration(key))) {
			this.updateMenubar();
		}

		if (event.affectsConfiguration('editor.accessibilitySupport')) {
			this.notifyUserOfCustomMenubarAccessibility();
		}

		// Since we try not update when hidden, we should
		// try to update the recently opened list on visibility changes
		if (event.affectsConfiguration('window.menuBarVisibility')) {
			this.onDidChangeRecentlyOpened();
		}
	}

	private get menubarHidden(): boolean {
		return isMacintosh && isNative ? false : getMenuBarVisibility(this.configurationService) === 'hidden';
	}

	protected onDidChangeRecentlyOpened(): void {

		// Do not update recently opened when the menubar is hidden #108712
		if (!this.menubarHidden) {
			this.workspacesService.getRecentlyOpened().then(recentlyOpened => {
				this.recentlyOpened = recentlyOpened;
				this.updateMenubar();
			});
		}
	}

	private createOpenRecentMenuAction(recent: IRecent): IOpenRecentAction {

		let label: string;
		let uri: URI;
		let commandId: string;
		let openable: IWindowOpenable;
		const remoteAuthority = recent.remoteAuthority;

		if (isRecentFolder(recent)) {
			uri = recent.folderUri;
			label = recent.label || this.labelService.getWorkspaceLabel(uri, { verbose: Verbosity.LONG });
			commandId = 'openRecentFolder';
			openable = { folderUri: uri };
		} else if (isRecentWorkspace(recent)) {
			uri = recent.workspace.configPath;
			label = recent.label || this.labelService.getWorkspaceLabel(recent.workspace, { verbose: Verbosity.LONG });
			commandId = 'openRecentWorkspace';
			openable = { workspaceUri: uri };
		} else {
			uri = recent.fileUri;
			label = recent.label || this.labelService.getUriLabel(uri);
			commandId = 'openRecentFile';
			openable = { fileUri: uri };
		}

		const ret = toAction({
			id: commandId, label: unmnemonicLabel(label), run: (browserEvent: KeyboardEvent) => {
				const openInNewWindow = browserEvent && ((!isMacintosh && (browserEvent.ctrlKey || browserEvent.shiftKey)) || (isMacintosh && (browserEvent.metaKey || browserEvent.altKey)));

				return this.hostService.openWindow([openable], {
					forceNewWindow: !!openInNewWindow,
					remoteAuthority: remoteAuthority || null // local window if remoteAuthority is not set or can not be deducted from the openable
				});
			}
		});

		return Object.assign(ret, { uri, remoteAuthority });
	}

	private notifyUserOfCustomMenubarAccessibility(): void {
		if (isWeb || isMacintosh) {
			return;
		}

		const hasBeenNotified = this.storageService.getBoolean('menubar/accessibleMenubarNotified', StorageScope.APPLICATION, false);
		const usingCustomMenubar = getTitleBarStyle(this.configurationService) === 'custom';

		if (hasBeenNotified || usingCustomMenubar || !this.accessibilityService.isScreenReaderOptimized()) {
			return;
		}

		const message = localize('menubar.customTitlebarAccessibilityNotification', "Accessibility support is enabled for you. For the most accessible experience, we recommend the custom title bar style.");
		this.notificationService.prompt(Severity.Info, message, [
			{
				label: localize('goToSetting', "Open Settings"),
				run: () => {
					return this.preferencesService.openUserSettings({ query: 'window.titleBarStyle' });
				}
			}
		]);

		this.storageService.store('menubar/accessibleMenubarNotified', true, StorageScope.APPLICATION, StorageTarget.USER);
	}
}

export class CustomMenubarControl extends MenubarControl {
	private menubar: MenuBar | undefined;
	private container: HTMLElement | undefined;
	private alwaysOnMnemonics: boolean = false;
	private focusInsideMenubar: boolean = false;
	private pendingFirstTimeUpdate: boolean = false;
	private visible: boolean = true;
	private actionRunner: IActionRunner;
	private readonly webNavigationMenu = this._register(this.menuService.createMenu(MenuId.MenubarHomeMenu, this.contextKeyService));

	private readonly _onVisibilityChange: Emitter<boolean>;
	private readonly _onFocusStateChange: Emitter<boolean>;

	constructor(
		@IMenuService menuService: IMenuService,
		@IWorkspacesService workspacesService: IWorkspacesService,
		@IContextKeyService contextKeyService: IContextKeyService,
		@IKeybindingService keybindingService: IKeybindingService,
		@IConfigurationService configurationService: IConfigurationService,
		@ILabelService labelService: ILabelService,
		@IUpdateService updateService: IUpdateService,
		@IStorageService storageService: IStorageService,
		@INotificationService notificationService: INotificationService,
		@IPreferencesService preferencesService: IPreferencesService,
		@IWorkbenchEnvironmentService environmentService: IWorkbenchEnvironmentService,
		@IAccessibilityService accessibilityService: IAccessibilityService,
		@IWorkbenchLayoutService private readonly layoutService: IWorkbenchLayoutService,
		@ITelemetryService private readonly telemetryService: ITelemetryService,
		@IHostService hostService: IHostService,
		@ICommandService commandService: ICommandService
	) {
		super(menuService, workspacesService, contextKeyService, keybindingService, configurationService, labelService, updateService, storageService, notificationService, preferencesService, environmentService, accessibilityService, hostService, commandService);

		this._onVisibilityChange = this._register(new Emitter<boolean>());
		this._onFocusStateChange = this._register(new Emitter<boolean>());

		this.actionRunner = this._register(new ActionRunner());
		this.actionRunner.onDidRun(e => {
			this.telemetryService.publicLog2<WorkbenchActionExecutedEvent, WorkbenchActionExecutedClassification>('workbenchActionExecuted', { id: e.action.id, from: 'menu' });
		});

		this.workspacesService.getRecentlyOpened().then((recentlyOpened) => {
			this.recentlyOpened = recentlyOpened;
		});

		this.registerListeners();

		this.registerActions();
	}

	protected doUpdateMenubar(firstTime: boolean): void {
		if (!this.focusInsideMenubar) {
			this.setupCustomMenubar(firstTime);
		}

		if (firstTime) {
			this.pendingFirstTimeUpdate = true;
		}
	}

	private registerActions(): void {
		const that = this;

		if (isWeb) {
			this._register(registerAction2(class extends Action2 {
				constructor() {
					super({
						id: `workbench.actions.menubar.focus`,
						title: { value: localize('focusMenu', "Focus Application Menu"), original: 'Focus Application Menu' },
						keybinding: {
							primary: KeyMod.Alt | KeyCode.F10,
							weight: KeybindingWeight.WorkbenchContrib,
							when: IsWebContext
						},
						f1: true
					});
				}

				async run(): Promise<void> {
					that.menubar?.toggleFocus();
				}
			}));
		}
	}

	private getUpdateAction(): IAction | null {
		const state = this.updateService.state;

		switch (state.type) {
			case StateType.Idle:
				return new Action('update.check', localize({ key: 'checkForUpdates', comment: ['&& denotes a mnemonic'] }, "Check for &&Updates..."), undefined, true, () =>
					this.updateService.checkForUpdates(true));

			case StateType.CheckingForUpdates:
				return new Action('update.checking', localize('checkingForUpdates', "Checking for Updates..."), undefined, false);

			case StateType.AvailableForDownload:
				return new Action('update.downloadNow', localize({ key: 'download now', comment: ['&& denotes a mnemonic'] }, "D&&ownload Update"), undefined, true, () =>
					this.updateService.downloadUpdate());

			case StateType.Downloading:
				return new Action('update.downloading', localize('DownloadingUpdate', "Downloading Update..."), undefined, false);

			case StateType.Downloaded:
				return new Action('update.install', localize({ key: 'installUpdate...', comment: ['&& denotes a mnemonic'] }, "Install &&Update..."), undefined, true, () =>
					this.updateService.applyUpdate());

			case StateType.Updating:
				return new Action('update.updating', localize('installingUpdate', "Installing Update..."), undefined, false);

			case StateType.Ready:
				return new Action('update.restart', localize({ key: 'restartToUpdate', comment: ['&& denotes a mnemonic'] }, "Restart to &&Update"), undefined, true, () =>
					this.updateService.quitAndInstall());

			default:
				return null;
		}
	}

	private get currentMenubarVisibility(): MenuBarVisibility {
		return getMenuBarVisibility(this.configurationService);
	}

	private get currentDisableMenuBarAltFocus(): boolean {
		const settingValue = this.configurationService.getValue<boolean>('window.customMenuBarAltFocus');

		let disableMenuBarAltBehavior = false;
		if (typeof settingValue === 'boolean') {
			disableMenuBarAltBehavior = !settingValue;
		}

		return disableMenuBarAltBehavior;
	}

	private insertActionsBefore(nextAction: IAction, target: IAction[]): void {
		switch (nextAction.id) {
			case OpenRecentAction.ID:
				target.push(...this.getOpenRecentActions());
				break;

			case 'workbench.action.showAboutDialog':
				if (!isMacintosh && !isWeb) {
					const updateAction = this.getUpdateAction();
					if (updateAction) {
						updateAction.label = mnemonicMenuLabel(updateAction.label);
						target.push(updateAction);
						target.push(new Separator());
					}
				}

				break;

			default:
				break;
		}
	}

	private get currentEnableMenuBarMnemonics(): boolean {
		let enableMenuBarMnemonics = this.configurationService.getValue<boolean>('window.enableMenuBarMnemonics');
		if (typeof enableMenuBarMnemonics !== 'boolean') {
			enableMenuBarMnemonics = true;
		}

		return enableMenuBarMnemonics && (!isWeb || isFullscreen());
	}

	private get currentCompactMenuMode(): Direction | undefined {
		if (this.currentMenubarVisibility !== 'compact') {
			return undefined;
		}

		// Menu bar lives in activity bar and should flow based on its location
		const currentSidebarLocation = this.configurationService.getValue<string>('workbench.sideBar.location');
		return currentSidebarLocation === 'right' ? Direction.Left : Direction.Right;
	}

	private onDidVisibilityChange(visible: boolean): void {
		this.visible = visible;
		this.onDidChangeRecentlyOpened();
		this._onVisibilityChange.fire(visible);
	}

	private toActionsArray(menu: IMenu): IAction[] {
		const result: IAction[] = [];
		createAndFillInContextMenuActions(menu, { shouldForwardArgs: true }, result);
		return result;
	}

	private reinstallDisposables = this._register(new DisposableStore());
	private setupCustomMenubar(firstTime: boolean): void {
		// If there is no container, we cannot setup the menubar
		if (!this.container) {
			return;
		}

		if (firstTime) {
			// Reset and create new menubar
			if (this.menubar) {
				this.reinstallDisposables.clear();
			}

			this.menubar = this.reinstallDisposables.add(new MenuBar(this.container, this.getMenuBarOptions(), defaultMenuStyles));

			this.accessibilityService.alwaysUnderlineAccessKeys().then(val => {
				this.alwaysOnMnemonics = val;
				this.menubar?.update(this.getMenuBarOptions());
			});

			this.reinstallDisposables.add(this.menubar.onFocusStateChange(focused => {
				this._onFocusStateChange.fire(focused);

				// When the menubar loses focus, update it to clear any pending updates
				if (!focused) {
					if (this.pendingFirstTimeUpdate) {
						this.setupCustomMenubar(true);
						this.pendingFirstTimeUpdate = false;
					} else {
						this.updateMenubar();
					}

					this.focusInsideMenubar = false;
				}
			}));

			this.reinstallDisposables.add(this.menubar.onVisibilityChange(e => this.onDidVisibilityChange(e)));

			// Before we focus the menubar, stop updates to it so that focus-related context keys will work
			this.reinstallDisposables.add(addDisposableListener(this.container, EventType.FOCUS_IN, () => {
				this.focusInsideMenubar = true;
			}));

			this.reinstallDisposables.add(addDisposableListener(this.container, EventType.FOCUS_OUT, () => {
				this.focusInsideMenubar = false;
			}));

			// Fire visibility change for the first install if menu is shown
			if (this.menubar.isVisible) {
				this.onDidVisibilityChange(true);
			}
		} else {
			this.menubar?.update(this.getMenuBarOptions());
		}

		// Update the menu actions
		const updateActions = (menuActions: readonly IAction[], target: IAction[], topLevelTitle: string) => {
			target.splice(0);

			for (const menuItem of menuActions) {
				this.insertActionsBefore(menuItem, target);

				if (menuItem instanceof Separator) {
					target.push(menuItem);
				} else if (menuItem instanceof SubmenuItemAction || menuItem instanceof MenuItemAction) {
					// use mnemonicTitle whenever possible
					let title = typeof menuItem.item.title === 'string'
						? menuItem.item.title
						: menuItem.item.title.mnemonicTitle ?? menuItem.item.title.value;

					if (menuItem instanceof SubmenuItemAction) {
						const submenuActions: SubmenuAction[] = [];
						updateActions(menuItem.actions, submenuActions, topLevelTitle);

						if (submenuActions.length > 0) {
							target.push(new SubmenuAction(menuItem.id, mnemonicMenuLabel(title), submenuActions));
						}
					} else {
						if (isICommandActionToggleInfo(menuItem.item.toggled)) {
							title = menuItem.item.toggled.mnemonicTitle ?? menuItem.item.toggled.title ?? title;
						}

						const newAction = new Action(menuItem.id, mnemonicMenuLabel(title), menuItem.class, menuItem.enabled, () => this.commandService.executeCommand(menuItem.id));
						newAction.tooltip = menuItem.tooltip;
						newAction.checked = menuItem.checked;
						target.push(newAction);
					}
				}

			}

			// Append web navigation menu items to the file menu when not compact
			if (topLevelTitle === 'File' && this.currentCompactMenuMode === undefined) {
				const webActions = this.getWebNavigationActions();
				if (webActions.length) {
					target.push(...webActions);
				}
			}
		};

		for (const title of Object.keys(this.topLevelTitles)) {
			const menu = this.menus[title];
			if (firstTime && menu) {
				this.reinstallDisposables.add(menu.onDidChange(() => {
					if (!this.focusInsideMenubar) {
						const actions: IAction[] = [];
						updateActions(this.toActionsArray(menu), actions, title);
						this.menubar?.updateMenu({ actions: actions, label: mnemonicMenuLabel(this.topLevelTitles[title]) });
					}
				}));

				// For the file menu, we need to update if the web nav menu updates as well
				if (menu === this.menus.File) {
					this.reinstallDisposables.add(this.webNavigationMenu.onDidChange(() => {
						if (!this.focusInsideMenubar) {
							const actions: IAction[] = [];
							updateActions(this.toActionsArray(menu), actions, title);
							this.menubar?.updateMenu({ actions: actions, label: mnemonicMenuLabel(this.topLevelTitles[title]) });
						}
					}));
				}
			}

			const actions: IAction[] = [];
			if (menu) {
				updateActions(this.toActionsArray(menu), actions, title);
			}

			if (this.menubar) {
				if (!firstTime) {
					this.menubar.updateMenu({ actions: actions, label: mnemonicMenuLabel(this.topLevelTitles[title]) });
				} else {
					this.menubar.push({ actions: actions, label: mnemonicMenuLabel(this.topLevelTitles[title]) });
				}
			}
		}
	}

	private getWebNavigationActions(): IAction[] {
		if (!isWeb) {
			return []; // only for web
		}

		const webNavigationActions = [];
		for (const groups of this.webNavigationMenu.getActions()) {
			const [, actions] = groups;
			for (const action of actions) {
				if (action instanceof MenuItemAction) {
					const title = typeof action.item.title === 'string'
						? action.item.title
						: action.item.title.mnemonicTitle ?? action.item.title.value;
					webNavigationActions.push(new Action(action.id, mnemonicMenuLabel(title), action.class, action.enabled, async (event?: any) => {
						this.commandService.executeCommand(action.id, event);
					}));
				}
			}

			webNavigationActions.push(new Separator());
		}

		if (webNavigationActions.length) {
			webNavigationActions.pop();
		}

		return webNavigationActions;
	}

	private getMenuBarOptions(): IMenuBarOptions {
		return {
			enableMnemonics: this.currentEnableMenuBarMnemonics,
			disableAltFocus: this.currentDisableMenuBarAltFocus,
			visibility: this.currentMenubarVisibility,
			actionRunner: this.actionRunner,
			getKeybinding: (action) => this.keybindingService.lookupKeybinding(action.id),
			alwaysOnMnemonics: this.alwaysOnMnemonics,
			compactMode: this.currentCompactMenuMode,
			getCompactMenuActions: () => {
				if (!isWeb) {
					return []; // only for web
				}

				return this.getWebNavigationActions();
			}
		};
	}

	protected override onDidChangeWindowFocus(hasFocus: boolean): void {
		if (!this.visible) {
			return;
		}

		super.onDidChangeWindowFocus(hasFocus);

		if (this.container) {
			if (hasFocus) {
				this.container.classList.remove('inactive');
			} else {
				this.container.classList.add('inactive');
				this.menubar?.blur();
			}
		}
	}

	protected override onUpdateStateChange(): void {
		if (!this.visible) {
			return;
		}

		super.onUpdateStateChange();
	}

	protected override onDidChangeRecentlyOpened(): void {
		if (!this.visible) {
			return;
		}

		super.onDidChangeRecentlyOpened();
	}

	protected override onUpdateKeybindings(): void {
		if (!this.visible) {
			return;
		}

		super.onUpdateKeybindings();
	}

	protected override registerListeners(): void {
		super.registerListeners();

		this._register(addDisposableListener(mainWindow, EventType.RESIZE, () => {
			if (this.menubar && !(isIOS && BrowserFeatures.pointerEvents)) {
				this.menubar.blur();
			}
		}));

		// Mnemonics require fullscreen in web
		if (isWeb) {
			this._register(this.layoutService.onDidChangeFullscreen(e => this.updateMenubar()));
			this._register(this.webNavigationMenu.onDidChange(() => this.updateMenubar()));
		}
	}

	get onVisibilityChange(): Event<boolean> {
		return this._onVisibilityChange.event;
	}

	get onFocusStateChange(): Event<boolean> {
		return this._onFocusStateChange.event;
	}

	getMenubarItemsDimensions(): Dimension {
		if (this.menubar) {
			return new Dimension(this.menubar.getWidth(), this.menubar.getHeight());
		}

		return new Dimension(0, 0);
	}

	create(parent: HTMLElement): HTMLElement {
		this.container = parent;

		// Build the menubar
		if (this.container) {
			this.doUpdateMenubar(true);
		}

		return this.container;
	}

	layout(dimension: Dimension) {
		this.menubar?.update(this.getMenuBarOptions());
	}

	toggleFocus() {
		this.menubar?.toggleFocus();
	}
}<|MERGE_RESOLUTION|>--- conflicted
+++ resolved
@@ -65,66 +65,78 @@
 	order: 2
 });
 
+/* AGPL */
 MenuRegistry.appendMenuItem(MenuId.MenubarMainMenu, {
-	submenu: MenuId.MenubarSelectionMenu,
+	submenu: MenuId.MenubarToolsMenu,
 	title: {
-		value: 'Selection',
-		original: 'Selection',
-		mnemonicTitle: localize({ key: 'mSelection', comment: ['&& denotes a mnemonic'] }, "&&Selection")
+		value: 'Tools',
+		original: 'Tools',
+		mnemonicTitle: localize({ key: 'mTools', comment: ['&& denotes a mnemonic'] }, "&&Tools")
 	},
 	order: 3
 });
 
-MenuRegistry.appendMenuItem(MenuId.MenubarMainMenu, {
-	submenu: MenuId.MenubarViewMenu,
-	title: {
-		value: 'View',
-		original: 'View',
-		mnemonicTitle: localize({ key: 'mView', comment: ['&& denotes a mnemonic'] }, "&&View")
-	},
-	order: 4
-});
-
-MenuRegistry.appendMenuItem(MenuId.MenubarMainMenu, {
-	submenu: MenuId.MenubarGoMenu,
-	title: {
-		value: 'Go',
-		original: 'Go',
-		mnemonicTitle: localize({ key: 'mGoto', comment: ['&& denotes a mnemonic'] }, "&&Go")
-	},
-	order: 5
-});
-
-MenuRegistry.appendMenuItem(MenuId.MenubarMainMenu, {
-	submenu: MenuId.MenubarTerminalMenu,
-	title: {
-		value: 'Terminal',
-		original: 'Terminal',
-		mnemonicTitle: localize({ key: 'mTerminal', comment: ['&& denotes a mnemonic'] }, "&&Terminal")
-	},
-	order: 7
-});
-
-MenuRegistry.appendMenuItem(MenuId.MenubarMainMenu, {
-	submenu: MenuId.MenubarHelpMenu,
-	title: {
-		value: 'Help',
-		original: 'Help',
-		mnemonicTitle: localize({ key: 'mHelp', comment: ['&& denotes a mnemonic'] }, "&&Help")
-	},
-	order: 8
-});
-
-MenuRegistry.appendMenuItem(MenuId.MenubarMainMenu, {
-	submenu: MenuId.MenubarPreferencesMenu,
-	title: {
-		value: 'Preferences',
-		original: 'Preferences',
-		mnemonicTitle: localize({ key: 'mPreferences', comment: ['&& denotes a mnemonic'] }, "Preferences")
-	},
-	when: IsMacNativeContext,
-	order: 9
-});
+// MenuRegistry.appendMenuItem(MenuId.MenubarMainMenu, {
+// 	submenu: MenuId.MenubarSelectionMenu,
+// 	title: {
+// 		value: 'Selection',
+// 		original: 'Selection',
+// 		mnemonicTitle: localize({ key: 'mSelection', comment: ['&& denotes a mnemonic'] }, "&&Selection")
+// 	},
+// 	order: 3
+// });
+
+// MenuRegistry.appendMenuItem(MenuId.MenubarMainMenu, {
+// 	submenu: MenuId.MenubarViewMenu,
+// 	title: {
+// 		value: 'View',
+// 		original: 'View',
+// 		mnemonicTitle: localize({ key: 'mView', comment: ['&& denotes a mnemonic'] }, "&&View")
+// 	},
+// 	order: 4
+// });
+
+// MenuRegistry.appendMenuItem(MenuId.MenubarMainMenu, {
+// 	submenu: MenuId.MenubarGoMenu,
+// 	title: {
+// 		value: 'Go',
+// 		original: 'Go',
+// 		mnemonicTitle: localize({ key: 'mGoto', comment: ['&& denotes a mnemonic'] }, "&&Go")
+// 	},
+// 	order: 5
+// });
+
+// MenuRegistry.appendMenuItem(MenuId.MenubarMainMenu, {
+// 	submenu: MenuId.MenubarTerminalMenu,
+// 	title: {
+// 		value: 'Terminal',
+// 		original: 'Terminal',
+// 		mnemonicTitle: localize({ key: 'mTerminal', comment: ['&& denotes a mnemonic'] }, "&&Terminal")
+// 	},
+// 	order: 7
+// });
+
+// MenuRegistry.appendMenuItem(MenuId.MenubarMainMenu, {
+// 	submenu: MenuId.MenubarHelpMenu,
+// 	title: {
+// 		value: 'Help',
+// 		original: 'Help',
+// 		mnemonicTitle: localize({ key: 'mHelp', comment: ['&& denotes a mnemonic'] }, "&&Help")
+// 	},
+// 	order: 8
+// });
+
+// MenuRegistry.appendMenuItem(MenuId.MenubarMainMenu, {
+// 	submenu: MenuId.MenubarPreferencesMenu,
+// 	title: {
+// 		value: 'Preferences',
+// 		original: 'Preferences',
+// 		mnemonicTitle: localize({ key: 'mPreferences', comment: ['&& denotes a mnemonic'] }, "Preferences")
+// 	},
+// 	when: IsMacNativeContext,
+// 	order: 9
+// });
+/* End AGPL */
 
 export abstract class MenubarControl extends Disposable {
 
@@ -138,43 +150,12 @@
 
 	protected mainMenu: IMenu;
 	protected menus: {
-<<<<<<< HEAD
-		'File': IMenu;
-		'Edit': IMenu;
-		/* AGPL */
-		'Tools': IMenu;
-		// 'Selection': IMenu;
-		// 'View': IMenu;
-		// 'Go': IMenu;
-		// 'Run': IMenu;
-		// 'Terminal': IMenu;
-		// 'Window'?: IMenu;
-		// 'Help': IMenu;
-		/* End AGPL */
-		[index: string]: IMenu | undefined;
-	};
-
-	protected topLevelTitles: { [menu: string]: string } = {
-		'File': nls.localize({ key: 'mFile', comment: ['&& denotes a mnemonic'] }, "&&File"),
-		'Edit': nls.localize({ key: 'mEdit', comment: ['&& denotes a mnemonic'] }, "&&Edit"),
-		/* AGPL */
-		'Tools': nls.localize({ key: 'mTools', comment: ['&& denotes a mnemonic'] }, "&&Tools")
-		// 'Selection': nls.localize({ key: 'mSelection', comment: ['&& denotes a mnemonic'] }, "&&Selection"),
-		// 'View': nls.localize({ key: 'mView', comment: ['&& denotes a mnemonic'] }, "&&View"),
-		// 'Go': nls.localize({ key: 'mGoto', comment: ['&& denotes a mnemonic'] }, "&&Go"),
-		// 'Run': nls.localize({ key: 'mRun', comment: ['&& denotes a mnemonic'] }, "&&Run"),
-		// 'Terminal': nls.localize({ key: 'mTerminal', comment: ['&& denotes a mnemonic'] }, "&&Terminal"),
-		// 'Help': nls.localize({ key: 'mHelp', comment: ['&& denotes a mnemonic'] }, "&&Help")
-		/* End AGPL */
-	};
-=======
 		[index: string]: IMenu | undefined;
 	} = {};
 
 	protected topLevelTitles: { [menu: string]: string } = {};
 
 	protected mainMenuDisposables: DisposableStore;
->>>>>>> ace48dd4
 
 	protected recentlyOpened: IRecentlyOpened = { files: [], workspaces: [] };
 
@@ -201,26 +182,10 @@
 
 		super();
 
-<<<<<<< HEAD
-		this.menus = {
-			'File': this._register(this.menuService.createMenu(MenuId.MenubarFileMenu, this.contextKeyService)),
-			'Edit': this._register(this.menuService.createMenu(MenuId.MenubarEditMenu, this.contextKeyService)),
-			/* AGPL */
-			'Tools': this._register(this.menuService.createMenu(MenuId.MenubarToolsMenu, this.contextKeyService)),
-			// 'Selection': this._register(this.menuService.createMenu(MenuId.MenubarSelectionMenu, this.contextKeyService)),
-			// 'View': this._register(this.menuService.createMenu(MenuId.MenubarViewMenu, this.contextKeyService)),
-			// 'Go': this._register(this.menuService.createMenu(MenuId.MenubarGoMenu, this.contextKeyService)),
-			// 'Run': this._register(this.menuService.createMenu(MenuId.MenubarDebugMenu, this.contextKeyService)),
-			// 'Terminal': this._register(this.menuService.createMenu(MenuId.MenubarTerminalMenu, this.contextKeyService)),
-			// 'Help': this._register(this.menuService.createMenu(MenuId.MenubarHelpMenu, this.contextKeyService))
-			/* End AGPL */
-		};
-=======
 		this.mainMenu = this._register(this.menuService.createMenu(MenuId.MenubarMainMenu, this.contextKeyService));
 		this.mainMenuDisposables = this._register(new DisposableStore());
 
 		this.setupMainMenu();
->>>>>>> ace48dd4
 
 		this.menuUpdater = this._register(new RunOnceScheduler(() => this.doUpdateMenubar(false), 200));
 

--- conflicted
+++ resolved
@@ -297,56 +297,7 @@
 				if (kbEvent.equals(KeyCode.DownArrow) || kbEvent.equals(KeyCode.RightArrow)) {
 					this.focus();
 				}
-<<<<<<< HEAD
-
-				throw new Error(`No view item for action '${action.id}'`);
-			},
-			orientation: ActionsOrientation.VERTICAL,
-			ariaLabel: nls.localize('manage', "Manage"),
-			animated: false
-		}));
-
-		this.globalActivityAction = new ActivityAction({
-			id: 'workbench.actions.manage',
-			name: nls.localize('manage', "Manage"),
-			cssClass: Codicon.settingsGear.classNames
-		});
-
-		/* AGPL */
-		// this.accountsActivityAction = new ActivityAction({
-		// 	id: 'workbench.actions.accounts',
-		// 	name: nls.localize('accounts', "Accounts"),
-		// 	cssClass: Codicon.account.classNames
-		// });
-
-		// this.globalActivityActionBar.push(this.accountsActivityAction);
-		/* End AGPL */
-
-		this.globalActivityActionBar.push(this.globalActivityAction);
-	}
-
-	private getCompositeActions(compositeId: string): { activityAction: ViewContainerActivityAction, pinnedAction: ToggleCompositePinnedAction } {
-		let compositeActions = this.compositeActions.get(compositeId);
-		if (!compositeActions) {
-			const viewContainer = this.getViewContainer(compositeId);
-			if (viewContainer) {
-				const viewContainerModel = this.viewDescriptorService.getViewContainerModel(viewContainer);
-				compositeActions = {
-					activityAction: this.instantiationService.createInstance(ViewContainerActivityAction, this.toActivity(viewContainer, viewContainerModel)),
-					pinnedAction: new ToggleCompositePinnedAction(viewContainer, this.compositeBar)
-				};
-			} else {
-				const cachedComposite = this.cachedViewContainers.filter(c => c.id === compositeId)[0];
-				compositeActions = {
-					activityAction: this.instantiationService.createInstance(PlaceHolderViewContainerActivityAction, ActivitybarPart.toActivity(compositeId, compositeId, cachedComposite?.icon, undefined)),
-					pinnedAction: new PlaceHolderToggleCompositePinnedAction(compositeId, this.compositeBar)
-				};
-			}
-
-			this.compositeActions.set(compositeId, compositeActions);
-=======
 			}));
->>>>>>> ace48dd4
 		}
 
 		// Up/Down on Activity Icons

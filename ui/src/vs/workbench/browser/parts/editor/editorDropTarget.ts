--- conflicted
+++ resolved
@@ -4,37 +4,6 @@
  *--------------------------------------------------------------------------------------------*/
 
 import 'vs/css!./media/editordroptarget';
-<<<<<<< HEAD
-/* AGPL */
-// import { LocalSelectionTransfer, DraggedEditorIdentifier, ResourcesDropHandler, DraggedEditorGroupIdentifier, DragAndDropObserver, containsDragType } from 'vs/workbench/browser/dnd';
-// import { addDisposableListener, EventType, EventHelper, isAncestor, toggleClass, addClass, removeClass } from 'vs/base/browser/dom';
-import { /*IEditorGroupsAccessor, EDITOR_TITLE_HEIGHT, getActiveTextEditorOptions,*/ IEditorGroupView } from 'vs/workbench/browser/parts/editor/editor';
-// import { EDITOR_DRAG_AND_DROP_BACKGROUND } from 'vs/workbench/common/theme';
-/* End AGPL */
-import { IThemeService, Themable } from 'vs/platform/theme/common/themeService';
-/* AGPL */
-// import { activeContrastBorder } from 'vs/platform/theme/common/colorRegistry';
-// import { IEditorIdentifier, EditorInput, EditorOptions } from 'vs/workbench/common/editor';
-// import { isMacintosh, isWeb } from 'vs/base/common/platform';
-// import { GroupDirection, MergeGroupMode } from 'vs/workbench/services/editor/common/editorGroupsService';
-// import { toDisposable } from 'vs/base/common/lifecycle';
-// import { IInstantiationService } from 'vs/platform/instantiation/common/instantiation';
-// import { RunOnceScheduler } from 'vs/base/common/async';
-// import { DataTransfers } from 'vs/base/browser/dnd';
-// import { VSBuffer } from 'vs/base/common/buffer';
-// import { IFileDialogService } from 'vs/platform/dialogs/common/dialogs';
-// import { URI } from 'vs/base/common/uri';
-// import { joinPath } from 'vs/base/common/resources';
-// import { IEditorService } from 'vs/workbench/services/editor/common/editorService';
-// import { assertIsDefined, assertAllDefined } from 'vs/base/common/types';
-// import { INotificationService } from 'vs/platform/notification/common/notification';
-// import { localize } from 'vs/nls';
-
-// interface IDropOperation {
-	// 	splitDirection?: GroupDirection;
-	// }
-/* End AGPL */
-=======
 import { DataTransfers } from 'vs/base/browser/dnd';
 import { addDisposableListener, DragAndDropObserver, EventHelper, EventType, getWindow, isAncestor } from 'vs/base/browser/dom';
 import { renderFormattedText } from 'vs/base/browser/formattedTextRenderer';
@@ -62,7 +31,6 @@
 interface IDropOperation {
 	splitDirection?: GroupDirection;
 }
->>>>>>> ace48dd4
 
 function isDropIntoEditorEnabledGlobally(configurationService: IConfigurationService) {
 	return configurationService.getValue<boolean>('editor.dropIntoEditor.enabled');
@@ -74,65 +42,25 @@
 
 class DropOverlay extends Themable {
 
-<<<<<<< HEAD
-	/* AGPL */
-	// private static readonly OVERLAY_ID = 'monaco-workbench-editor-drop-overlay';
-	
-	// private static readonly MAX_FILE_UPLOAD_SIZE = 100 * 1024 * 1024; // 100mb
-	/* End AGPL */
-=======
 	private static readonly OVERLAY_ID = 'monaco-workbench-editor-drop-overlay';
->>>>>>> ace48dd4
 
 	private container: HTMLElement | undefined;
 	private overlay: HTMLElement | undefined;
 	private dropIntoPromptElement?: HTMLSpanElement;
 
-<<<<<<< HEAD
-	/* AGPL */
-	// private currentDropOperation: IDropOperation | undefined;
-	/* End AGPL */
-=======
 	private currentDropOperation: IDropOperation | undefined;
 
->>>>>>> ace48dd4
 	private _disposed: boolean | undefined;
 	get disposed(): boolean { return !!this._disposed; }
 
-<<<<<<< HEAD
-	/* AGPL */
-	// private cleanupOverlayScheduler: RunOnceScheduler;
-	
-	// private readonly editorTransfer = LocalSelectionTransfer.getInstance<DraggedEditorIdentifier>();
-	// private readonly groupTransfer = LocalSelectionTransfer.getInstance<DraggedEditorGroupIdentifier>();
-	/* End AGPL */
-
-	constructor(
-		@IThemeService themeService: IThemeService,
-		/* AGPL */
-		// private accessor: IEditorGroupsAccessor,
-		// private groupView: IEditorGroupView,
-		// @IInstantiationService private instantiationService: IInstantiationService,
-		// @IFileDialogService private readonly fileDialogService: IFileDialogService,
-		// @IEditorService private readonly editorService: IEditorService,
-		// @INotificationService private readonly notificationService: INotificationService
-		/* End AGPL */
-	) {
-		super(themeService);
-
-		/* AGPL */
-		// this.cleanupOverlayScheduler = this._register(new RunOnceScheduler(() => this.dispose(), 300));
-		
-		// this.create();
-		/* End AGPL */
-	}
-=======
+	/* AGPL */ // @ts-ignore /* End AGPL */
 	private cleanupOverlayScheduler: RunOnceScheduler;
 
 	private readonly editorTransfer = LocalSelectionTransfer.getInstance<DraggedEditorIdentifier>();
 	private readonly groupTransfer = LocalSelectionTransfer.getInstance<DraggedEditorGroupIdentifier>();
 	private readonly treeItemsTransfer = LocalSelectionTransfer.getInstance<DraggedTreeItemsIdentifier>();
 
+	/* AGPL */ // @ts-ignore /* End AGPL */
 	private readonly enableDropIntoEditor: boolean;
 
 	constructor(
@@ -147,469 +75,18 @@
 	) {
 		super(themeService);
 
+		/* AGPL */
+		return;
+		/* End AGPL */
+
+		/* AGPL */ // @ts-ignore /* End AGPL */
 		this.cleanupOverlayScheduler = this._register(new RunOnceScheduler(() => this.dispose(), 300));
 
 		this.enableDropIntoEditor = isDropIntoEditorEnabledGlobally(this.configurationService) && this.isDropIntoActiveEditorEnabled();
->>>>>>> ace48dd4
 
 		this.create();
 	}
 
-<<<<<<< HEAD
-	/* AGPL */
-	// private create(): void {
-		// 	const overlayOffsetHeight = this.getOverlayOffsetHeight();
-		
-		// 	// Container
-		// 	const container = this.container = document.createElement('div');
-		// 	container.id = DropOverlay.OVERLAY_ID;
-		// 	container.style.top = `${overlayOffsetHeight}px`;
-		
-		// 	// Parent
-		// 	this.groupView.element.appendChild(container);
-		// 	addClass(this.groupView.element, 'dragged-over');
-		// 	this._register(toDisposable(() => {
-			// 		this.groupView.element.removeChild(container);
-			// 		removeClass(this.groupView.element, 'dragged-over');
-			// 	}));
-			
-			// 	// Overlay
-			// 	this.overlay = document.createElement('div');
-			// 	addClass(this.overlay, 'editor-group-overlay-indicator');
-			// 	container.appendChild(this.overlay);
-			
-			// 	// Overlay Event Handling
-			// 	this.registerListeners(container);
-			
-			// 	// Styles
-			// 	this.updateStyles();
-			// }
-
-	protected updateStyles(): void {
-		// const overlay = assertIsDefined(this.overlay);
-
-		// // Overlay drop background
-		// overlay.style.backgroundColor = this.getColor(EDITOR_DRAG_AND_DROP_BACKGROUND) || '';
-
-		// // Overlay contrast border (if any)
-		// const activeContrastBorderColor = this.getColor(activeContrastBorder);
-		// overlay.style.outlineColor = activeContrastBorderColor || '';
-		// overlay.style.outlineOffset = activeContrastBorderColor ? '-2px' : '';
-		// overlay.style.outlineStyle = activeContrastBorderColor ? 'dashed' : '';
-		// overlay.style.outlineWidth = activeContrastBorderColor ? '2px' : '';
-	}
-
-	// private registerListeners(container: HTMLElement): void {
-	// 	this._register(new DragAndDropObserver(container, {
-	// 		onDragEnter: e => undefined,
-	// 		onDragOver: e => {
-	// 			const isDraggingGroup = this.groupTransfer.hasData(DraggedEditorGroupIdentifier.prototype);
-	// 			const isDraggingEditor = this.editorTransfer.hasData(DraggedEditorIdentifier.prototype);
-
-	// 			// Update the dropEffect to "copy" if there is no local data to be dragged because
-	// 			// in that case we can only copy the data into and not move it from its source
-	// 			if (!isDraggingEditor && !isDraggingGroup && e.dataTransfer) {
-	// 				e.dataTransfer.dropEffect = 'copy';
-	// 			}
-
-	// 			// Find out if operation is valid
-	// 			let isCopy = true;
-	// 			if (isDraggingGroup) {
-	// 				isCopy = this.isCopyOperation(e);
-	// 			} else if (isDraggingEditor) {
-	// 				const data = this.editorTransfer.getData(DraggedEditorIdentifier.prototype);
-	// 				if (Array.isArray(data)) {
-	// 					isCopy = this.isCopyOperation(e, data[0].identifier);
-	// 				}
-	// 			}
-
-	// 			if (!isCopy) {
-	// 				const sourceGroupView = this.findSourceGroupView();
-	// 				if (sourceGroupView === this.groupView) {
-	// 					if (isDraggingGroup || (isDraggingEditor && sourceGroupView.count < 2)) {
-	// 						this.hideOverlay();
-	// 						return; // do not allow to drop group/editor on itself if this results in an empty group
-	// 					}
-	// 				}
-	// 			}
-
-	// 			// Position overlay
-	// 			this.positionOverlay(e.offsetX, e.offsetY, isDraggingGroup);
-
-	// 			// Make sure to stop any running cleanup scheduler to remove the overlay
-	// 			if (this.cleanupOverlayScheduler.isScheduled()) {
-	// 				this.cleanupOverlayScheduler.cancel();
-	// 			}
-	// 		},
-
-	// 		onDragLeave: e => this.dispose(),
-	// 		onDragEnd: e => this.dispose(),
-
-	// 		onDrop: e => {
-	// 			EventHelper.stop(e, true);
-
-	// 			// Dispose overlay
-	// 			this.dispose();
-
-	// 			// Handle drop if we have a valid operation
-	// 			if (this.currentDropOperation) {
-	// 				this.handleDrop(e, this.currentDropOperation.splitDirection);
-	// 			}
-	// 		}
-	// 	}));
-
-	// 	this._register(addDisposableListener(container, EventType.MOUSE_OVER, () => {
-	// 		// Under some circumstances we have seen reports where the drop overlay is not being
-	// 		// cleaned up and as such the editor area remains under the overlay so that you cannot
-	// 		// type into the editor anymore. This seems related to using VMs and DND via host and
-	// 		// guest OS, though some users also saw it without VMs.
-	// 		// To protect against this issue we always destroy the overlay as soon as we detect a
-	// 		// mouse event over it. The delay is used to guarantee we are not interfering with the
-	// 		// actual DROP event that can also trigger a mouse over event.
-	// 		if (!this.cleanupOverlayScheduler.isScheduled()) {
-	// 			this.cleanupOverlayScheduler.schedule();
-	// 		}
-	// 	}));
-	// }
-
-	// private findSourceGroupView(): IEditorGroupView | undefined {
-
-	// 	// Check for group transfer
-	// 	if (this.groupTransfer.hasData(DraggedEditorGroupIdentifier.prototype)) {
-	// 		const data = this.groupTransfer.getData(DraggedEditorGroupIdentifier.prototype);
-	// 		if (Array.isArray(data)) {
-	// 			return this.accessor.getGroup(data[0].identifier);
-	// 		}
-	// 	}
-
-	// 	// Check for editor transfer
-	// 	else if (this.editorTransfer.hasData(DraggedEditorIdentifier.prototype)) {
-	// 		const data = this.editorTransfer.getData(DraggedEditorIdentifier.prototype);
-	// 		if (Array.isArray(data)) {
-	// 			return this.accessor.getGroup(data[0].identifier.groupId);
-	// 		}
-	// 	}
-
-	// 	return undefined;
-	// }
-
-	// private handleDrop(event: DragEvent, splitDirection?: GroupDirection): void {
-
-	// 	// Determine target group
-	// 	const ensureTargetGroup = () => {
-	// 		let targetGroup: IEditorGroupView;
-	// 		if (typeof splitDirection === 'number') {
-	// 			targetGroup = this.accessor.addGroup(this.groupView, splitDirection);
-	// 		} else {
-	// 			targetGroup = this.groupView;
-	// 		}
-
-	// 		return targetGroup;
-	// 	};
-
-	// 	// Check for group transfer
-	// 	if (this.groupTransfer.hasData(DraggedEditorGroupIdentifier.prototype)) {
-	// 		const data = this.groupTransfer.getData(DraggedEditorGroupIdentifier.prototype);
-	// 		if (Array.isArray(data)) {
-	// 			const draggedEditorGroup = data[0].identifier;
-
-	// 			// Return if the drop is a no-op
-	// 			const sourceGroup = this.accessor.getGroup(draggedEditorGroup);
-	// 			if (sourceGroup) {
-	// 				if (typeof splitDirection !== 'number' && sourceGroup === this.groupView) {
-	// 					return;
-	// 				}
-
-	// 				// Split to new group
-	// 				let targetGroup: IEditorGroupView | undefined;
-	// 				if (typeof splitDirection === 'number') {
-	// 					if (this.isCopyOperation(event)) {
-	// 						targetGroup = this.accessor.copyGroup(sourceGroup, this.groupView, splitDirection);
-	// 					} else {
-	// 						targetGroup = this.accessor.moveGroup(sourceGroup, this.groupView, splitDirection);
-	// 					}
-	// 				}
-
-	// 				// Merge into existing group
-	// 				else {
-	// 					if (this.isCopyOperation(event)) {
-	// 						targetGroup = this.accessor.mergeGroup(sourceGroup, this.groupView, { mode: MergeGroupMode.COPY_EDITORS });
-	// 					} else {
-	// 						targetGroup = this.accessor.mergeGroup(sourceGroup, this.groupView);
-	// 					}
-	// 				}
-
-	// 				if (targetGroup) {
-	// 					this.accessor.activateGroup(targetGroup);
-	// 				}
-	// 			}
-
-	// 			this.groupTransfer.clearData(DraggedEditorGroupIdentifier.prototype);
-	// 		}
-	// 	}
-
-	// 	// Check for editor transfer
-	// 	else if (this.editorTransfer.hasData(DraggedEditorIdentifier.prototype)) {
-	// 		const data = this.editorTransfer.getData(DraggedEditorIdentifier.prototype);
-	// 		if (Array.isArray(data)) {
-	// 			const draggedEditor = data[0].identifier;
-	// 			const targetGroup = ensureTargetGroup();
-
-	// 			// Return if the drop is a no-op
-	// 			const sourceGroup = this.accessor.getGroup(draggedEditor.groupId);
-	// 			if (sourceGroup) {
-	// 				if (sourceGroup === targetGroup) {
-	// 					return;
-	// 				}
-
-	// 				// Open in target group
-	// 				const options = getActiveTextEditorOptions(sourceGroup, draggedEditor.editor, EditorOptions.create({
-	// 					pinned: true,										// always pin dropped editor
-	// 					sticky: sourceGroup.isSticky(draggedEditor.editor)	// preserve sticky state
-	// 				}));
-	// 				targetGroup.openEditor(draggedEditor.editor, options);
-
-	// 				// Ensure target has focus
-	// 				targetGroup.focus();
-
-	// 				// Close in source group unless we copy
-	// 				const copyEditor = this.isCopyOperation(event, draggedEditor);
-	// 				if (!copyEditor) {
-	// 					sourceGroup.closeEditor(draggedEditor.editor);
-	// 				}
-	// 			}
-
-	// 			this.editorTransfer.clearData(DraggedEditorIdentifier.prototype);
-	// 		}
-	// 	}
-
-	// 	// Web: check for file transfer
-	// 	else if (isWeb && containsDragType(event, DataTransfers.FILES)) {
-	// 		let targetGroup: IEditorGroupView | undefined = undefined;
-
-	// 		const files = event.dataTransfer?.files;
-	// 		if (files) {
-	// 			for (let i = 0; i < files.length; i++) {
-	// 				const file = files.item(i);
-	// 				if (file) {
-
-	// 					// Skip for very large files because this operation is unbuffered
-	// 					if (file.size > DropOverlay.MAX_FILE_UPLOAD_SIZE) {
-	// 						this.notificationService.warn(localize('fileTooLarge', "File is too large to open as untitled editor. Please upload it first into the file explorer and then try again."));
-	// 						continue;
-	// 					}
-
-	// 					// Read file fully and open as untitled editor
-	// 					const reader = new FileReader();
-	// 					reader.readAsArrayBuffer(file);
-	// 					reader.onload = async event => {
-	// 						const name = file.name;
-	// 						if (typeof name === 'string' && event.target?.result instanceof ArrayBuffer) {
-
-	// 							// Try to come up with a good file path for the untitled
-	// 							// editor by asking the file dialog service for the default
-	// 							let proposedFilePath: URI | undefined = undefined;
-	// 							const defaultFilePath = this.fileDialogService.defaultFilePath();
-	// 							if (defaultFilePath) {
-	// 								proposedFilePath = joinPath(defaultFilePath, name);
-	// 							}
-
-	// 							// Open as untitled file with the provided contents
-	// 							const untitledEditor = this.editorService.createEditorInput({
-	// 								resource: proposedFilePath,
-	// 								forceUntitled: true,
-	// 								contents: VSBuffer.wrap(new Uint8Array(event.target.result)).toString()
-	// 							});
-
-	// 							if (!targetGroup) {
-	// 								targetGroup = ensureTargetGroup();
-	// 							}
-
-	// 							await targetGroup.openEditor(untitledEditor);
-	// 						}
-	// 					};
-	// 				}
-	// 			}
-	// 		}
-	// 	}
-
-	// 	// Check for URI transfer
-	// 	else {
-	// 		const dropHandler = this.instantiationService.createInstance(ResourcesDropHandler, { allowWorkspaceOpen: true /* open workspace instead of file if dropped */ });
-	// 		dropHandler.handleDrop(event, () => ensureTargetGroup(), targetGroup => {
-	// 			if (targetGroup) {
-	// 				targetGroup.focus();
-	// 			}
-	// 		});
-	// 	}
-	// }
-
-	// private isCopyOperation(e: DragEvent, draggedEditor?: IEditorIdentifier): boolean {
-	// 	if (draggedEditor?.editor instanceof EditorInput && !draggedEditor.editor.supportsSplitEditor()) {
-	// 		return false;
-	// 	}
-
-	// 	return (e.ctrlKey && !isMacintosh) || (e.altKey && isMacintosh);
-	// }
-
-	// private positionOverlay(mousePosX: number, mousePosY: number, isDraggingGroup: boolean): void {
-	// 	const preferSplitVertically = this.accessor.partOptions.openSideBySideDirection === 'right';
-
-	// 	const editorControlWidth = this.groupView.element.clientWidth;
-	// 	const editorControlHeight = this.groupView.element.clientHeight - this.getOverlayOffsetHeight();
-
-	// 	let edgeWidthThresholdFactor: number;
-	// 	if (isDraggingGroup) {
-	// 		edgeWidthThresholdFactor = preferSplitVertically ? 0.3 : 0.1; // give larger threshold when dragging group depending on preferred split direction
-	// 	} else {
-	// 		edgeWidthThresholdFactor = 0.1; // 10% threshold to split if dragging editors
-	// 	}
-
-	// 	let edgeHeightThresholdFactor: number;
-	// 	if (isDraggingGroup) {
-	// 		edgeHeightThresholdFactor = preferSplitVertically ? 0.1 : 0.3; // give larger threshold when dragging group depending on preferred split direction
-	// 	} else {
-	// 		edgeHeightThresholdFactor = 0.1; // 10% threshold to split if dragging editors
-	// 	}
-
-	// 	const edgeWidthThreshold = editorControlWidth * edgeWidthThresholdFactor;
-	// 	const edgeHeightThreshold = editorControlHeight * edgeHeightThresholdFactor;
-
-	// 	const splitWidthThreshold = editorControlWidth / 3;		// offer to split left/right at 33%
-	// 	const splitHeightThreshold = editorControlHeight / 3;	// offer to split up/down at 33%
-
-	// 	// Enable to debug the drop threshold square
-	// 	// let child = this.overlay.children.item(0) as HTMLElement || this.overlay.appendChild(document.createElement('div'));
-	// 	// child.style.backgroundColor = 'red';
-	// 	// child.style.position = 'absolute';
-	// 	// child.style.width = (groupViewWidth - (2 * edgeWidthThreshold)) + 'px';
-	// 	// child.style.height = (groupViewHeight - (2 * edgeHeightThreshold)) + 'px';
-	// 	// child.style.left = edgeWidthThreshold + 'px';
-	// 	// child.style.top = edgeHeightThreshold + 'px';
-
-	// 	// No split if mouse is above certain threshold in the center of the view
-	// 	let splitDirection: GroupDirection | undefined;
-	// 	if (
-	// 		mousePosX > edgeWidthThreshold && mousePosX < editorControlWidth - edgeWidthThreshold &&
-	// 		mousePosY > edgeHeightThreshold && mousePosY < editorControlHeight - edgeHeightThreshold
-	// 	) {
-	// 		splitDirection = undefined;
-	// 	}
-
-	// 	// Offer to split otherwise
-	// 	else {
-
-	// 		// User prefers to split vertically: offer a larger hitzone
-	// 		// for this direction like so:
-	// 		// ----------------------------------------------
-	// 		// |		|		SPLIT UP		|			|
-	// 		// | SPLIT 	|-----------------------|	SPLIT	|
-	// 		// |		|		  MERGE			|			|
-	// 		// | LEFT	|-----------------------|	RIGHT	|
-	// 		// |		|		SPLIT DOWN		|			|
-	// 		// ----------------------------------------------
-	// 		if (preferSplitVertically) {
-	// 			if (mousePosX < splitWidthThreshold) {
-	// 				splitDirection = GroupDirection.LEFT;
-	// 			} else if (mousePosX > splitWidthThreshold * 2) {
-	// 				splitDirection = GroupDirection.RIGHT;
-	// 			} else if (mousePosY < editorControlHeight / 2) {
-	// 				splitDirection = GroupDirection.UP;
-	// 			} else {
-	// 				splitDirection = GroupDirection.DOWN;
-	// 			}
-	// 		}
-
-	// 		// User prefers to split horizontally: offer a larger hitzone
-	// 		// for this direction like so:
-	// 		// ----------------------------------------------
-	// 		// |				SPLIT UP					|
-	// 		// |--------------------------------------------|
-	// 		// |  SPLIT LEFT  |	   MERGE	|  SPLIT RIGHT  |
-	// 		// |--------------------------------------------|
-	// 		// |				SPLIT DOWN					|
-	// 		// ----------------------------------------------
-	// 		else {
-	// 			if (mousePosY < splitHeightThreshold) {
-	// 				splitDirection = GroupDirection.UP;
-	// 			} else if (mousePosY > splitHeightThreshold * 2) {
-	// 				splitDirection = GroupDirection.DOWN;
-	// 			} else if (mousePosX < editorControlWidth / 2) {
-	// 				splitDirection = GroupDirection.LEFT;
-	// 			} else {
-	// 				splitDirection = GroupDirection.RIGHT;
-	// 			}
-	// 		}
-	// 	}
-
-	// 	// Draw overlay based on split direction
-	// 	switch (splitDirection) {
-	// 		case GroupDirection.UP:
-	// 			this.doPositionOverlay({ top: '0', left: '0', width: '100%', height: '50%' });
-	// 			break;
-	// 		case GroupDirection.DOWN:
-	// 			this.doPositionOverlay({ top: '50%', left: '0', width: '100%', height: '50%' });
-	// 			break;
-	// 		case GroupDirection.LEFT:
-	// 			this.doPositionOverlay({ top: '0', left: '0', width: '50%', height: '100%' });
-	// 			break;
-	// 		case GroupDirection.RIGHT:
-	// 			this.doPositionOverlay({ top: '0', left: '50%', width: '50%', height: '100%' });
-	// 			break;
-	// 		default:
-	// 			this.doPositionOverlay({ top: '0', left: '0', width: '100%', height: '100%' });
-	// 	}
-
-	// 	// Make sure the overlay is visible now
-	// 	const overlay = assertIsDefined(this.overlay);
-	// 	overlay.style.opacity = '1';
-
-	// 	// Enable transition after a timeout to prevent initial animation
-	// 	setTimeout(() => addClass(overlay, 'overlay-move-transition'), 0);
-
-	// 	// Remember as current split direction
-	// 	this.currentDropOperation = { splitDirection };
-	// }
-
-	// private doPositionOverlay(options: { top: string, left: string, width: string, height: string }): void {
-	// 	const [container, overlay] = assertAllDefined(this.container, this.overlay);
-
-	// 	// Container
-	// 	const offsetHeight = this.getOverlayOffsetHeight();
-	// 	if (offsetHeight) {
-	// 		container.style.height = `calc(100% - ${offsetHeight}px)`;
-	// 	} else {
-	// 		container.style.height = '100%';
-	// 	}
-
-	// 	// Overlay
-	// 	overlay.style.top = options.top;
-	// 	overlay.style.left = options.left;
-	// 	overlay.style.width = options.width;
-	// 	overlay.style.height = options.height;
-	// }
-
-	// private getOverlayOffsetHeight(): number {
-	// 	if (!this.groupView.isEmpty && this.accessor.partOptions.showTabs) {
-	// 		return EDITOR_TITLE_HEIGHT; // show overlay below title if group shows tabs
-	// 	}
-
-	// 	return 0;
-	// }
-
-	// private hideOverlay(): void {
-	// 	const overlay = assertIsDefined(this.overlay);
-
-	// 	// Reset overlay
-	// 	this.doPositionOverlay({ top: '0', left: '0', width: '100%', height: '100%' });
-	// 	overlay.style.opacity = '0';
-	// 	removeClass(overlay, 'overlay-move-transition');
-
-	// 	// Reset current operation
-	// 	this.currentDropOperation = undefined;
-	// }
-	/* End AGPL */
-=======
 	private create(): void {
 		const overlayOffsetHeight = this.getOverlayOffsetHeight();
 
@@ -647,8 +124,8 @@
 	override updateStyles(): void {
 		const overlay = assertIsDefined(this.overlay);
 
-		// Overlay drop background
-		overlay.style.backgroundColor = this.getColor(EDITOR_DRAG_AND_DROP_BACKGROUND) || '';
+		// // Overlay drop background
+		// overlay.style.backgroundColor = this.getColor(EDITOR_DRAG_AND_DROP_BACKGROUND) || '';
 
 		// Overlay contrast border (if any)
 		const activeContrastBorderColor = this.getColor(activeContrastBorder);
@@ -1078,7 +555,6 @@
 		// Reset current operation
 		this.currentDropOperation = undefined;
 	}
->>>>>>> ace48dd4
 
 	private toggleDropIntoPrompt(showing: boolean) {
 		if (!this.dropIntoPromptElement) {
@@ -1102,38 +578,27 @@
 
 	private _overlay?: DropOverlay;
 
-	/* AGPL */
-	// private counter = 0;
+	private counter = 0;
 	
-	// private readonly editorTransfer = LocalSelectionTransfer.getInstance<DraggedEditorIdentifier>();
-	// private readonly groupTransfer = LocalSelectionTransfer.getInstance<DraggedEditorGroupIdentifier>();
-	/* End AGPL */
+	private readonly editorTransfer = LocalSelectionTransfer.getInstance<DraggedEditorIdentifier>();
+	private readonly groupTransfer = LocalSelectionTransfer.getInstance<DraggedEditorGroupIdentifier>();
 
 	constructor(
-<<<<<<< HEAD
-		/* AGPL */
-		// private accessor: IEditorGroupsAccessor,
-		// private container: HTMLElement,
-		// private readonly delegate: IEditorDropTargetDelegate,
-		/* End AGPL */
-		@IThemeService themeService: IThemeService
-		/* AGPL */
-		// @IInstantiationService private readonly instantiationService: IInstantiationService
-		/* End AGPL */
-=======
 		private readonly container: HTMLElement,
 		private readonly delegate: IEditorDropTargetDelegate,
 		@IEditorGroupsService private readonly editorGroupService: IEditorGroupsService,
 		@IThemeService themeService: IThemeService,
 		@IConfigurationService private readonly configurationService: IConfigurationService,
 		@IInstantiationService private readonly instantiationService: IInstantiationService
->>>>>>> ace48dd4
 	) {
 		super(themeService);
-
+		
 		/* AGPL */
-		// this.registerListeners();
+		return;
 		/* End AGPL */
+
+		/* AGPL */ // @ts-ignore /* End AGPL */
+		this.registerListeners();
 	}
 
 	private get overlay(): DropOverlay | undefined {
@@ -1144,74 +609,6 @@
 		return undefined;
 	}
 
-<<<<<<< HEAD
-	/* AGPL */
-	// private registerListeners(): void {
-	// 	this._register(addDisposableListener(this.container, EventType.DRAG_ENTER, e => this.onDragEnter(e)));
-	// 	this._register(addDisposableListener(this.container, EventType.DRAG_LEAVE, () => this.onDragLeave()));
-	// 	[this.container, window].forEach(node => this._register(addDisposableListener(node as HTMLElement, EventType.DRAG_END, () => this.onDragEnd())));
-	// }
-
-	// private onDragEnter(event: DragEvent): void {
-	// 	this.counter++;
-
-	// 	// Validate transfer
-	// 	if (
-	// 		!this.editorTransfer.hasData(DraggedEditorIdentifier.prototype) &&
-	// 		!this.groupTransfer.hasData(DraggedEditorGroupIdentifier.prototype) &&
-	// 		event.dataTransfer && !event.dataTransfer.types.length // see https://github.com/Microsoft/vscode/issues/25789
-	// 	) {
-	// 		event.dataTransfer.dropEffect = 'none';
-	// 		return; // unsupported transfer
-	// 	}
-
-	// 	// Signal DND start
-	// 	this.updateContainer(true);
-
-	// 	const target = event.target as HTMLElement;
-	// 	if (target) {
-
-	// 		// Somehow we managed to move the mouse quickly out of the current overlay, so destroy it
-	// 		if (this.overlay && !this.overlay.contains(target)) {
-	// 			this.disposeOverlay();
-	// 		}
-
-	// 		// Create overlay over target
-	// 		if (!this.overlay) {
-	// 			const targetGroupView = this.findTargetGroupView(target);
-	// 			if (targetGroupView) {
-	// 				this._overlay = this.instantiationService.createInstance(DropOverlay, this.accessor, targetGroupView);
-	// 			}
-	// 		}
-	// 	}
-	// }
-
-	// private onDragLeave(): void {
-	// 	this.counter--;
-
-	// 	if (this.counter === 0) {
-	// 		this.updateContainer(false);
-	// 	}
-	// }
-
-	// private onDragEnd(): void {
-	// 	this.counter = 0;
-
-	// 	this.updateContainer(false);
-	// 	this.disposeOverlay();
-	// }
-
-	// private findTargetGroupView(child: HTMLElement): IEditorGroupView | undefined {
-	// 	const groups = this.accessor.groups;
-
-	// 	return groups.find(groupView => isAncestor(child, groupView.element) || this.delegate.containsGroup?.(groupView));
-	// }
-
-	// private updateContainer(isDraggedOver: boolean): void {
-	// 	toggleClass(this.container, 'dragged-over', isDraggedOver);
-	// }
-	/* End AGPL */
-=======
 	private registerListeners(): void {
 		this._register(addDisposableListener(this.container, EventType.DRAG_ENTER, e => this.onDragEnter(e)));
 		this._register(addDisposableListener(this.container, EventType.DRAG_LEAVE, () => this.onDragLeave()));
@@ -1286,7 +683,6 @@
 	private updateContainer(isDraggedOver: boolean): void {
 		this.container.classList.toggle('dragged-over', isDraggedOver);
 	}
->>>>>>> ace48dd4
 
 	override dispose(): void {
 		super.dispose();

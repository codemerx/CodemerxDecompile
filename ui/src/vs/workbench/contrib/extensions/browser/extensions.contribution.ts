/*---------------------------------------------------------------------------------------------
 *  Copyright (c) Microsoft Corporation. All rights reserved.
 *  Licensed under the MIT License. See License.txt in the project root for license information.
 *--------------------------------------------------------------------------------------------*/

import { localize } from 'vs/nls';
<<<<<<< HEAD
import { Registry } from 'vs/platform/registry/common/platform';
/* AGPL */
import { MenuRegistry, MenuId, registerAction2, Action2 } from 'vs/platform/actions/common/actions';
/* End AGPL */
import { registerSingleton } from 'vs/platform/instantiation/common/extensions';
/* AGPL */
import { ExtensionsLabel, ExtensionsChannelId, IExtensionManagementService, IExtensionGalleryService } from 'vs/platform/extensionManagement/common/extensionManagement';
/* End AGPL */
import { IExtensionManagementServerService, IExtensionRecommendationsService } from 'vs/workbench/services/extensionManagement/common/extensionManagement';
=======
import { KeyMod, KeyCode } from 'vs/base/common/keyCodes';
import { Registry } from 'vs/platform/registry/common/platform';
import { MenuRegistry, MenuId, registerAction2, Action2, ISubmenuItem, IMenuItem, IAction2Options } from 'vs/platform/actions/common/actions';
import { InstantiationType, registerSingleton } from 'vs/platform/instantiation/common/extensions';
import { ExtensionsLocalizedLabel, IExtensionManagementService, IExtensionGalleryService, PreferencesLocalizedLabel, InstallOperation, InstallOptions } from 'vs/platform/extensionManagement/common/extensionManagement';
import { EnablementState, IExtensionManagementServerService, IWorkbenchExtensionEnablementService, IWorkbenchExtensionManagementService } from 'vs/workbench/services/extensionManagement/common/extensionManagement';
import { IExtensionIgnoredRecommendationsService, IExtensionRecommendationsService } from 'vs/workbench/services/extensionRecommendations/common/extensionRecommendations';
>>>>>>> ace48dd4
import { IWorkbenchContributionsRegistry, Extensions as WorkbenchExtensions, IWorkbenchContribution } from 'vs/workbench/common/contributions';
import { SyncDescriptor } from 'vs/platform/instantiation/common/descriptors';
<<<<<<< HEAD
import { VIEWLET_ID, IExtensionsWorkbenchService, IExtensionsViewPaneContainer, TOGGLE_IGNORE_EXTENSION_ACTION_ID } from 'vs/workbench/contrib/extensions/common/extensions';
import { ExtensionsWorkbenchService } from 'vs/workbench/contrib/extensions/browser/extensionsWorkbenchService';
import {
	/* AGPL */
	ShowRecommendedKeymapExtensionsAction, ConfigureRecommendedExtensionsCommandsContributor} from 'vs/workbench/contrib/extensions/browser/extensionsActions';
	/* End AGPL */
import { ExtensionsInput } from 'vs/workbench/contrib/extensions/common/extensionsInput';
import { ExtensionEditor } from 'vs/workbench/contrib/extensions/browser/extensionEditor';
/* AGPL */
import { StatusUpdater, MaliciousExtensionChecker, ExtensionsViewletViewsContribution } from 'vs/workbench/contrib/extensions/browser/extensionsViewlet';
/* End AGPL */
=======
import { VIEWLET_ID, IExtensionsWorkbenchService, IExtensionsViewPaneContainer, TOGGLE_IGNORE_EXTENSION_ACTION_ID, INSTALL_EXTENSION_FROM_VSIX_COMMAND_ID, WORKSPACE_RECOMMENDATIONS_VIEW_ID, IWorkspaceRecommendedExtensionsView, AutoUpdateConfigurationKey, HasOutdatedExtensionsContext, SELECT_INSTALL_VSIX_EXTENSION_COMMAND_ID, LIST_WORKSPACE_UNSUPPORTED_EXTENSIONS_COMMAND_ID, ExtensionEditorTab, THEME_ACTIONS_GROUP, INSTALL_ACTIONS_GROUP, OUTDATED_EXTENSIONS_VIEW_ID, CONTEXT_HAS_GALLERY, IExtension, extensionsSearchActionsMenu, UPDATE_ACTIONS_GROUP } from 'vs/workbench/contrib/extensions/common/extensions';
import { ReinstallAction, InstallSpecificVersionOfExtensionAction, ConfigureWorkspaceRecommendedExtensionsAction, ConfigureWorkspaceFolderRecommendedExtensionsAction, PromptExtensionInstallFailureAction, SearchExtensionsAction, SwitchToPreReleaseVersionAction, SwitchToReleasedVersionAction, SetColorThemeAction, SetFileIconThemeAction, SetProductIconThemeAction, ClearLanguageAction, ToggleAutoUpdateForExtensionAction, ToggleAutoUpdatesForPublisherAction } from 'vs/workbench/contrib/extensions/browser/extensionsActions';
import { ExtensionsInput } from 'vs/workbench/contrib/extensions/common/extensionsInput';
import { ExtensionEditor } from 'vs/workbench/contrib/extensions/browser/extensionEditor';
import { StatusUpdater, MaliciousExtensionChecker, ExtensionsViewletViewsContribution, ExtensionsViewPaneContainer, BuiltInExtensionsContext, SearchMarketplaceExtensionsContext, RecommendedExtensionsContext, DefaultViewsContext, ExtensionsSortByContext, SearchHasTextContext } from 'vs/workbench/contrib/extensions/browser/extensionsViewlet';
>>>>>>> ace48dd4
import { IConfigurationRegistry, Extensions as ConfigurationExtensions, ConfigurationScope } from 'vs/platform/configuration/common/configurationRegistry';
import * as jsonContributionRegistry from 'vs/platform/jsonschemas/common/jsonContributionRegistry';
import { ExtensionsConfigurationSchema, ExtensionsConfigurationSchemaId } from 'vs/workbench/contrib/extensions/common/extensionsFileTemplate';
import { CommandsRegistry, ICommandService } from 'vs/platform/commands/common/commands';
import { IInstantiationService, ServicesAccessor } from 'vs/platform/instantiation/common/instantiation';
import { KeymapExtensions } from 'vs/workbench/contrib/extensions/common/extensionsUtils';
import { areSameExtensions, getIdAndVersion } from 'vs/platform/extensionManagement/common/extensionManagementUtil';
import { EditorPaneDescriptor, IEditorPaneRegistry } from 'vs/workbench/browser/editor';
import { LifecyclePhase } from 'vs/workbench/services/lifecycle/common/lifecycle';
import { URI, UriComponents } from 'vs/base/common/uri';
import { ExtensionActivationProgress } from 'vs/workbench/contrib/extensions/browser/extensionsActivationProgress';
import { onUnexpectedError } from 'vs/base/common/errors';
import { ExtensionDependencyChecker } from 'vs/workbench/contrib/extensions/browser/extensionsDependencyChecker';
import { CancellationToken } from 'vs/base/common/cancellation';
<<<<<<< HEAD
import { ExtensionType } from 'vs/platform/extensions/common/extensions';
import { RemoteExtensionsInstaller } from 'vs/workbench/contrib/extensions/browser/remoteExtensionsInstaller';
=======
import { IViewContainersRegistry, ViewContainerLocation, Extensions as ViewContainerExtensions, IViewsService } from 'vs/workbench/common/views';
>>>>>>> ace48dd4
import { IClipboardService } from 'vs/platform/clipboard/common/clipboardService';
import { IPreferencesService } from 'vs/workbench/services/preferences/common/preferences';
import { ContextKeyExpr, IContextKeyService, RawContextKey } from 'vs/platform/contextkey/common/contextkey';
import { IQuickAccessRegistry, Extensions } from 'vs/platform/quickinput/common/quickAccess';
import { InstallExtensionQuickAccessProvider, ManageExtensionsQuickAccessProvider } from 'vs/workbench/contrib/extensions/browser/extensionsQuickAccess';
import { ExtensionRecommendationsService } from 'vs/workbench/contrib/extensions/browser/extensionRecommendationsService';
import { CONTEXT_SYNC_ENABLEMENT } from 'vs/workbench/services/userDataSync/common/userDataSync';
import { CopyAction, CutAction, PasteAction } from 'vs/editor/contrib/clipboard/browser/clipboard';
import { IEditorService } from 'vs/workbench/services/editor/common/editorService';
import { MultiCommand } from 'vs/editor/browser/editorExtensions';
import { IWebview } from 'vs/workbench/contrib/webview/browser/webview';
import { ExtensionsWorkbenchService } from 'vs/workbench/contrib/extensions/browser/extensionsWorkbenchService';
import { Categories } from 'vs/platform/action/common/actionCommonCategories';
import { IExtensionRecommendationNotificationService } from 'vs/platform/extensionRecommendations/common/extensionRecommendations';
import { ExtensionRecommendationNotificationService } from 'vs/workbench/contrib/extensions/browser/extensionRecommendationNotificationService';
import { IExtensionService, toExtensionDescription } from 'vs/workbench/services/extensions/common/extensions';
import { INotificationService, Severity } from 'vs/platform/notification/common/notification';
import { IHostService } from 'vs/workbench/services/host/browser/host';
import { ResourceContextKey, WorkbenchStateContext } from 'vs/workbench/common/contextkeys';
import { IAction } from 'vs/base/common/actions';
import { IWorkspaceExtensionsConfigService } from 'vs/workbench/services/extensionRecommendations/common/workspaceExtensionsConfig';
import { Schemas } from 'vs/base/common/network';
import { ShowRuntimeExtensionsAction } from 'vs/workbench/contrib/extensions/browser/abstractRuntimeExtensionsEditor';
import { ExtensionEnablementWorkspaceTrustTransitionParticipant } from 'vs/workbench/contrib/extensions/browser/extensionEnablementWorkspaceTrustTransitionParticipant';
import { clearSearchResultsIcon, configureRecommendedIcon, extensionsViewIcon, filterIcon, installWorkspaceRecommendedIcon, refreshIcon } from 'vs/workbench/contrib/extensions/browser/extensionsIcons';
import { EXTENSION_CATEGORIES } from 'vs/platform/extensions/common/extensions';
import { Disposable, DisposableStore, IDisposable, isDisposable } from 'vs/base/common/lifecycle';
import { IConfigurationService } from 'vs/platform/configuration/common/configuration';
import { IDialogService, IFileDialogService } from 'vs/platform/dialogs/common/dialogs';
import { mnemonicButtonLabel } from 'vs/base/common/labels';
import { Query } from 'vs/workbench/contrib/extensions/common/extensionQuery';
import { Promises } from 'vs/base/common/async';
import { EditorExtensions } from 'vs/workbench/common/editor';
import { WORKSPACE_TRUST_EXTENSION_SUPPORT } from 'vs/workbench/services/workspaces/common/workspaceTrust';
import { ExtensionsCompletionItemsProvider } from 'vs/workbench/contrib/extensions/browser/extensionsCompletionItemsProvider';
import { IQuickInputService } from 'vs/platform/quickinput/common/quickInput';
import { Event } from 'vs/base/common/event';
import { IPaneCompositePartService } from 'vs/workbench/services/panecomposite/browser/panecomposite';
import { UnsupportedExtensionsMigrationContrib } from 'vs/workbench/contrib/extensions/browser/unsupportedExtensionsMigrationContribution';
import { isWeb } from 'vs/base/common/platform';
import { ExtensionStorageService } from 'vs/platform/extensionManagement/common/extensionStorage';
import { IStorageService } from 'vs/platform/storage/common/storage';
import { IStringDictionary } from 'vs/base/common/collections';
import { CONTEXT_KEYBINDINGS_EDITOR } from 'vs/workbench/contrib/preferences/common/preferences';
import { DeprecatedExtensionsChecker } from 'vs/workbench/contrib/extensions/browser/deprecatedExtensionsChecker';

// Singletons
registerSingleton(IExtensionsWorkbenchService, ExtensionsWorkbenchService, InstantiationType.Eager /* Auto updates extensions */);
registerSingleton(IExtensionRecommendationNotificationService, ExtensionRecommendationNotificationService, InstantiationType.Delayed);
registerSingleton(IExtensionRecommendationsService, ExtensionRecommendationsService, InstantiationType.Eager /* Prompts recommendations in the background */);

// Quick Access
Registry.as<IQuickAccessRegistry>(Extensions.Quickaccess).registerQuickAccessProvider({
	ctor: ManageExtensionsQuickAccessProvider,
	prefix: ManageExtensionsQuickAccessProvider.PREFIX,
	placeholder: localize('manageExtensionsQuickAccessPlaceholder', "Press Enter to manage extensions."),
	helpEntries: [{ description: localize('manageExtensionsHelp', "Manage Extensions") }]
});

// Editor
Registry.as<IEditorPaneRegistry>(EditorExtensions.EditorPane).registerEditorPane(
	EditorPaneDescriptor.create(
		ExtensionEditor,
		ExtensionEditor.ID,
		localize('extension', "Extension")
	),
	[
		new SyncDescriptor(ExtensionsInput)
	]);

<<<<<<< HEAD
/* AGPL */
// Registry.as<IViewContainersRegistry>(ViewContainerExtensions.ViewContainersRegistry).registerViewContainer(
// 	{
// 		id: VIEWLET_ID,
// 		name: localize('extensions', "Extensions"),
// 		ctorDescriptor: new SyncDescriptor(ExtensionsViewPaneContainer),
// 		icon: 'codicon-extensions',
// 		order: 4,
// 		rejectAddedViews: true,
// 		alwaysUseContainerInfo: true
// 	}, ViewContainerLocation.Sidebar);


// Global actions
// const actionRegistry = Registry.as<IWorkbenchActionRegistry>(WorkbenchActionExtensions.WorkbenchActions);

// const openViewletActionDescriptor = SyncActionDescriptor.from(OpenExtensionsViewletAction, { primary: KeyMod.CtrlCmd | KeyMod.Shift | KeyCode.KEY_X });
// actionRegistry.registerWorkbenchAction(openViewletActionDescriptor, 'View: Show Extensions', localize('view', "View"));

// const installActionDescriptor = SyncActionDescriptor.from(InstallExtensionsAction);
// actionRegistry.registerWorkbenchAction(installActionDescriptor, 'Extensions: Install Extensions', ExtensionsLabel);

// const listOutdatedActionDescriptor = SyncActionDescriptor.from(ShowOutdatedExtensionsAction);
// actionRegistry.registerWorkbenchAction(listOutdatedActionDescriptor, 'Extensions: Show Outdated Extensions', ExtensionsLabel);

// const recommendationsActionDescriptor = SyncActionDescriptor.from(ShowRecommendedExtensionsAction);
// actionRegistry.registerWorkbenchAction(recommendationsActionDescriptor, 'Extensions: Show Recommended Extensions', ExtensionsLabel);

// const keymapRecommendationsActionDescriptor = SyncActionDescriptor.from(ShowRecommendedKeymapExtensionsAction, { primary: KeyChord(KeyMod.CtrlCmd | KeyCode.KEY_K, KeyMod.CtrlCmd | KeyCode.KEY_M) });
// actionRegistry.registerWorkbenchAction(keymapRecommendationsActionDescriptor, 'Preferences: Keymaps', PreferencesLabel);

// const languageExtensionsActionDescriptor = SyncActionDescriptor.from(ShowLanguageExtensionsAction);
// actionRegistry.registerWorkbenchAction(languageExtensionsActionDescriptor, 'Preferences: Language Extensions', PreferencesLabel);

// const azureExtensionsActionDescriptor = SyncActionDescriptor.from(ShowAzureExtensionsAction);
// actionRegistry.registerWorkbenchAction(azureExtensionsActionDescriptor, 'Preferences: Azure Extensions', PreferencesLabel);

// const popularActionDescriptor = SyncActionDescriptor.from(ShowPopularExtensionsAction);
// actionRegistry.registerWorkbenchAction(popularActionDescriptor, 'Extensions: Show Popular Extensions', ExtensionsLabel);

// const enabledActionDescriptor = SyncActionDescriptor.from(ShowEnabledExtensionsAction);
// actionRegistry.registerWorkbenchAction(enabledActionDescriptor, 'Extensions: Show Enabled Extensions', ExtensionsLabel);

// const installedActionDescriptor = SyncActionDescriptor.from(ShowInstalledExtensionsAction);
// actionRegistry.registerWorkbenchAction(installedActionDescriptor, 'Extensions: Show Installed Extensions', ExtensionsLabel);

// const disabledActionDescriptor = SyncActionDescriptor.from(ShowDisabledExtensionsAction);
// actionRegistry.registerWorkbenchAction(disabledActionDescriptor, 'Extensions: Show Disabled Extensions', ExtensionsLabel);

// const builtinActionDescriptor = SyncActionDescriptor.from(ShowBuiltInExtensionsAction);
// actionRegistry.registerWorkbenchAction(builtinActionDescriptor, 'Extensions: Show Built-in Extensions', ExtensionsLabel);

// const updateAllActionDescriptor = SyncActionDescriptor.from(UpdateAllAction);
// actionRegistry.registerWorkbenchAction(updateAllActionDescriptor, 'Extensions: Update All Extensions', ExtensionsLabel);

// const installVSIXActionDescriptor = SyncActionDescriptor.from(InstallVSIXAction);
// actionRegistry.registerWorkbenchAction(installVSIXActionDescriptor, 'Extensions: Install from VSIX...', ExtensionsLabel);

// const disableAllAction = SyncActionDescriptor.from(DisableAllAction);
// actionRegistry.registerWorkbenchAction(disableAllAction, 'Extensions: Disable All Installed Extensions', ExtensionsLabel);

// const disableAllWorkspaceAction = SyncActionDescriptor.from(DisableAllWorkspaceAction);
// actionRegistry.registerWorkbenchAction(disableAllWorkspaceAction, 'Extensions: Disable All Installed Extensions for this Workspace', ExtensionsLabel);

// const enableAllAction = SyncActionDescriptor.from(EnableAllAction);
// actionRegistry.registerWorkbenchAction(enableAllAction, 'Extensions: Enable All Extensions', ExtensionsLabel);

// const enableAllWorkspaceAction = SyncActionDescriptor.from(EnableAllWorkspaceAction);
// actionRegistry.registerWorkbenchAction(enableAllWorkspaceAction, 'Extensions: Enable All Extensions for this Workspace', ExtensionsLabel);

// const checkForUpdatesAction = SyncActionDescriptor.from(CheckForUpdatesAction);
// actionRegistry.registerWorkbenchAction(checkForUpdatesAction, `Extensions: Check for Extension Updates`, ExtensionsLabel);

// actionRegistry.registerWorkbenchAction(SyncActionDescriptor.from(ClearExtensionsSearchResultsAction), 'Extensions: Clear Extensions Search Results', ExtensionsLabel);
// actionRegistry.registerWorkbenchAction(SyncActionDescriptor.from(EnableAutoUpdateAction), `Extensions: Enable Auto Updating Extensions`, ExtensionsLabel);
// actionRegistry.registerWorkbenchAction(SyncActionDescriptor.from(DisableAutoUpdateAction), `Extensions: Disable Auto Updating Extensions`, ExtensionsLabel);
// actionRegistry.registerWorkbenchAction(SyncActionDescriptor.from(InstallSpecificVersionOfExtensionAction), 'Install Specific Version of Extension...', ExtensionsLabel);
// actionRegistry.registerWorkbenchAction(SyncActionDescriptor.from(ReinstallAction), 'Reinstall Extension...', localize({ key: 'developer', comment: ['A developer on Code itself or someone diagnosing issues in Code'] }, "Developer"));
/* End AGPL */

=======

Registry.as<IViewContainersRegistry>(ViewContainerExtensions.ViewContainersRegistry).registerViewContainer(
	{
		id: VIEWLET_ID,
		title: { value: localize('extensions', "Extensions"), original: 'Extensions' },
		openCommandActionDescriptor: {
			id: VIEWLET_ID,
			mnemonicTitle: localize({ key: 'miViewExtensions', comment: ['&& denotes a mnemonic'] }, "E&&xtensions"),
			keybindings: { primary: KeyMod.CtrlCmd | KeyMod.Shift | KeyCode.KeyX },
			order: 4,
		},
		ctorDescriptor: new SyncDescriptor(ExtensionsViewPaneContainer),
		icon: extensionsViewIcon,
		order: 4,
		rejectAddedViews: true,
		alwaysUseContainerInfo: true,
	}, ViewContainerLocation.Sidebar);


>>>>>>> ace48dd4
Registry.as<IConfigurationRegistry>(ConfigurationExtensions.Configuration)
	.registerConfiguration({
		id: 'extensions',
		order: 30,
		title: localize('extensionsConfigurationTitle', "Extensions"),
		type: 'object',
		properties: {
			'extensions.autoUpdate': {
				enum: [true, 'onlyEnabledExtensions', 'onlySelectedExtensions', false,],
				enumItemLabels: [
					localize('all', "All Extensions"),
					localize('enabled', "Only Enabled Extensions"),
					localize('selected', "Only Selected Extensions"),
					localize('none', "None"),
				],
				enumDescriptions: [
					localize('extensions.autoUpdate.true', 'Download and install updates automatically for all extensions except for those updates are ignored.'),
					localize('extensions.autoUpdate.enabled', 'Download and install updates automatically only for enabled extensions except for those updates are ignored. Disabled extensions are not updated automatically.'),
					localize('extensions.autoUpdate.selected', 'Download and install updates automatically only for selected extensions.'),
					localize('extensions.autoUpdate.false', 'Extensions are not automatically updated.'),
				],
				description: localize('extensions.autoUpdate', "Controls the automatic update behavior of extensions. The updates are fetched from a Microsoft online service."),
				default: true,
				scope: ConfigurationScope.APPLICATION,
				tags: ['usesOnlineServices']
			},
			'extensions.autoCheckUpdates': {
				type: 'boolean',
				description: localize('extensionsCheckUpdates', "When enabled, automatically checks extensions for updates. If an extension has an update, it is marked as outdated in the Extensions view. The updates are fetched from a Microsoft online service."),
				default: true,
				scope: ConfigurationScope.APPLICATION,
				tags: ['usesOnlineServices']
			},
			'extensions.ignoreRecommendations': {
				type: 'boolean',
				description: localize('extensionsIgnoreRecommendations', "When enabled, the notifications for extension recommendations will not be shown."),
				default: false
			},
			'extensions.showRecommendationsOnlyOnDemand': {
				type: 'boolean',
				deprecationMessage: localize('extensionsShowRecommendationsOnlyOnDemand_Deprecated', "This setting is deprecated. Use extensions.ignoreRecommendations setting to control recommendation notifications. Use Extensions view's visibility actions to hide Recommended view by default."),
				default: false,
				tags: ['usesOnlineServices']
			},
			'extensions.closeExtensionDetailsOnViewChange': {
				type: 'boolean',
				description: localize('extensionsCloseExtensionDetailsOnViewChange', "When enabled, editors with extension details will be automatically closed upon navigating away from the Extensions View."),
				default: false
			},
			'extensions.confirmedUriHandlerExtensionIds': {
				type: 'array',
				items: {
					type: 'string'
				},
				description: localize('handleUriConfirmedExtensions', "When an extension is listed here, a confirmation prompt will not be shown when that extension handles a URI."),
				default: [],
				scope: ConfigurationScope.APPLICATION
			},
			'extensions.webWorker': {
				type: ['boolean', 'string'],
				enum: [true, false, 'auto'],
				enumDescriptions: [
					localize('extensionsWebWorker.true', "The Web Worker Extension Host will always be launched."),
					localize('extensionsWebWorker.false', "The Web Worker Extension Host will never be launched."),
					localize('extensionsWebWorker.auto', "The Web Worker Extension Host will be launched when a web extension needs it."),
				],
				description: localize('extensionsWebWorker', "Enable web worker extension host."),
				default: 'auto'
			},
			'extensions.supportVirtualWorkspaces': {
				type: 'object',
				markdownDescription: localize('extensions.supportVirtualWorkspaces', "Override the virtual workspaces support of an extension."),
				patternProperties: {
					'([a-z0-9A-Z][a-z0-9-A-Z]*)\\.([a-z0-9A-Z][a-z0-9-A-Z]*)$': {
						type: 'boolean',
						default: false
					}
				},
				additionalProperties: false,
				default: {},
				defaultSnippets: [{
					'body': {
						'pub.name': false
					}
				}]
			},
			'extensions.experimental.affinity': {
				type: 'object',
				markdownDescription: localize('extensions.affinity', "Configure an extension to execute in a different extension host process."),
				patternProperties: {
					'([a-z0-9A-Z][a-z0-9-A-Z]*)\\.([a-z0-9A-Z][a-z0-9-A-Z]*)$': {
						type: 'integer',
						default: 1
					}
				},
				additionalProperties: false,
				default: {},
				defaultSnippets: [{
					'body': {
						'pub.name': 1
					}
				}]
			},
			[WORKSPACE_TRUST_EXTENSION_SUPPORT]: {
				type: 'object',
				scope: ConfigurationScope.APPLICATION,
				markdownDescription: localize('extensions.supportUntrustedWorkspaces', "Override the untrusted workspace support of an extension. Extensions using `true` will always be enabled. Extensions using `limited` will always be enabled, and the extension will hide functionality that requires trust. Extensions using `false` will only be enabled only when the workspace is trusted."),
				patternProperties: {
					'([a-z0-9A-Z][a-z0-9-A-Z]*)\\.([a-z0-9A-Z][a-z0-9-A-Z]*)$': {
						type: 'object',
						properties: {
							'supported': {
								type: ['boolean', 'string'],
								enum: [true, false, 'limited'],
								enumDescriptions: [
									localize('extensions.supportUntrustedWorkspaces.true', "Extension will always be enabled."),
									localize('extensions.supportUntrustedWorkspaces.false', "Extension will only be enabled only when the workspace is trusted."),
									localize('extensions.supportUntrustedWorkspaces.limited', "Extension will always be enabled, and the extension will hide functionality requiring trust."),
								],
								description: localize('extensions.supportUntrustedWorkspaces.supported', "Defines the untrusted workspace support setting for the extension."),
							},
							'version': {
								type: 'string',
								description: localize('extensions.supportUntrustedWorkspaces.version', "Defines the version of the extension for which the override should be applied. If not specified, the override will be applied independent of the extension version."),
							}
						}
					}
				}
			},
			'extensions.experimental.deferredStartupFinishedActivation': {
				type: 'boolean',
				description: localize('extensionsDeferredStartupFinishedActivation', "When enabled, extensions which declare the `onStartupFinished` activation event will be activated after a timeout."),
				default: false
			}
		}
	});

const jsonRegistry = <jsonContributionRegistry.IJSONContributionRegistry>Registry.as(jsonContributionRegistry.Extensions.JSONContribution);
jsonRegistry.registerSchema(ExtensionsConfigurationSchemaId, ExtensionsConfigurationSchema);

// Register Commands
CommandsRegistry.registerCommand('_extensions.manage', (accessor: ServicesAccessor, extensionId: string, tab?: ExtensionEditorTab, preserveFocus?: boolean) => {
	const extensionService = accessor.get(IExtensionsWorkbenchService);
	const extension = extensionService.local.find(e => areSameExtensions(e.identifier, { id: extensionId }));
	if (extension) {
		extensionService.open(extension, { tab, preserveFocus });
	} else {
		throw new Error(localize('notFound', "Extension '{0}' not found.", extensionId));
	}
});

CommandsRegistry.registerCommand('extension.open', async (accessor: ServicesAccessor, extensionId: string, tab?: ExtensionEditorTab, preserveFocus?: boolean) => {
	const extensionService = accessor.get(IExtensionsWorkbenchService);
	const commandService = accessor.get(ICommandService);

	const [extension] = await extensionService.getExtensions([{ id: extensionId }], CancellationToken.None);
	if (extension) {
		return extensionService.open(extension, { tab, preserveFocus });
	}

	return commandService.executeCommand('_extensions.manage', extensionId, tab, preserveFocus);
});

CommandsRegistry.registerCommand({
	id: 'workbench.extensions.installExtension',
	metadata: {
		description: localize('workbench.extensions.installExtension.description', "Install the given extension"),
		args: [
			{
				name: 'extensionIdOrVSIXUri',
				description: localize('workbench.extensions.installExtension.arg.decription', "Extension id or VSIX resource uri"),
				constraint: (value: any) => typeof value === 'string' || value instanceof URI,
			},
			{
				name: 'options',
				description: '(optional) Options for installing the extension. Object with the following properties: ' +
					'`installOnlyNewlyAddedFromExtensionPackVSIX`: When enabled, VS Code installs only newly added extensions from the extension pack VSIX. This option is considered only when installing VSIX. ',
				isOptional: true,
				schema: {
					'type': 'object',
					'properties': {
						'installOnlyNewlyAddedFromExtensionPackVSIX': {
							'type': 'boolean',
							'description': localize('workbench.extensions.installExtension.option.installOnlyNewlyAddedFromExtensionPackVSIX', "When enabled, VS Code installs only newly added extensions from the extension pack VSIX. This option is considered only while installing a VSIX."),
							default: false
						},
						'installPreReleaseVersion': {
							'type': 'boolean',
							'description': localize('workbench.extensions.installExtension.option.installPreReleaseVersion', "When enabled, VS Code installs the pre-release version of the extension if available."),
							default: false
						},
						'donotSync': {
							'type': 'boolean',
							'description': localize('workbench.extensions.installExtension.option.donotSync', "When enabled, VS Code do not sync this extension when Settings Sync is on."),
							default: false
						},
						'context': {
							'type': 'object',
							'description': localize('workbench.extensions.installExtension.option.context', "Context for the installation. This is a JSON object that can be used to pass any information to the installation handlers. i.e. `{skipWalkthrough: true}` will skip opening the walkthrough upon install."),
						}
					}
				}
			}
		]
	},
	handler: async (accessor, arg: string | UriComponents, options?: { installOnlyNewlyAddedFromExtensionPackVSIX?: boolean; installPreReleaseVersion?: boolean; donotSync?: boolean; context?: IStringDictionary<any> }) => {
		const extensionsWorkbenchService = accessor.get(IExtensionsWorkbenchService);
		const extensionManagementService = accessor.get(IWorkbenchExtensionManagementService);
		try {
			if (typeof arg === 'string') {
				const [id, version] = getIdAndVersion(arg);
				const [extension] = await extensionsWorkbenchService.getExtensions([{ id, preRelease: options?.installPreReleaseVersion }], CancellationToken.None);
				if (extension) {
					const installOptions: InstallOptions = {
						isMachineScoped: options?.donotSync ? true : undefined, /* do not allow syncing extensions automatically while installing through the command */
						installPreReleaseVersion: options?.installPreReleaseVersion,
						installGivenVersion: !!version,
						context: options?.context
					};
					if (extension.gallery && extension.enablementState === EnablementState.DisabledByExtensionKind) {
						await extensionManagementService.installFromGallery(extension.gallery, installOptions);
						return;
					}
					if (version) {
						await extensionsWorkbenchService.installVersion(extension, version, installOptions);
					} else {
						await extensionsWorkbenchService.install(extension, installOptions);
					}
				} else {
					throw new Error(localize('notFound', "Extension '{0}' not found.", arg));
				}
			} else {
				const vsix = URI.revive(arg);
				await extensionsWorkbenchService.install(vsix, { installOnlyNewlyAddedFromExtensionPack: options?.installOnlyNewlyAddedFromExtensionPackVSIX });
			}
		} catch (e) {
			onUnexpectedError(e);
			throw e;
		}
	}
});

CommandsRegistry.registerCommand({
	id: 'workbench.extensions.uninstallExtension',
	metadata: {
		description: localize('workbench.extensions.uninstallExtension.description', "Uninstall the given extension"),
		args: [
			{
				name: localize('workbench.extensions.uninstallExtension.arg.name', "Id of the extension to uninstall"),
				schema: {
					'type': 'string'
				}
			}
		]
	},
	handler: async (accessor, id: string) => {
		if (!id) {
			throw new Error(localize('id required', "Extension id required."));
		}
		const extensionManagementService = accessor.get(IExtensionManagementService);
		const installed = await extensionManagementService.getInstalled();
		const [extensionToUninstall] = installed.filter(e => areSameExtensions(e.identifier, { id }));
		if (!extensionToUninstall) {
			throw new Error(localize('notInstalled', "Extension '{0}' is not installed. Make sure you use the full extension ID, including the publisher, e.g.: ms-dotnettools.csharp.", id));
		}
		if (extensionToUninstall.isBuiltin) {
			throw new Error(localize('builtin', "Extension '{0}' is a Built-in extension and cannot be installed", id));
		}

		try {
			await extensionManagementService.uninstall(extensionToUninstall);
		} catch (e) {
			onUnexpectedError(e);
			throw e;
		}
	}
});

CommandsRegistry.registerCommand({
	id: 'workbench.extensions.search',
	metadata: {
		description: localize('workbench.extensions.search.description', "Search for a specific extension"),
		args: [
			{
				name: localize('workbench.extensions.search.arg.name', "Query to use in search"),
				schema: { 'type': 'string' }
			}
		]
	},
	handler: async (accessor, query: string = '') => {
		const paneCompositeService = accessor.get(IPaneCompositePartService);
		const viewlet = await paneCompositeService.openPaneComposite(VIEWLET_ID, ViewContainerLocation.Sidebar, true);

		if (!viewlet) {
			return;
		}

		(viewlet.getViewPaneContainer() as IExtensionsViewPaneContainer).search(query);
		viewlet.focus();
	}
});

function overrideActionForActiveExtensionEditorWebview(command: MultiCommand | undefined, f: (webview: IWebview) => void) {
	command?.addImplementation(105, 'extensions-editor', (accessor) => {
		const editorService = accessor.get(IEditorService);
		const editor = editorService.activeEditorPane;
		if (editor instanceof ExtensionEditor) {
			if (editor.activeWebview?.isFocused) {
				f(editor.activeWebview);
				return true;
			}
		}
		return false;
	});
}

overrideActionForActiveExtensionEditorWebview(CopyAction, webview => webview.copy());
overrideActionForActiveExtensionEditorWebview(CutAction, webview => webview.cut());
overrideActionForActiveExtensionEditorWebview(PasteAction, webview => webview.paste());

// Contexts
export const CONTEXT_HAS_LOCAL_SERVER = new RawContextKey<boolean>('hasLocalServer', false);
export const CONTEXT_HAS_REMOTE_SERVER = new RawContextKey<boolean>('hasRemoteServer', false);
export const CONTEXT_HAS_WEB_SERVER = new RawContextKey<boolean>('hasWebServer', false);

async function runAction(action: IAction): Promise<void> {
	try {
		await action.run();
	} finally {
		if (isDisposable(action)) {
			action.dispose();
		}
	}
}

<<<<<<< HEAD
/* AGPL */
// MenuRegistry.appendMenuItem(MenuId.GlobalActivity, {
// 	group: '2_keybindings',
// 	command: {
// 		id: ShowRecommendedKeymapExtensionsAction.ID,
// 		title: localize('miOpenKeymapExtensions2', "Keymaps")
// 	},
// 	order: 2
// });
/* End AGPL */
=======
type IExtensionActionOptions = IAction2Options & {
	menuTitles?: { [id: string]: string };
	run(accessor: ServicesAccessor, ...args: any[]): Promise<any>;
};
>>>>>>> ace48dd4

class ExtensionsContributions extends Disposable implements IWorkbenchContribution {

	constructor(
		@IExtensionManagementServerService private readonly extensionManagementServerService: IExtensionManagementServerService,
		@IExtensionGalleryService extensionGalleryService: IExtensionGalleryService,
		@IContextKeyService contextKeyService: IContextKeyService,
		@IPaneCompositePartService private readonly paneCompositeService: IPaneCompositePartService,
		@IExtensionsWorkbenchService private readonly extensionsWorkbenchService: IExtensionsWorkbenchService,
		@IWorkbenchExtensionEnablementService private readonly extensionEnablementService: IWorkbenchExtensionEnablementService,
		@IInstantiationService private readonly instantiationService: IInstantiationService,
		@IDialogService private readonly dialogService: IDialogService,
		@ICommandService private readonly commandService: ICommandService,
	) {
		super();
		const hasGalleryContext = CONTEXT_HAS_GALLERY.bindTo(contextKeyService);
		if (extensionGalleryService.isEnabled()) {
			hasGalleryContext.set(true);
		}

		const hasLocalServerContext = CONTEXT_HAS_LOCAL_SERVER.bindTo(contextKeyService);
		if (this.extensionManagementServerService.localExtensionManagementServer) {
			hasLocalServerContext.set(true);
		}

		const hasRemoteServerContext = CONTEXT_HAS_REMOTE_SERVER.bindTo(contextKeyService);
		if (this.extensionManagementServerService.remoteExtensionManagementServer) {
			hasRemoteServerContext.set(true);
		}

<<<<<<< HEAD
/* AGPL */
// MenuRegistry.appendMenuItem(MenuId.GlobalActivity, {
// 	group: '2_configuration',
// 	command: {
// 		id: VIEWLET_ID,
// 		title: localize('showExtensions', "Extensions")
// 	},
// 	order: 3
// });
/* End AGPL */
=======
		const hasWebServerContext = CONTEXT_HAS_WEB_SERVER.bindTo(contextKeyService);
		if (this.extensionManagementServerService.webExtensionManagementServer) {
			hasWebServerContext.set(true);
		}
>>>>>>> ace48dd4

		this.registerGlobalActions();
		this.registerContextMenuActions();
		this.registerQuickAccessProvider();
	}

	private registerQuickAccessProvider(): void {
		if (this.extensionManagementServerService.localExtensionManagementServer
			|| this.extensionManagementServerService.remoteExtensionManagementServer
			|| this.extensionManagementServerService.webExtensionManagementServer
		) {
			Registry.as<IQuickAccessRegistry>(Extensions.Quickaccess).registerQuickAccessProvider({
				ctor: InstallExtensionQuickAccessProvider,
				prefix: InstallExtensionQuickAccessProvider.PREFIX,
				placeholder: localize('installExtensionQuickAccessPlaceholder', "Type the name of an extension to install or search."),
				helpEntries: [{ description: localize('installExtensionQuickAccessHelp', "Install or Search Extensions") }]
			});
		}
	}

	// Global actions
	private registerGlobalActions(): void {
		this._register(MenuRegistry.appendMenuItem(MenuId.MenubarPreferencesMenu, {
			command: {
				id: VIEWLET_ID,
				title: localize({ key: 'miPreferencesExtensions', comment: ['&& denotes a mnemonic'] }, "&&Extensions")
			},
			group: '2_configuration',
			order: 3
		}));
		this._register(MenuRegistry.appendMenuItem(MenuId.GlobalActivity, {
			command: {
				id: VIEWLET_ID,
				title: localize('showExtensions', "Extensions")
			},
			group: '2_configuration',
			order: 3
		}));

		this.registerExtensionAction({
			id: 'workbench.extensions.action.focusExtensionsView',
			title: { value: localize('focusExtensions', "Focus on Extensions View"), original: 'Focus on Extensions View' },
			category: ExtensionsLocalizedLabel,
			f1: true,
			run: async (accessor: ServicesAccessor) => {
				await accessor.get(IPaneCompositePartService).openPaneComposite(VIEWLET_ID, ViewContainerLocation.Sidebar, true);
			}
		});

		this.registerExtensionAction({
			id: 'workbench.extensions.action.installExtensions',
			title: { value: localize('installExtensions', "Install Extensions"), original: 'Install Extensions' },
			category: ExtensionsLocalizedLabel,
			menu: {
				id: MenuId.CommandPalette,
				when: ContextKeyExpr.and(CONTEXT_HAS_GALLERY, ContextKeyExpr.or(CONTEXT_HAS_LOCAL_SERVER, CONTEXT_HAS_REMOTE_SERVER, CONTEXT_HAS_WEB_SERVER))
			},
			run: async (accessor: ServicesAccessor) => {
				accessor.get(IViewsService).openViewContainer(VIEWLET_ID, true);
			}
		});

		this.registerExtensionAction({
			id: 'workbench.extensions.action.showRecommendedKeymapExtensions',
			title: { value: localize('showRecommendedKeymapExtensionsShort', "Keymaps"), original: 'Keymaps' },
			category: PreferencesLocalizedLabel,
			menu: [{
				id: MenuId.CommandPalette,
				when: CONTEXT_HAS_GALLERY
			}, {
				id: MenuId.EditorTitle,
				when: ContextKeyExpr.and(CONTEXT_KEYBINDINGS_EDITOR, CONTEXT_HAS_GALLERY),
				group: '2_keyboard_discover_actions'
			}],
			menuTitles: {
				[MenuId.EditorTitle.id]: localize('importKeyboardShortcutsFroms', "Migrate Keyboard Shortcuts from...")
			},
			run: () => runAction(this.instantiationService.createInstance(SearchExtensionsAction, '@recommended:keymaps '))
		});

		this.registerExtensionAction({
			id: 'workbench.extensions.action.showLanguageExtensions',
			title: { value: localize('showLanguageExtensionsShort', "Language Extensions"), original: 'Language Extensions' },
			category: PreferencesLocalizedLabel,
			menu: {
				id: MenuId.CommandPalette,
				when: CONTEXT_HAS_GALLERY
			},
			run: () => runAction(this.instantiationService.createInstance(SearchExtensionsAction, '@recommended:languages '))
		});

		this.registerExtensionAction({
			id: 'workbench.extensions.action.checkForUpdates',
			title: { value: localize('checkForUpdates', "Check for Extension Updates"), original: 'Check for Extension Updates' },
			category: ExtensionsLocalizedLabel,
			menu: [{
				id: MenuId.CommandPalette,
				when: ContextKeyExpr.and(CONTEXT_HAS_GALLERY, ContextKeyExpr.or(CONTEXT_HAS_LOCAL_SERVER, CONTEXT_HAS_REMOTE_SERVER, CONTEXT_HAS_WEB_SERVER))
			}, {
				id: MenuId.ViewContainerTitle,
				when: ContextKeyExpr.and(ContextKeyExpr.equals('viewContainer', VIEWLET_ID), CONTEXT_HAS_GALLERY),
				group: '1_updates',
				order: 1
			}],
			run: async () => {
				await this.extensionsWorkbenchService.checkForUpdates();
				const outdated = this.extensionsWorkbenchService.outdated;
				if (outdated.length) {
					return runAction(this.instantiationService.createInstance(SearchExtensionsAction, '@outdated '));
				} else {
					return this.dialogService.info(localize('noUpdatesAvailable', "All extensions are up to date."));
				}
			}
		});

		const autoUpdateExtensionsSubMenu = new MenuId('autoUpdateExtensionsSubMenu');
		MenuRegistry.appendMenuItem(MenuId.ViewContainerTitle, <ISubmenuItem>{
			submenu: autoUpdateExtensionsSubMenu,
			title: localize('configure auto updating extensions', "Auto Update Extensions"),
			when: ContextKeyExpr.and(ContextKeyExpr.equals('viewContainer', VIEWLET_ID), CONTEXT_HAS_GALLERY),
			group: '1_updates',
			order: 5,
		});

		this.registerExtensionAction({
			id: 'configureExtensionsAutoUpdate.all',
			title: localize('configureExtensionsAutoUpdate.all', "All Extensions"),
			toggled: ContextKeyExpr.and(ContextKeyExpr.has(`config.${AutoUpdateConfigurationKey}`), ContextKeyExpr.notEquals(`config.${AutoUpdateConfigurationKey}`, 'onlyEnabledExtensions'), ContextKeyExpr.notEquals(`config.${AutoUpdateConfigurationKey}`, 'onlySelectedExtensions')),
			menu: [{
				id: autoUpdateExtensionsSubMenu,
				order: 1,
			}],
			run: (accessor: ServicesAccessor) => accessor.get(IConfigurationService).updateValue(AutoUpdateConfigurationKey, true)
		});

		this.registerExtensionAction({
			id: 'configureExtensionsAutoUpdate.enabled',
			title: localize('configureExtensionsAutoUpdate.enabled', "Enabled Extensions"),
			toggled: ContextKeyExpr.equals(`config.${AutoUpdateConfigurationKey}`, 'onlyEnabledExtensions'),
			menu: [{
				id: autoUpdateExtensionsSubMenu,
				order: 2,
			}],
			run: (accessor: ServicesAccessor) => accessor.get(IConfigurationService).updateValue(AutoUpdateConfigurationKey, 'onlyEnabledExtensions')
		});

		this.registerExtensionAction({
			id: 'configureExtensionsAutoUpdate.selected',
			title: localize('configureExtensionsAutoUpdate.selected', "Selected Extensions"),
			toggled: ContextKeyExpr.equals(`config.${AutoUpdateConfigurationKey}`, 'onlySelectedExtensions'),
			menu: [{
				id: autoUpdateExtensionsSubMenu,
				order: 2,
			}],
			run: (accessor: ServicesAccessor) => accessor.get(IConfigurationService).updateValue(AutoUpdateConfigurationKey, 'onlySelectedExtensions')
		});

		this.registerExtensionAction({
			id: 'configureExtensionsAutoUpdate.none',
			title: localize('configureExtensionsAutoUpdate.none', "None"),
			toggled: ContextKeyExpr.equals(`config.${AutoUpdateConfigurationKey}`, false),
			menu: [{
				id: autoUpdateExtensionsSubMenu,
				order: 3,
			}],
			run: (accessor: ServicesAccessor) => accessor.get(IConfigurationService).updateValue(AutoUpdateConfigurationKey, false)
		});

		this.registerExtensionAction({
			id: 'workbench.extensions.action.updateAllExtensions',
			title: { value: localize('updateAll', "Update All Extensions"), original: 'Update All Extensions' },
			category: ExtensionsLocalizedLabel,
			precondition: HasOutdatedExtensionsContext,
			menu: [
				{
					id: MenuId.CommandPalette,
					when: ContextKeyExpr.and(CONTEXT_HAS_GALLERY, ContextKeyExpr.or(CONTEXT_HAS_LOCAL_SERVER, CONTEXT_HAS_REMOTE_SERVER, CONTEXT_HAS_WEB_SERVER))
				}, {
					id: MenuId.ViewContainerTitle,
					when: ContextKeyExpr.and(ContextKeyExpr.equals('viewContainer', VIEWLET_ID), ContextKeyExpr.or(ContextKeyExpr.has(`config.${AutoUpdateConfigurationKey}`).negate(), ContextKeyExpr.equals(`config.${AutoUpdateConfigurationKey}`, 'onlyEnabledExtensions'))),
					group: '1_updates',
					order: 2
				}, {
					id: MenuId.ViewTitle,
					when: ContextKeyExpr.equals('view', OUTDATED_EXTENSIONS_VIEW_ID),
					group: 'navigation',
					order: 1
				}
			],
			icon: installWorkspaceRecommendedIcon,
			run: async () => {
				const outdated = this.extensionsWorkbenchService.outdated;
				const results = await this.extensionsWorkbenchService.updateAll();
				results.forEach((result) => {
					if (result.error) {
						const extension: IExtension | undefined = outdated.find((extension) => areSameExtensions(extension.identifier, result.identifier));
						if (extension) {
							runAction(this.instantiationService.createInstance(PromptExtensionInstallFailureAction, extension, extension.latestVersion, InstallOperation.Update, result.error));
						}
					}
				});
			}
		});

		this.registerExtensionAction({
			id: 'workbench.extensions.action.disableAutoUpdate',
			title: { value: localize('disableAutoUpdate', "Disable Auto Update for All Extensions"), original: 'Disable Auto Update for All Extensions' },
			category: ExtensionsLocalizedLabel,
			f1: true,
			precondition: CONTEXT_HAS_GALLERY,
			run: (accessor: ServicesAccessor) => accessor.get(IConfigurationService).updateValue(AutoUpdateConfigurationKey, false)
		});

		this.registerExtensionAction({
			id: 'workbench.extensions.action.enableAutoUpdate',
			title: { value: localize('enableAutoUpdate', "Enable Auto Update for All Extensions"), original: 'Enable Auto Update for All Extensions' },
			category: ExtensionsLocalizedLabel,
			f1: true,
			precondition: CONTEXT_HAS_GALLERY,
			run: (accessor: ServicesAccessor) => accessor.get(IConfigurationService).updateValue(AutoUpdateConfigurationKey, true)
		});

		this.registerExtensionAction({
			id: 'workbench.extensions.action.enableAll',
			title: { value: localize('enableAll', "Enable All Extensions"), original: 'Enable All Extensions' },
			category: ExtensionsLocalizedLabel,
			menu: [{
				id: MenuId.CommandPalette,
				when: ContextKeyExpr.or(CONTEXT_HAS_LOCAL_SERVER, CONTEXT_HAS_REMOTE_SERVER, CONTEXT_HAS_WEB_SERVER)
			}, {
				id: MenuId.ViewContainerTitle,
				when: ContextKeyExpr.equals('viewContainer', VIEWLET_ID),
				group: '2_enablement',
				order: 1
			}],
			run: async () => {
				const extensionsToEnable = this.extensionsWorkbenchService.local.filter(e => !!e.local && this.extensionEnablementService.canChangeEnablement(e.local) && !this.extensionEnablementService.isEnabled(e.local));
				if (extensionsToEnable.length) {
					await this.extensionsWorkbenchService.setEnablement(extensionsToEnable, EnablementState.EnabledGlobally);
				}
			}
		});

		this.registerExtensionAction({
			id: 'workbench.extensions.action.enableAllWorkspace',
			title: { value: localize('enableAllWorkspace', "Enable All Extensions for this Workspace"), original: 'Enable All Extensions for this Workspace' },
			category: ExtensionsLocalizedLabel,
			menu: {
				id: MenuId.CommandPalette,
				when: ContextKeyExpr.and(WorkbenchStateContext.notEqualsTo('empty'), ContextKeyExpr.or(CONTEXT_HAS_LOCAL_SERVER, CONTEXT_HAS_REMOTE_SERVER, CONTEXT_HAS_WEB_SERVER))
			},
			run: async () => {
				const extensionsToEnable = this.extensionsWorkbenchService.local.filter(e => !!e.local && this.extensionEnablementService.canChangeEnablement(e.local) && !this.extensionEnablementService.isEnabled(e.local));
				if (extensionsToEnable.length) {
					await this.extensionsWorkbenchService.setEnablement(extensionsToEnable, EnablementState.EnabledWorkspace);
				}
			}
		});

		this.registerExtensionAction({
			id: 'workbench.extensions.action.disableAll',
			title: { value: localize('disableAll', "Disable All Installed Extensions"), original: 'Disable All Installed Extensions' },
			category: ExtensionsLocalizedLabel,
			menu: [{
				id: MenuId.CommandPalette,
				when: ContextKeyExpr.or(CONTEXT_HAS_LOCAL_SERVER, CONTEXT_HAS_REMOTE_SERVER, CONTEXT_HAS_WEB_SERVER)
			}, {
				id: MenuId.ViewContainerTitle,
				when: ContextKeyExpr.equals('viewContainer', VIEWLET_ID),
				group: '2_enablement',
				order: 2
			}],
			run: async () => {
				const extensionsToDisable = this.extensionsWorkbenchService.local.filter(e => !e.isBuiltin && !!e.local && this.extensionEnablementService.isEnabled(e.local) && this.extensionEnablementService.canChangeEnablement(e.local));
				if (extensionsToDisable.length) {
					await this.extensionsWorkbenchService.setEnablement(extensionsToDisable, EnablementState.DisabledGlobally);
				}
			}
		});

		this.registerExtensionAction({
			id: 'workbench.extensions.action.disableAllWorkspace',
			title: { value: localize('disableAllWorkspace', "Disable All Installed Extensions for this Workspace"), original: 'Disable All Installed Extensions for this Workspace' },
			category: ExtensionsLocalizedLabel,
			menu: {
				id: MenuId.CommandPalette,
				when: ContextKeyExpr.and(WorkbenchStateContext.notEqualsTo('empty'), ContextKeyExpr.or(CONTEXT_HAS_LOCAL_SERVER, CONTEXT_HAS_REMOTE_SERVER, CONTEXT_HAS_WEB_SERVER))
			},
			run: async () => {
				const extensionsToDisable = this.extensionsWorkbenchService.local.filter(e => !e.isBuiltin && !!e.local && this.extensionEnablementService.isEnabled(e.local) && this.extensionEnablementService.canChangeEnablement(e.local));
				if (extensionsToDisable.length) {
					await this.extensionsWorkbenchService.setEnablement(extensionsToDisable, EnablementState.DisabledWorkspace);
				}
			}
		});

		this.registerExtensionAction({
			id: SELECT_INSTALL_VSIX_EXTENSION_COMMAND_ID,
			title: { value: localize('InstallFromVSIX', "Install from VSIX..."), original: 'Install from VSIX...' },
			category: ExtensionsLocalizedLabel,
			menu: [{
				id: MenuId.CommandPalette,
				when: ContextKeyExpr.or(CONTEXT_HAS_LOCAL_SERVER, CONTEXT_HAS_REMOTE_SERVER)
			}, {
				id: MenuId.ViewContainerTitle,
				when: ContextKeyExpr.and(ContextKeyExpr.equals('viewContainer', VIEWLET_ID), ContextKeyExpr.or(CONTEXT_HAS_LOCAL_SERVER, CONTEXT_HAS_REMOTE_SERVER)),
				group: '3_install',
				order: 1
			}],
			run: async (accessor: ServicesAccessor) => {
				const fileDialogService = accessor.get(IFileDialogService);
				const commandService = accessor.get(ICommandService);
				const vsixPaths = await fileDialogService.showOpenDialog({
					title: localize('installFromVSIX', "Install from VSIX"),
					filters: [{ name: 'VSIX Extensions', extensions: ['vsix'] }],
					canSelectFiles: true,
					canSelectMany: true,
					openLabel: mnemonicButtonLabel(localize({ key: 'installButton', comment: ['&& denotes a mnemonic'] }, "&&Install"))
				});
				if (vsixPaths) {
					await commandService.executeCommand(INSTALL_EXTENSION_FROM_VSIX_COMMAND_ID, vsixPaths);
				}
			}
		});

		this.registerExtensionAction({
			id: INSTALL_EXTENSION_FROM_VSIX_COMMAND_ID,
			title: localize('installVSIX', "Install Extension VSIX"),
			menu: [{
				id: MenuId.ExplorerContext,
				group: 'extensions',
				when: ContextKeyExpr.and(ResourceContextKey.Extension.isEqualTo('.vsix'), ContextKeyExpr.or(CONTEXT_HAS_LOCAL_SERVER, CONTEXT_HAS_REMOTE_SERVER)),
			}],
			run: async (accessor: ServicesAccessor, resources: URI[] | URI) => {
				const extensionService = accessor.get(IExtensionService);
				const extensionsWorkbenchService = accessor.get(IExtensionsWorkbenchService);
				const hostService = accessor.get(IHostService);
				const notificationService = accessor.get(INotificationService);

				const extensions = Array.isArray(resources) ? resources : [resources];
				await Promises.settled(extensions.map(async (vsix) => await extensionsWorkbenchService.install(vsix)))
					.then(async (extensions) => {
						for (const extension of extensions) {
							const requireReload = !(extension.local && extensionService.canAddExtension(toExtensionDescription(extension.local)));
							const message = requireReload ? localize('InstallVSIXAction.successReload', "Completed installing {0} extension from VSIX. Please reload Visual Studio Code to enable it.", extension.displayName || extension.name)
								: localize('InstallVSIXAction.success', "Completed installing {0} extension from VSIX.", extension.displayName || extension.name);
							const actions = requireReload ? [{
								label: localize('InstallVSIXAction.reloadNow', "Reload Now"),
								run: () => hostService.reload()
							}] : [];
							notificationService.prompt(
								Severity.Info,
								message,
								actions
							);
						}
					});
			}
		});

		this.registerExtensionAction({
			id: 'workbench.extensions.action.installExtensionFromLocation',
			title: { value: localize('installExtensionFromLocation', "Install Extension from Location..."), original: 'Install Extension from Location...' },
			category: Categories.Developer,
			menu: [{
				id: MenuId.CommandPalette,
				when: ContextKeyExpr.or(CONTEXT_HAS_WEB_SERVER, CONTEXT_HAS_LOCAL_SERVER)
			}],
			run: async (accessor: ServicesAccessor) => {
				const extensionManagementService = accessor.get(IWorkbenchExtensionManagementService);
				if (isWeb) {
					const quickInputService = accessor.get(IQuickInputService);
					const disposables = new DisposableStore();
					const quickPick = disposables.add(quickInputService.createQuickPick());
					quickPick.title = localize('installFromLocation', "Install Extension from Location");
					quickPick.customButton = true;
					quickPick.customLabel = localize('install button', "Install");
					quickPick.placeholder = localize('installFromLocationPlaceHolder', "Location of the web extension");
					quickPick.ignoreFocusOut = true;
					disposables.add(Event.any(quickPick.onDidAccept, quickPick.onDidCustom)(() => {
						quickPick.hide();
						if (quickPick.value) {
							extensionManagementService.installFromLocation(URI.parse(quickPick.value));
						}
					}));
					disposables.add(quickPick.onDidHide(() => disposables.dispose()));
					quickPick.show();
				} else {
					const fileDialogService = accessor.get(IFileDialogService);
					const extensionLocation = await fileDialogService.showOpenDialog({
						canSelectFolders: true,
						canSelectFiles: false,
						canSelectMany: false,
						title: localize('installFromLocation', "Install Extension from Location"),
					});
					if (extensionLocation?.[0]) {
						extensionManagementService.installFromLocation(extensionLocation[0]);
					}
				}
			}
		});

		const extensionsFilterSubMenu = new MenuId('extensionsFilterSubMenu');
		MenuRegistry.appendMenuItem(extensionsSearchActionsMenu, <ISubmenuItem>{
			submenu: extensionsFilterSubMenu,
			title: localize('filterExtensions', "Filter Extensions..."),
			group: 'navigation',
			order: 2,
			icon: filterIcon,
		});

		const showFeaturedExtensionsId = 'extensions.filter.featured';
		this.registerExtensionAction({
			id: showFeaturedExtensionsId,
			title: { value: localize('showFeaturedExtensions', "Show Featured Extensions"), original: 'Show Featured Extensions' },
			category: ExtensionsLocalizedLabel,
			menu: [{
				id: MenuId.CommandPalette,
				when: CONTEXT_HAS_GALLERY
			}, {
				id: extensionsFilterSubMenu,
				when: CONTEXT_HAS_GALLERY,
				group: '1_predefined',
				order: 1,
			}],
			menuTitles: {
				[extensionsFilterSubMenu.id]: localize('featured filter', "Featured")
			},
			run: () => runAction(this.instantiationService.createInstance(SearchExtensionsAction, '@featured '))
		});

		this.registerExtensionAction({
			id: 'workbench.extensions.action.showPopularExtensions',
			title: { value: localize('showPopularExtensions', "Show Popular Extensions"), original: 'Show Popular Extensions' },
			category: ExtensionsLocalizedLabel,
			menu: [{
				id: MenuId.CommandPalette,
				when: CONTEXT_HAS_GALLERY
			}, {
				id: extensionsFilterSubMenu,
				when: CONTEXT_HAS_GALLERY,
				group: '1_predefined',
				order: 2,
			}],
			menuTitles: {
				[extensionsFilterSubMenu.id]: localize('most popular filter', "Most Popular")
			},
			run: () => runAction(this.instantiationService.createInstance(SearchExtensionsAction, '@popular '))
		});

		this.registerExtensionAction({
			id: 'workbench.extensions.action.showRecommendedExtensions',
			title: { value: localize('showRecommendedExtensions', "Show Recommended Extensions"), original: 'Show Recommended Extensions' },
			category: ExtensionsLocalizedLabel,
			menu: [{
				id: MenuId.CommandPalette,
				when: CONTEXT_HAS_GALLERY
			}, {
				id: extensionsFilterSubMenu,
				when: CONTEXT_HAS_GALLERY,
				group: '1_predefined',
				order: 2,
			}],
			menuTitles: {
				[extensionsFilterSubMenu.id]: localize('most popular recommended', "Recommended")
			},
			run: () => runAction(this.instantiationService.createInstance(SearchExtensionsAction, '@recommended '))
		});

		this.registerExtensionAction({
			id: 'workbench.extensions.action.recentlyPublishedExtensions',
			title: { value: localize('recentlyPublishedExtensions', "Show Recently Published Extensions"), original: 'Show Recently Published Extensions' },
			category: ExtensionsLocalizedLabel,
			menu: [{
				id: MenuId.CommandPalette,
				when: CONTEXT_HAS_GALLERY
			}, {
				id: extensionsFilterSubMenu,
				when: CONTEXT_HAS_GALLERY,
				group: '1_predefined',
				order: 2,
			}],
			menuTitles: {
				[extensionsFilterSubMenu.id]: localize('recently published filter', "Recently Published")
			},
			run: () => runAction(this.instantiationService.createInstance(SearchExtensionsAction, '@recentlyPublished '))
		});

		const extensionsCategoryFilterSubMenu = new MenuId('extensionsCategoryFilterSubMenu');
		MenuRegistry.appendMenuItem(extensionsFilterSubMenu, <ISubmenuItem>{
			submenu: extensionsCategoryFilterSubMenu,
			title: localize('filter by category', "Category"),
			when: CONTEXT_HAS_GALLERY,
			group: '2_categories',
			order: 1,
		});

		EXTENSION_CATEGORIES.map((category, index) => {
			this.registerExtensionAction({
				id: `extensions.actions.searchByCategory.${category}`,
				title: category,
				menu: [{
					id: extensionsCategoryFilterSubMenu,
					when: CONTEXT_HAS_GALLERY,
					order: index,
				}],
				run: () => runAction(this.instantiationService.createInstance(SearchExtensionsAction, `@category:"${category.toLowerCase()}"`))
			});
		});

		this.registerExtensionAction({
			id: 'workbench.extensions.action.listBuiltInExtensions',
			title: { value: localize('showBuiltInExtensions', "Show Built-in Extensions"), original: 'Show Built-in Extensions' },
			category: ExtensionsLocalizedLabel,
			menu: [{
				id: MenuId.CommandPalette,
				when: ContextKeyExpr.or(CONTEXT_HAS_LOCAL_SERVER, CONTEXT_HAS_REMOTE_SERVER, CONTEXT_HAS_WEB_SERVER)
			}, {
				id: extensionsFilterSubMenu,
				group: '3_installed',
				order: 2,
			}],
			menuTitles: {
				[extensionsFilterSubMenu.id]: localize('builtin filter', "Built-in")
			},
			run: () => runAction(this.instantiationService.createInstance(SearchExtensionsAction, '@builtin '))
		});

		this.registerExtensionAction({
			id: 'workbench.extensions.action.extensionUpdates',
			title: { value: localize('extensionUpdates', "Show Extension Updates"), original: 'Show Extension Updates' },
			category: ExtensionsLocalizedLabel,
			precondition: CONTEXT_HAS_GALLERY,
			f1: true,
			menu: [{
				id: extensionsFilterSubMenu,
				group: '3_installed',
				when: CONTEXT_HAS_GALLERY,
				order: 1,
			}],
			menuTitles: {
				[extensionsFilterSubMenu.id]: localize('extension updates filter', "Updates")
			},
			run: () => runAction(this.instantiationService.createInstance(SearchExtensionsAction, '@updates'))
		});

		this.registerExtensionAction({
			id: LIST_WORKSPACE_UNSUPPORTED_EXTENSIONS_COMMAND_ID,
			title: { value: localize('showWorkspaceUnsupportedExtensions', "Show Extensions Unsupported By Workspace"), original: 'Show Extensions Unsupported By Workspace' },
			category: ExtensionsLocalizedLabel,
			menu: [{
				id: MenuId.CommandPalette,
				when: ContextKeyExpr.or(CONTEXT_HAS_LOCAL_SERVER, CONTEXT_HAS_REMOTE_SERVER),
			}, {
				id: extensionsFilterSubMenu,
				group: '3_installed',
				order: 5,
				when: ContextKeyExpr.or(CONTEXT_HAS_LOCAL_SERVER, CONTEXT_HAS_REMOTE_SERVER),
			}],
			menuTitles: {
				[extensionsFilterSubMenu.id]: localize('workspace unsupported filter', "Workspace Unsupported")
			},
			run: () => runAction(this.instantiationService.createInstance(SearchExtensionsAction, '@workspaceUnsupported'))
		});

		this.registerExtensionAction({
			id: 'workbench.extensions.action.showEnabledExtensions',
			title: { value: localize('showEnabledExtensions', "Show Enabled Extensions"), original: 'Show Enabled Extensions' },
			category: ExtensionsLocalizedLabel,
			menu: [{
				id: MenuId.CommandPalette,
				when: ContextKeyExpr.or(CONTEXT_HAS_LOCAL_SERVER, CONTEXT_HAS_REMOTE_SERVER, CONTEXT_HAS_WEB_SERVER)
			}, {
				id: extensionsFilterSubMenu,
				group: '3_installed',
				order: 3,
			}],
			menuTitles: {
				[extensionsFilterSubMenu.id]: localize('enabled filter', "Enabled")
			},
			run: () => runAction(this.instantiationService.createInstance(SearchExtensionsAction, '@enabled '))
		});

		this.registerExtensionAction({
			id: 'workbench.extensions.action.showDisabledExtensions',
			title: { value: localize('showDisabledExtensions', "Show Disabled Extensions"), original: 'Show Disabled Extensions' },
			category: ExtensionsLocalizedLabel,
			menu: [{
				id: MenuId.CommandPalette,
				when: ContextKeyExpr.or(CONTEXT_HAS_LOCAL_SERVER, CONTEXT_HAS_REMOTE_SERVER, CONTEXT_HAS_WEB_SERVER)
			}, {
				id: extensionsFilterSubMenu,
				group: '3_installed',
				order: 4,
			}],
			menuTitles: {
				[extensionsFilterSubMenu.id]: localize('disabled filter', "Disabled")
			},
			run: () => runAction(this.instantiationService.createInstance(SearchExtensionsAction, '@disabled '))
		});

		const extensionsSortSubMenu = new MenuId('extensionsSortSubMenu');
		MenuRegistry.appendMenuItem(extensionsFilterSubMenu, <ISubmenuItem>{
			submenu: extensionsSortSubMenu,
			title: localize('sorty by', "Sort By"),
			when: ContextKeyExpr.and(ContextKeyExpr.or(CONTEXT_HAS_GALLERY, DefaultViewsContext)),
			group: '4_sort',
			order: 1,
		});

		[
			{ id: 'installs', title: localize('sort by installs', "Install Count"), precondition: BuiltInExtensionsContext.negate() },
			{ id: 'rating', title: localize('sort by rating', "Rating"), precondition: BuiltInExtensionsContext.negate() },
			{ id: 'name', title: localize('sort by name', "Name"), precondition: BuiltInExtensionsContext.negate() },
			{ id: 'publishedDate', title: localize('sort by published date', "Published Date"), precondition: BuiltInExtensionsContext.negate() },
			{ id: 'updateDate', title: localize('sort by update date', "Updated Date"), precondition: ContextKeyExpr.and(SearchMarketplaceExtensionsContext.negate(), RecommendedExtensionsContext.negate(), BuiltInExtensionsContext.negate()) },
		].map(({ id, title, precondition }, index) => {
			this.registerExtensionAction({
				id: `extensions.sort.${id}`,
				title,
				precondition: precondition,
				menu: [{
					id: extensionsSortSubMenu,
					when: ContextKeyExpr.or(CONTEXT_HAS_GALLERY, DefaultViewsContext),
					order: index,
				}],
				toggled: ExtensionsSortByContext.isEqualTo(id),
				run: async () => {
					const viewlet = await this.paneCompositeService.openPaneComposite(VIEWLET_ID, ViewContainerLocation.Sidebar, true);
					const extensionsViewPaneContainer = viewlet?.getViewPaneContainer() as IExtensionsViewPaneContainer;
					const currentQuery = Query.parse(extensionsViewPaneContainer.searchValue || '');
					extensionsViewPaneContainer.search(new Query(currentQuery.value, id, currentQuery.groupBy).toString());
					extensionsViewPaneContainer.focus();
				}
			});
		});

		this.registerExtensionAction({
			id: 'workbench.extensions.action.clearExtensionsSearchResults',
			title: { value: localize('clearExtensionsSearchResults', "Clear Extensions Search Results"), original: 'Clear Extensions Search Results' },
			category: ExtensionsLocalizedLabel,
			icon: clearSearchResultsIcon,
			f1: true,
			precondition: SearchHasTextContext,
			menu: {
				id: extensionsSearchActionsMenu,
				group: 'navigation',
				order: 1,
			},
			run: async (accessor: ServicesAccessor) => {
				const viewPaneContainer = accessor.get(IViewsService).getActiveViewPaneContainerWithId(VIEWLET_ID);
				if (viewPaneContainer) {
					const extensionsViewPaneContainer = viewPaneContainer as IExtensionsViewPaneContainer;
					extensionsViewPaneContainer.search('');
					extensionsViewPaneContainer.focus();
				}
			}
		});

		this.registerExtensionAction({
			id: 'workbench.extensions.action.refreshExtension',
			title: { value: localize('refreshExtension', "Refresh"), original: 'Refresh' },
			category: ExtensionsLocalizedLabel,
			icon: refreshIcon,
			f1: true,
			menu: {
				id: MenuId.ViewContainerTitle,
				when: ContextKeyExpr.equals('viewContainer', VIEWLET_ID),
				group: 'navigation',
				order: 2
			},
			run: async (accessor: ServicesAccessor) => {
				const viewPaneContainer = accessor.get(IViewsService).getActiveViewPaneContainerWithId(VIEWLET_ID);
				if (viewPaneContainer) {
					await (viewPaneContainer as IExtensionsViewPaneContainer).refresh();
				}
			}
		});

		this.registerExtensionAction({
			id: 'workbench.extensions.action.installWorkspaceRecommendedExtensions',
			title: localize('installWorkspaceRecommendedExtensions', "Install Workspace Recommended Extensions"),
			icon: installWorkspaceRecommendedIcon,
			menu: {
				id: MenuId.ViewTitle,
				when: ContextKeyExpr.equals('view', WORKSPACE_RECOMMENDATIONS_VIEW_ID),
				group: 'navigation',
				order: 1
			},
			run: async (accessor: ServicesAccessor) => {
				const view = accessor.get(IViewsService).getActiveViewWithId(WORKSPACE_RECOMMENDATIONS_VIEW_ID) as IWorkspaceRecommendedExtensionsView;
				return view.installWorkspaceRecommendations();
			}
		});

		this.registerExtensionAction({
			id: ConfigureWorkspaceFolderRecommendedExtensionsAction.ID,
			title: ConfigureWorkspaceFolderRecommendedExtensionsAction.LABEL,
			icon: configureRecommendedIcon,
			menu: [{
				id: MenuId.CommandPalette,
				when: WorkbenchStateContext.notEqualsTo('empty'),
			}, {
				id: MenuId.ViewTitle,
				when: ContextKeyExpr.equals('view', WORKSPACE_RECOMMENDATIONS_VIEW_ID),
				group: 'navigation',
				order: 2
			}],
			run: () => runAction(this.instantiationService.createInstance(ConfigureWorkspaceFolderRecommendedExtensionsAction, ConfigureWorkspaceFolderRecommendedExtensionsAction.ID, ConfigureWorkspaceFolderRecommendedExtensionsAction.LABEL))
		});

		this.registerExtensionAction({
			id: InstallSpecificVersionOfExtensionAction.ID,
			title: { value: InstallSpecificVersionOfExtensionAction.LABEL, original: 'Install Specific Version of Extension...' },
			category: ExtensionsLocalizedLabel,
			menu: {
				id: MenuId.CommandPalette,
				when: ContextKeyExpr.and(CONTEXT_HAS_GALLERY, ContextKeyExpr.or(CONTEXT_HAS_LOCAL_SERVER, CONTEXT_HAS_REMOTE_SERVER, CONTEXT_HAS_WEB_SERVER))
			},
			run: () => runAction(this.instantiationService.createInstance(InstallSpecificVersionOfExtensionAction, InstallSpecificVersionOfExtensionAction.ID, InstallSpecificVersionOfExtensionAction.LABEL))
		});

		this.registerExtensionAction({
			id: ReinstallAction.ID,
			title: { value: ReinstallAction.LABEL, original: 'Reinstall Extension...' },
			category: Categories.Developer,
			menu: {
				id: MenuId.CommandPalette,
				when: ContextKeyExpr.and(CONTEXT_HAS_GALLERY, ContextKeyExpr.or(CONTEXT_HAS_LOCAL_SERVER, CONTEXT_HAS_REMOTE_SERVER))
			},
			run: () => runAction(this.instantiationService.createInstance(ReinstallAction, ReinstallAction.ID, ReinstallAction.LABEL))
		});
	}

	// Extension Context Menu
	private registerContextMenuActions(): void {

		this.registerExtensionAction({
			id: SetColorThemeAction.ID,
			title: SetColorThemeAction.TITLE,
			menu: {
				id: MenuId.ExtensionContext,
				group: THEME_ACTIONS_GROUP,
				order: 0,
				when: ContextKeyExpr.and(ContextKeyExpr.not('inExtensionEditor'), ContextKeyExpr.equals('extensionStatus', 'installed'), ContextKeyExpr.has('extensionHasColorThemes'))
			},
			run: async (accessor: ServicesAccessor, extensionId: string) => {
				const extensionWorkbenchService = accessor.get(IExtensionsWorkbenchService);
				const instantiationService = accessor.get(IInstantiationService);
				const extension = extensionWorkbenchService.local.find(e => areSameExtensions(e.identifier, { id: extensionId }));
				if (extension) {
					const action = instantiationService.createInstance(SetColorThemeAction);
					action.extension = extension;
					return action.run();
				}
			}
		});

		this.registerExtensionAction({
			id: SetFileIconThemeAction.ID,
			title: SetFileIconThemeAction.TITLE,
			menu: {
				id: MenuId.ExtensionContext,
				group: THEME_ACTIONS_GROUP,
				order: 0,
				when: ContextKeyExpr.and(ContextKeyExpr.not('inExtensionEditor'), ContextKeyExpr.equals('extensionStatus', 'installed'), ContextKeyExpr.has('extensionHasFileIconThemes'))
			},
			run: async (accessor: ServicesAccessor, extensionId: string) => {
				const extensionWorkbenchService = accessor.get(IExtensionsWorkbenchService);
				const instantiationService = accessor.get(IInstantiationService);
				const extension = extensionWorkbenchService.local.find(e => areSameExtensions(e.identifier, { id: extensionId }));
				if (extension) {
					const action = instantiationService.createInstance(SetFileIconThemeAction);
					action.extension = extension;
					return action.run();
				}
			}
		});

		this.registerExtensionAction({
			id: SetProductIconThemeAction.ID,
			title: SetProductIconThemeAction.TITLE,
			menu: {
				id: MenuId.ExtensionContext,
				group: THEME_ACTIONS_GROUP,
				order: 0,
				when: ContextKeyExpr.and(ContextKeyExpr.not('inExtensionEditor'), ContextKeyExpr.equals('extensionStatus', 'installed'), ContextKeyExpr.has('extensionHasProductIconThemes'))
			},
			run: async (accessor: ServicesAccessor, extensionId: string) => {
				const extensionWorkbenchService = accessor.get(IExtensionsWorkbenchService);
				const instantiationService = accessor.get(IInstantiationService);
				const extension = extensionWorkbenchService.local.find(e => areSameExtensions(e.identifier, { id: extensionId }));
				if (extension) {
					const action = instantiationService.createInstance(SetProductIconThemeAction);
					action.extension = extension;
					return action.run();
				}
			}
		});

		this.registerExtensionAction({
			id: 'workbench.extensions.action.showPreReleaseVersion',
			title: { value: localize('show pre-release version', "Show Pre-Release Version"), original: 'Show Pre-Release Version' },
			menu: {
				id: MenuId.ExtensionContext,
				group: INSTALL_ACTIONS_GROUP,
				order: 0,
				when: ContextKeyExpr.and(ContextKeyExpr.has('inExtensionEditor'), ContextKeyExpr.has('extensionHasPreReleaseVersion'), ContextKeyExpr.not('showPreReleaseVersion'), ContextKeyExpr.not('isBuiltinExtension'))
			},
			run: async (accessor: ServicesAccessor, extensionId: string) => {
				const extensionWorkbenchService = accessor.get(IExtensionsWorkbenchService);
				const extension = (await extensionWorkbenchService.getExtensions([{ id: extensionId }], CancellationToken.None))[0];
				extensionWorkbenchService.open(extension, { showPreReleaseVersion: true });
			}
		});

		this.registerExtensionAction({
			id: 'workbench.extensions.action.showReleasedVersion',
			title: { value: localize('show released version', "Show Release Version"), original: 'Show Release Version' },
			menu: {
				id: MenuId.ExtensionContext,
				group: INSTALL_ACTIONS_GROUP,
				order: 1,
				when: ContextKeyExpr.and(ContextKeyExpr.has('inExtensionEditor'), ContextKeyExpr.has('extensionHasPreReleaseVersion'), ContextKeyExpr.has('extensionHasReleaseVersion'), ContextKeyExpr.has('showPreReleaseVersion'), ContextKeyExpr.not('isBuiltinExtension'))
			},
			run: async (accessor: ServicesAccessor, extensionId: string) => {
				const extensionWorkbenchService = accessor.get(IExtensionsWorkbenchService);
				const extension = (await extensionWorkbenchService.getExtensions([{ id: extensionId }], CancellationToken.None))[0];
				extensionWorkbenchService.open(extension, { showPreReleaseVersion: false });
			}
		});

		this.registerExtensionAction({
			id: ToggleAutoUpdateForExtensionAction.ID,
			title: { value: ToggleAutoUpdateForExtensionAction.LABEL, original: 'Auto Update' },
			category: ExtensionsLocalizedLabel,
			menu: {
				id: MenuId.ExtensionContext,
				group: UPDATE_ACTIONS_GROUP,
				order: 1,
				when: ContextKeyExpr.and(ContextKeyExpr.not('inExtensionEditor'), ContextKeyExpr.equals('extensionStatus', 'installed'), ContextKeyExpr.not('isBuiltinExtension'), ContextKeyExpr.or(ContextKeyExpr.equals(`config.${AutoUpdateConfigurationKey}`, 'onlySelectedExtensions'), ContextKeyExpr.equals(`config.${AutoUpdateConfigurationKey}`, false)),)
			},
			run: async (accessor: ServicesAccessor, id: string) => {
				const instantiationService = accessor.get(IInstantiationService);
				const extensionWorkbenchService = accessor.get(IExtensionsWorkbenchService);
				const extension = extensionWorkbenchService.local.find(e => areSameExtensions(e.identifier, { id }));
				if (extension) {
					const action = instantiationService.createInstance(ToggleAutoUpdateForExtensionAction, false, []);
					action.extension = extension;
					return action.run();
				}
			}
		});

		this.registerExtensionAction({
			id: ToggleAutoUpdatesForPublisherAction.ID,
			title: { value: ToggleAutoUpdatesForPublisherAction.LABEL, original: 'Auto Update (Publisher)' },
			category: ExtensionsLocalizedLabel,
			menu: {
				id: MenuId.ExtensionContext,
				group: UPDATE_ACTIONS_GROUP,
				order: 2,
				when: ContextKeyExpr.and(ContextKeyExpr.equals('extensionStatus', 'installed'), ContextKeyExpr.not('isBuiltinExtension'), ContextKeyExpr.or(ContextKeyExpr.equals(`config.${AutoUpdateConfigurationKey}`, 'onlySelectedExtensions'), ContextKeyExpr.equals(`config.${AutoUpdateConfigurationKey}`, false)),)
			},
			run: async (accessor: ServicesAccessor, id: string) => {
				const instantiationService = accessor.get(IInstantiationService);
				const extensionWorkbenchService = accessor.get(IExtensionsWorkbenchService);
				const extension = extensionWorkbenchService.local.find(e => areSameExtensions(e.identifier, { id }));
				if (extension) {
					const action = instantiationService.createInstance(ToggleAutoUpdatesForPublisherAction);
					action.extension = extension;
					return action.run();
				}
			}
		});

		this.registerExtensionAction({
			id: SwitchToPreReleaseVersionAction.ID,
			title: SwitchToPreReleaseVersionAction.TITLE,
			menu: {
				id: MenuId.ExtensionContext,
				group: INSTALL_ACTIONS_GROUP,
				order: 2,
				when: ContextKeyExpr.and(ContextKeyExpr.not('installedExtensionIsPreReleaseVersion'), ContextKeyExpr.not('installedExtensionIsOptedTpPreRelease'), ContextKeyExpr.has('extensionHasPreReleaseVersion'), ContextKeyExpr.not('inExtensionEditor'), ContextKeyExpr.equals('extensionStatus', 'installed'), ContextKeyExpr.not('isBuiltinExtension'))
			},
			run: async (accessor: ServicesAccessor, id: string) => {
				const extensionWorkbenchService = accessor.get(IExtensionsWorkbenchService);
				const extension = extensionWorkbenchService.local.find(e => areSameExtensions(e.identifier, { id }));
				if (extension) {
					extensionWorkbenchService.open(extension, { showPreReleaseVersion: true });
					await extensionWorkbenchService.install(extension, { installPreReleaseVersion: true });
				}
			}
		});

		this.registerExtensionAction({
			id: SwitchToReleasedVersionAction.ID,
			title: SwitchToReleasedVersionAction.TITLE,
			menu: {
				id: MenuId.ExtensionContext,
				group: INSTALL_ACTIONS_GROUP,
				order: 3,
				when: ContextKeyExpr.and(ContextKeyExpr.has('installedExtensionIsPreReleaseVersion'), ContextKeyExpr.has('extensionHasPreReleaseVersion'), ContextKeyExpr.has('extensionHasReleaseVersion'), ContextKeyExpr.not('inExtensionEditor'), ContextKeyExpr.equals('extensionStatus', 'installed'), ContextKeyExpr.not('isBuiltinExtension'))
			},
			run: async (accessor: ServicesAccessor, id: string) => {
				const extensionWorkbenchService = accessor.get(IExtensionsWorkbenchService);
				const extension = extensionWorkbenchService.local.find(e => areSameExtensions(e.identifier, { id }));
				if (extension) {
					extensionWorkbenchService.open(extension, { showPreReleaseVersion: false });
					await extensionWorkbenchService.install(extension, { installPreReleaseVersion: false });
				}
			}
		});

		this.registerExtensionAction({
			id: ClearLanguageAction.ID,
			title: ClearLanguageAction.TITLE,
			menu: {
				id: MenuId.ExtensionContext,
				group: INSTALL_ACTIONS_GROUP,
				order: 0,
				when: ContextKeyExpr.and(ContextKeyExpr.not('inExtensionEditor'), ContextKeyExpr.has('canSetLanguage'), ContextKeyExpr.has('isActiveLanguagePackExtension'))
			},
			run: async (accessor: ServicesAccessor, extensionId: string) => {
				const instantiationService = accessor.get(IInstantiationService);
				const extensionsWorkbenchService = accessor.get(IExtensionsWorkbenchService);
				const extension = (await extensionsWorkbenchService.getExtensions([{ id: extensionId }], CancellationToken.None))[0];
				const action = instantiationService.createInstance(ClearLanguageAction);
				action.extension = extension;
				return action.run();
			}
		});

		this.registerExtensionAction({
			id: 'workbench.extensions.action.copyExtension',
			title: { value: localize('workbench.extensions.action.copyExtension', "Copy"), original: 'Copy' },
			menu: {
				id: MenuId.ExtensionContext,
				group: '1_copy'
			},
			run: async (accessor: ServicesAccessor, extensionId: string) => {
				const clipboardService = accessor.get(IClipboardService);
				const extension = this.extensionsWorkbenchService.local.filter(e => areSameExtensions(e.identifier, { id: extensionId }))[0]
					|| (await this.extensionsWorkbenchService.getExtensions([{ id: extensionId }], CancellationToken.None))[0];
				if (extension) {
					const name = localize('extensionInfoName', 'Name: {0}', extension.displayName);
					const id = localize('extensionInfoId', 'Id: {0}', extensionId);
					const description = localize('extensionInfoDescription', 'Description: {0}', extension.description);
					const verision = localize('extensionInfoVersion', 'Version: {0}', extension.version);
					const publisher = localize('extensionInfoPublisher', 'Publisher: {0}', extension.publisherDisplayName);
					const link = extension.url ? localize('extensionInfoVSMarketplaceLink', 'VS Marketplace Link: {0}', `${extension.url}`) : null;
					const clipboardStr = `${name}\n${id}\n${description}\n${verision}\n${publisher}${link ? '\n' + link : ''}`;
					await clipboardService.writeText(clipboardStr);
				}
			}
		});

		this.registerExtensionAction({
			id: 'workbench.extensions.action.copyExtensionId',
			title: { value: localize('workbench.extensions.action.copyExtensionId', "Copy Extension ID"), original: 'Copy Extension ID' },
			menu: {
				id: MenuId.ExtensionContext,
				group: '1_copy'
			},
			run: async (accessor: ServicesAccessor, id: string) => accessor.get(IClipboardService).writeText(id)
		});

		this.registerExtensionAction({
			id: 'workbench.extensions.action.configure',
			title: { value: localize('workbench.extensions.action.configure', "Extension Settings"), original: 'Extension Settings' },
			menu: {
				id: MenuId.ExtensionContext,
				group: '2_configure',
				when: ContextKeyExpr.and(ContextKeyExpr.equals('extensionStatus', 'installed'), ContextKeyExpr.has('extensionHasConfiguration')),
				order: 1
			},
			run: async (accessor: ServicesAccessor, id: string) => accessor.get(IPreferencesService).openSettings({ jsonEditor: false, query: `@ext:${id}` })
		});

		this.registerExtensionAction({
			id: 'workbench.extensions.action.configureKeybindings',
			title: { value: localize('workbench.extensions.action.configureKeybindings', "Extension Keyboard Shortcuts"), original: 'Extension Keyboard Shortcuts' },
			menu: {
				id: MenuId.ExtensionContext,
				group: '2_configure',
				when: ContextKeyExpr.and(ContextKeyExpr.equals('extensionStatus', 'installed'), ContextKeyExpr.has('extensionHasKeybindings')),
				order: 2
			},
			run: async (accessor: ServicesAccessor, id: string) => accessor.get(IPreferencesService).openGlobalKeybindingSettings(false, { query: `@ext:${id}` })
		});

		this.registerExtensionAction({
			id: 'workbench.extensions.action.toggleApplyToAllProfiles',
			title: { value: localize('workbench.extensions.action.toggleApplyToAllProfiles', "Apply Extension to all Profiles"), original: `Apply Extension to all Profiles` },
			toggled: ContextKeyExpr.has('isApplicationScopedExtension'),
			menu: {
				id: MenuId.ExtensionContext,
				group: '2_configure',
				when: ContextKeyExpr.and(ContextKeyExpr.equals('extensionStatus', 'installed'), ContextKeyExpr.has('isDefaultApplicationScopedExtension').negate(), ContextKeyExpr.has('isBuiltinExtension').negate()),
				order: 3
			},
			run: async (accessor: ServicesAccessor, id: string) => {
				const extension = this.extensionsWorkbenchService.local.find(e => areSameExtensions({ id }, e.identifier));
				if (extension) {
					return this.extensionsWorkbenchService.toggleApplyExtensionToAllProfiles(extension);
				}
			}
		});

		this.registerExtensionAction({
			id: TOGGLE_IGNORE_EXTENSION_ACTION_ID,
			title: { value: localize('workbench.extensions.action.toggleIgnoreExtension', "Sync This Extension"), original: `Sync This Extension` },
			menu: {
				id: MenuId.ExtensionContext,
				group: '2_configure',
				when: ContextKeyExpr.and(CONTEXT_SYNC_ENABLEMENT),
				order: 4
			},
			run: async (accessor: ServicesAccessor, id: string) => {
				const extension = this.extensionsWorkbenchService.local.find(e => areSameExtensions({ id }, e.identifier));
				if (extension) {
					return this.extensionsWorkbenchService.toggleExtensionIgnoredToSync(extension);
				}
			}
		});

		this.registerExtensionAction({
			id: 'workbench.extensions.action.ignoreRecommendation',
			title: { value: localize('workbench.extensions.action.ignoreRecommendation', "Ignore Recommendation"), original: `Ignore Recommendation` },
			menu: {
				id: MenuId.ExtensionContext,
				group: '3_recommendations',
				when: ContextKeyExpr.has('isExtensionRecommended'),
				order: 1
			},
			run: async (accessor: ServicesAccessor, id: string) => accessor.get(IExtensionIgnoredRecommendationsService).toggleGlobalIgnoredRecommendation(id, true)
		});

		this.registerExtensionAction({
			id: 'workbench.extensions.action.undoIgnoredRecommendation',
			title: { value: localize('workbench.extensions.action.undoIgnoredRecommendation', "Undo Ignored Recommendation"), original: `Undo Ignored Recommendation` },
			menu: {
				id: MenuId.ExtensionContext,
				group: '3_recommendations',
				when: ContextKeyExpr.has('isUserIgnoredRecommendation'),
				order: 1
			},
			run: async (accessor: ServicesAccessor, id: string) => accessor.get(IExtensionIgnoredRecommendationsService).toggleGlobalIgnoredRecommendation(id, false)
		});

		this.registerExtensionAction({
			id: 'workbench.extensions.action.addExtensionToWorkspaceRecommendations',
			title: { value: localize('workbench.extensions.action.addExtensionToWorkspaceRecommendations', "Add to Workspace Recommendations"), original: `Add to Workspace Recommendations` },
			menu: {
				id: MenuId.ExtensionContext,
				group: '3_recommendations',
				when: ContextKeyExpr.and(WorkbenchStateContext.notEqualsTo('empty'), ContextKeyExpr.has('isBuiltinExtension').negate(), ContextKeyExpr.has('isExtensionWorkspaceRecommended').negate(), ContextKeyExpr.has('isUserIgnoredRecommendation').negate()),
				order: 2
			},
			run: (accessor: ServicesAccessor, id: string) => accessor.get(IWorkspaceExtensionsConfigService).toggleRecommendation(id)
		});

		this.registerExtensionAction({
			id: 'workbench.extensions.action.removeExtensionFromWorkspaceRecommendations',
			title: { value: localize('workbench.extensions.action.removeExtensionFromWorkspaceRecommendations', "Remove from Workspace Recommendations"), original: `Remove from Workspace Recommendations` },
			menu: {
				id: MenuId.ExtensionContext,
				group: '3_recommendations',
				when: ContextKeyExpr.and(WorkbenchStateContext.notEqualsTo('empty'), ContextKeyExpr.has('isBuiltinExtension').negate(), ContextKeyExpr.has('isExtensionWorkspaceRecommended')),
				order: 2
			},
			run: (accessor: ServicesAccessor, id: string) => accessor.get(IWorkspaceExtensionsConfigService).toggleRecommendation(id)
		});

		this.registerExtensionAction({
			id: 'workbench.extensions.action.addToWorkspaceRecommendations',
			title: { value: localize('workbench.extensions.action.addToWorkspaceRecommendations', "Add Extension to Workspace Recommendations"), original: `Add Extension to Workspace Recommendations` },
			category: localize('extensions', "Extensions"),
			menu: {
				id: MenuId.CommandPalette,
				when: ContextKeyExpr.and(WorkbenchStateContext.isEqualTo('workspace'), ContextKeyExpr.equals('resourceScheme', Schemas.extension)),
			},
			async run(accessor: ServicesAccessor): Promise<any> {
				const editorService = accessor.get(IEditorService);
				const workspaceExtensionsConfigService = accessor.get(IWorkspaceExtensionsConfigService);
				if (!(editorService.activeEditor instanceof ExtensionsInput)) {
					return;
				}
				const extensionId = editorService.activeEditor.extension.identifier.id.toLowerCase();
				const recommendations = await workspaceExtensionsConfigService.getRecommendations();
				if (recommendations.includes(extensionId)) {
					return;
				}
				await workspaceExtensionsConfigService.toggleRecommendation(extensionId);
			}
		});

		this.registerExtensionAction({
			id: 'workbench.extensions.action.addToWorkspaceFolderRecommendations',
			title: { value: localize('workbench.extensions.action.addToWorkspaceFolderRecommendations', "Add Extension to Workspace Folder Recommendations"), original: `Add Extension to Workspace Folder Recommendations` },
			category: localize('extensions', "Extensions"),
			menu: {
				id: MenuId.CommandPalette,
				when: ContextKeyExpr.and(WorkbenchStateContext.isEqualTo('folder'), ContextKeyExpr.equals('resourceScheme', Schemas.extension)),
			},
			run: () => this.commandService.executeCommand('workbench.extensions.action.addToWorkspaceRecommendations')
		});

		this.registerExtensionAction({
			id: 'workbench.extensions.action.addToWorkspaceIgnoredRecommendations',
			title: { value: localize('workbench.extensions.action.addToWorkspaceIgnoredRecommendations', "Add Extension to Workspace Ignored Recommendations"), original: `Add Extension to Workspace Ignored Recommendations` },
			category: localize('extensions', "Extensions"),
			menu: {
				id: MenuId.CommandPalette,
				when: ContextKeyExpr.and(WorkbenchStateContext.isEqualTo('workspace'), ContextKeyExpr.equals('resourceScheme', Schemas.extension)),
			},
			async run(accessor: ServicesAccessor): Promise<any> {
				const editorService = accessor.get(IEditorService);
				const workspaceExtensionsConfigService = accessor.get(IWorkspaceExtensionsConfigService);
				if (!(editorService.activeEditor instanceof ExtensionsInput)) {
					return;
				}
				const extensionId = editorService.activeEditor.extension.identifier.id.toLowerCase();
				const unwantedRecommendations = await workspaceExtensionsConfigService.getUnwantedRecommendations();
				if (unwantedRecommendations.includes(extensionId)) {
					return;
				}
				await workspaceExtensionsConfigService.toggleUnwantedRecommendation(extensionId);
			}
		});

		this.registerExtensionAction({
			id: 'workbench.extensions.action.addToWorkspaceFolderIgnoredRecommendations',
			title: { value: localize('workbench.extensions.action.addToWorkspaceFolderIgnoredRecommendations', "Add Extension to Workspace Folder Ignored Recommendations"), original: `Add Extension to Workspace Folder Ignored Recommendations` },
			category: localize('extensions', "Extensions"),
			menu: {
				id: MenuId.CommandPalette,
				when: ContextKeyExpr.and(WorkbenchStateContext.isEqualTo('folder'), ContextKeyExpr.equals('resourceScheme', Schemas.extension)),
			},
			run: () => this.commandService.executeCommand('workbench.extensions.action.addToWorkspaceIgnoredRecommendations')
		});

		this.registerExtensionAction({
			id: ConfigureWorkspaceRecommendedExtensionsAction.ID,
			title: { value: ConfigureWorkspaceRecommendedExtensionsAction.LABEL, original: 'Configure Recommended Extensions (Workspace)' },
			category: localize('extensions', "Extensions"),
			menu: {
				id: MenuId.CommandPalette,
				when: WorkbenchStateContext.isEqualTo('workspace'),
			},
			run: () => runAction(this.instantiationService.createInstance(ConfigureWorkspaceRecommendedExtensionsAction, ConfigureWorkspaceRecommendedExtensionsAction.ID, ConfigureWorkspaceRecommendedExtensionsAction.LABEL))
		});

	}

	private registerExtensionAction(extensionActionOptions: IExtensionActionOptions): IDisposable {
		const menus = extensionActionOptions.menu ? Array.isArray(extensionActionOptions.menu) ? extensionActionOptions.menu : [extensionActionOptions.menu] : [];
		let menusWithOutTitles: ({ id: MenuId } & Omit<IMenuItem, 'command'>)[] = [];
		const menusWithTitles: { id: MenuId; item: IMenuItem }[] = [];
		if (extensionActionOptions.menuTitles) {
			for (let index = 0; index < menus.length; index++) {
				const menu = menus[index];
				const menuTitle = extensionActionOptions.menuTitles[menu.id.id];
				if (menuTitle) {
					menusWithTitles.push({ id: menu.id, item: { ...menu, command: { id: extensionActionOptions.id, title: menuTitle } } });
				} else {
					menusWithOutTitles.push(menu);
				}
			}
		} else {
			menusWithOutTitles = menus;
		}
		const disposables = new DisposableStore();
		disposables.add(registerAction2(class extends Action2 {
			constructor() {
				super({
					...extensionActionOptions,
					menu: menusWithOutTitles
				});
			}
			run(accessor: ServicesAccessor, ...args: any[]): Promise<any> {
				return extensionActionOptions.run(accessor, ...args);
			}
		}));
		if (menusWithTitles.length) {
			disposables.add(MenuRegistry.appendMenuItems(menusWithTitles));
		}
		return disposables;
	}

}

class ExtensionStorageCleaner implements IWorkbenchContribution {

	constructor(
		@IExtensionManagementService extensionManagementService: IExtensionManagementService,
		@IStorageService storageService: IStorageService,
	) {
		ExtensionStorageService.removeOutdatedExtensionVersions(extensionManagementService, storageService);
	}
}

const workbenchRegistry = Registry.as<IWorkbenchContributionsRegistry>(WorkbenchExtensions.Workbench);
workbenchRegistry.registerWorkbenchContribution(ExtensionsContributions, LifecyclePhase.Restored);
workbenchRegistry.registerWorkbenchContribution(StatusUpdater, LifecyclePhase.Eventually);
workbenchRegistry.registerWorkbenchContribution(MaliciousExtensionChecker, LifecyclePhase.Eventually);
workbenchRegistry.registerWorkbenchContribution(KeymapExtensions, LifecyclePhase.Restored);
workbenchRegistry.registerWorkbenchContribution(ExtensionsViewletViewsContribution, LifecyclePhase.Restored);
workbenchRegistry.registerWorkbenchContribution(ExtensionActivationProgress, LifecyclePhase.Eventually);
workbenchRegistry.registerWorkbenchContribution(ExtensionDependencyChecker, LifecyclePhase.Eventually);
workbenchRegistry.registerWorkbenchContribution(ExtensionEnablementWorkspaceTrustTransitionParticipant, LifecyclePhase.Restored);
workbenchRegistry.registerWorkbenchContribution(ExtensionsCompletionItemsProvider, LifecyclePhase.Restored);
workbenchRegistry.registerWorkbenchContribution(UnsupportedExtensionsMigrationContrib, LifecyclePhase.Eventually);
workbenchRegistry.registerWorkbenchContribution(DeprecatedExtensionsChecker, LifecyclePhase.Eventually);
if (isWeb) {
	workbenchRegistry.registerWorkbenchContribution(ExtensionStorageCleaner, LifecyclePhase.Eventually);
}


// Running Extensions
registerAction2(ShowRuntimeExtensionsAction);<|MERGE_RESOLUTION|>--- conflicted
+++ resolved
@@ -4,17 +4,6 @@
  *--------------------------------------------------------------------------------------------*/
 
 import { localize } from 'vs/nls';
-<<<<<<< HEAD
-import { Registry } from 'vs/platform/registry/common/platform';
-/* AGPL */
-import { MenuRegistry, MenuId, registerAction2, Action2 } from 'vs/platform/actions/common/actions';
-/* End AGPL */
-import { registerSingleton } from 'vs/platform/instantiation/common/extensions';
-/* AGPL */
-import { ExtensionsLabel, ExtensionsChannelId, IExtensionManagementService, IExtensionGalleryService } from 'vs/platform/extensionManagement/common/extensionManagement';
-/* End AGPL */
-import { IExtensionManagementServerService, IExtensionRecommendationsService } from 'vs/workbench/services/extensionManagement/common/extensionManagement';
-=======
 import { KeyMod, KeyCode } from 'vs/base/common/keyCodes';
 import { Registry } from 'vs/platform/registry/common/platform';
 import { MenuRegistry, MenuId, registerAction2, Action2, ISubmenuItem, IMenuItem, IAction2Options } from 'vs/platform/actions/common/actions';
@@ -22,28 +11,13 @@
 import { ExtensionsLocalizedLabel, IExtensionManagementService, IExtensionGalleryService, PreferencesLocalizedLabel, InstallOperation, InstallOptions } from 'vs/platform/extensionManagement/common/extensionManagement';
 import { EnablementState, IExtensionManagementServerService, IWorkbenchExtensionEnablementService, IWorkbenchExtensionManagementService } from 'vs/workbench/services/extensionManagement/common/extensionManagement';
 import { IExtensionIgnoredRecommendationsService, IExtensionRecommendationsService } from 'vs/workbench/services/extensionRecommendations/common/extensionRecommendations';
->>>>>>> ace48dd4
 import { IWorkbenchContributionsRegistry, Extensions as WorkbenchExtensions, IWorkbenchContribution } from 'vs/workbench/common/contributions';
 import { SyncDescriptor } from 'vs/platform/instantiation/common/descriptors';
-<<<<<<< HEAD
-import { VIEWLET_ID, IExtensionsWorkbenchService, IExtensionsViewPaneContainer, TOGGLE_IGNORE_EXTENSION_ACTION_ID } from 'vs/workbench/contrib/extensions/common/extensions';
-import { ExtensionsWorkbenchService } from 'vs/workbench/contrib/extensions/browser/extensionsWorkbenchService';
-import {
-	/* AGPL */
-	ShowRecommendedKeymapExtensionsAction, ConfigureRecommendedExtensionsCommandsContributor} from 'vs/workbench/contrib/extensions/browser/extensionsActions';
-	/* End AGPL */
-import { ExtensionsInput } from 'vs/workbench/contrib/extensions/common/extensionsInput';
-import { ExtensionEditor } from 'vs/workbench/contrib/extensions/browser/extensionEditor';
-/* AGPL */
-import { StatusUpdater, MaliciousExtensionChecker, ExtensionsViewletViewsContribution } from 'vs/workbench/contrib/extensions/browser/extensionsViewlet';
-/* End AGPL */
-=======
 import { VIEWLET_ID, IExtensionsWorkbenchService, IExtensionsViewPaneContainer, TOGGLE_IGNORE_EXTENSION_ACTION_ID, INSTALL_EXTENSION_FROM_VSIX_COMMAND_ID, WORKSPACE_RECOMMENDATIONS_VIEW_ID, IWorkspaceRecommendedExtensionsView, AutoUpdateConfigurationKey, HasOutdatedExtensionsContext, SELECT_INSTALL_VSIX_EXTENSION_COMMAND_ID, LIST_WORKSPACE_UNSUPPORTED_EXTENSIONS_COMMAND_ID, ExtensionEditorTab, THEME_ACTIONS_GROUP, INSTALL_ACTIONS_GROUP, OUTDATED_EXTENSIONS_VIEW_ID, CONTEXT_HAS_GALLERY, IExtension, extensionsSearchActionsMenu, UPDATE_ACTIONS_GROUP } from 'vs/workbench/contrib/extensions/common/extensions';
 import { ReinstallAction, InstallSpecificVersionOfExtensionAction, ConfigureWorkspaceRecommendedExtensionsAction, ConfigureWorkspaceFolderRecommendedExtensionsAction, PromptExtensionInstallFailureAction, SearchExtensionsAction, SwitchToPreReleaseVersionAction, SwitchToReleasedVersionAction, SetColorThemeAction, SetFileIconThemeAction, SetProductIconThemeAction, ClearLanguageAction, ToggleAutoUpdateForExtensionAction, ToggleAutoUpdatesForPublisherAction } from 'vs/workbench/contrib/extensions/browser/extensionsActions';
 import { ExtensionsInput } from 'vs/workbench/contrib/extensions/common/extensionsInput';
 import { ExtensionEditor } from 'vs/workbench/contrib/extensions/browser/extensionEditor';
 import { StatusUpdater, MaliciousExtensionChecker, ExtensionsViewletViewsContribution, ExtensionsViewPaneContainer, BuiltInExtensionsContext, SearchMarketplaceExtensionsContext, RecommendedExtensionsContext, DefaultViewsContext, ExtensionsSortByContext, SearchHasTextContext } from 'vs/workbench/contrib/extensions/browser/extensionsViewlet';
->>>>>>> ace48dd4
 import { IConfigurationRegistry, Extensions as ConfigurationExtensions, ConfigurationScope } from 'vs/platform/configuration/common/configurationRegistry';
 import * as jsonContributionRegistry from 'vs/platform/jsonschemas/common/jsonContributionRegistry';
 import { ExtensionsConfigurationSchema, ExtensionsConfigurationSchemaId } from 'vs/workbench/contrib/extensions/common/extensionsFileTemplate';
@@ -58,12 +32,7 @@
 import { onUnexpectedError } from 'vs/base/common/errors';
 import { ExtensionDependencyChecker } from 'vs/workbench/contrib/extensions/browser/extensionsDependencyChecker';
 import { CancellationToken } from 'vs/base/common/cancellation';
-<<<<<<< HEAD
-import { ExtensionType } from 'vs/platform/extensions/common/extensions';
-import { RemoteExtensionsInstaller } from 'vs/workbench/contrib/extensions/browser/remoteExtensionsInstaller';
-=======
 import { IViewContainersRegistry, ViewContainerLocation, Extensions as ViewContainerExtensions, IViewsService } from 'vs/workbench/common/views';
->>>>>>> ace48dd4
 import { IClipboardService } from 'vs/platform/clipboard/common/clipboardService';
 import { IPreferencesService } from 'vs/workbench/services/preferences/common/preferences';
 import { ContextKeyExpr, IContextKeyService, RawContextKey } from 'vs/platform/contextkey/common/contextkey';
@@ -134,244 +103,161 @@
 		new SyncDescriptor(ExtensionsInput)
 	]);
 
-<<<<<<< HEAD
 /* AGPL */
 // Registry.as<IViewContainersRegistry>(ViewContainerExtensions.ViewContainersRegistry).registerViewContainer(
 // 	{
 // 		id: VIEWLET_ID,
-// 		name: localize('extensions', "Extensions"),
+// 		title: { value: localize('extensions', "Extensions"), original: 'Extensions' },
+// 		openCommandActionDescriptor: {
+// 			id: VIEWLET_ID,
+// 			mnemonicTitle: localize({ key: 'miViewExtensions', comment: ['&& denotes a mnemonic'] }, "E&&xtensions"),
+// 			keybindings: { primary: KeyMod.CtrlCmd | KeyMod.Shift | KeyCode.KeyX },
+// 			order: 4,
+// 		},
 // 		ctorDescriptor: new SyncDescriptor(ExtensionsViewPaneContainer),
-// 		icon: 'codicon-extensions',
+// 		icon: extensionsViewIcon,
 // 		order: 4,
 // 		rejectAddedViews: true,
-// 		alwaysUseContainerInfo: true
+// 		alwaysUseContainerInfo: true,
 // 	}, ViewContainerLocation.Sidebar);
 
-
-// Global actions
-// const actionRegistry = Registry.as<IWorkbenchActionRegistry>(WorkbenchActionExtensions.WorkbenchActions);
-
-// const openViewletActionDescriptor = SyncActionDescriptor.from(OpenExtensionsViewletAction, { primary: KeyMod.CtrlCmd | KeyMod.Shift | KeyCode.KEY_X });
-// actionRegistry.registerWorkbenchAction(openViewletActionDescriptor, 'View: Show Extensions', localize('view', "View"));
-
-// const installActionDescriptor = SyncActionDescriptor.from(InstallExtensionsAction);
-// actionRegistry.registerWorkbenchAction(installActionDescriptor, 'Extensions: Install Extensions', ExtensionsLabel);
-
-// const listOutdatedActionDescriptor = SyncActionDescriptor.from(ShowOutdatedExtensionsAction);
-// actionRegistry.registerWorkbenchAction(listOutdatedActionDescriptor, 'Extensions: Show Outdated Extensions', ExtensionsLabel);
-
-// const recommendationsActionDescriptor = SyncActionDescriptor.from(ShowRecommendedExtensionsAction);
-// actionRegistry.registerWorkbenchAction(recommendationsActionDescriptor, 'Extensions: Show Recommended Extensions', ExtensionsLabel);
-
-// const keymapRecommendationsActionDescriptor = SyncActionDescriptor.from(ShowRecommendedKeymapExtensionsAction, { primary: KeyChord(KeyMod.CtrlCmd | KeyCode.KEY_K, KeyMod.CtrlCmd | KeyCode.KEY_M) });
-// actionRegistry.registerWorkbenchAction(keymapRecommendationsActionDescriptor, 'Preferences: Keymaps', PreferencesLabel);
-
-// const languageExtensionsActionDescriptor = SyncActionDescriptor.from(ShowLanguageExtensionsAction);
-// actionRegistry.registerWorkbenchAction(languageExtensionsActionDescriptor, 'Preferences: Language Extensions', PreferencesLabel);
-
-// const azureExtensionsActionDescriptor = SyncActionDescriptor.from(ShowAzureExtensionsAction);
-// actionRegistry.registerWorkbenchAction(azureExtensionsActionDescriptor, 'Preferences: Azure Extensions', PreferencesLabel);
-
-// const popularActionDescriptor = SyncActionDescriptor.from(ShowPopularExtensionsAction);
-// actionRegistry.registerWorkbenchAction(popularActionDescriptor, 'Extensions: Show Popular Extensions', ExtensionsLabel);
-
-// const enabledActionDescriptor = SyncActionDescriptor.from(ShowEnabledExtensionsAction);
-// actionRegistry.registerWorkbenchAction(enabledActionDescriptor, 'Extensions: Show Enabled Extensions', ExtensionsLabel);
-
-// const installedActionDescriptor = SyncActionDescriptor.from(ShowInstalledExtensionsAction);
-// actionRegistry.registerWorkbenchAction(installedActionDescriptor, 'Extensions: Show Installed Extensions', ExtensionsLabel);
-
-// const disabledActionDescriptor = SyncActionDescriptor.from(ShowDisabledExtensionsAction);
-// actionRegistry.registerWorkbenchAction(disabledActionDescriptor, 'Extensions: Show Disabled Extensions', ExtensionsLabel);
-
-// const builtinActionDescriptor = SyncActionDescriptor.from(ShowBuiltInExtensionsAction);
-// actionRegistry.registerWorkbenchAction(builtinActionDescriptor, 'Extensions: Show Built-in Extensions', ExtensionsLabel);
-
-// const updateAllActionDescriptor = SyncActionDescriptor.from(UpdateAllAction);
-// actionRegistry.registerWorkbenchAction(updateAllActionDescriptor, 'Extensions: Update All Extensions', ExtensionsLabel);
-
-// const installVSIXActionDescriptor = SyncActionDescriptor.from(InstallVSIXAction);
-// actionRegistry.registerWorkbenchAction(installVSIXActionDescriptor, 'Extensions: Install from VSIX...', ExtensionsLabel);
-
-// const disableAllAction = SyncActionDescriptor.from(DisableAllAction);
-// actionRegistry.registerWorkbenchAction(disableAllAction, 'Extensions: Disable All Installed Extensions', ExtensionsLabel);
-
-// const disableAllWorkspaceAction = SyncActionDescriptor.from(DisableAllWorkspaceAction);
-// actionRegistry.registerWorkbenchAction(disableAllWorkspaceAction, 'Extensions: Disable All Installed Extensions for this Workspace', ExtensionsLabel);
-
-// const enableAllAction = SyncActionDescriptor.from(EnableAllAction);
-// actionRegistry.registerWorkbenchAction(enableAllAction, 'Extensions: Enable All Extensions', ExtensionsLabel);
-
-// const enableAllWorkspaceAction = SyncActionDescriptor.from(EnableAllWorkspaceAction);
-// actionRegistry.registerWorkbenchAction(enableAllWorkspaceAction, 'Extensions: Enable All Extensions for this Workspace', ExtensionsLabel);
-
-// const checkForUpdatesAction = SyncActionDescriptor.from(CheckForUpdatesAction);
-// actionRegistry.registerWorkbenchAction(checkForUpdatesAction, `Extensions: Check for Extension Updates`, ExtensionsLabel);
-
-// actionRegistry.registerWorkbenchAction(SyncActionDescriptor.from(ClearExtensionsSearchResultsAction), 'Extensions: Clear Extensions Search Results', ExtensionsLabel);
-// actionRegistry.registerWorkbenchAction(SyncActionDescriptor.from(EnableAutoUpdateAction), `Extensions: Enable Auto Updating Extensions`, ExtensionsLabel);
-// actionRegistry.registerWorkbenchAction(SyncActionDescriptor.from(DisableAutoUpdateAction), `Extensions: Disable Auto Updating Extensions`, ExtensionsLabel);
-// actionRegistry.registerWorkbenchAction(SyncActionDescriptor.from(InstallSpecificVersionOfExtensionAction), 'Install Specific Version of Extension...', ExtensionsLabel);
-// actionRegistry.registerWorkbenchAction(SyncActionDescriptor.from(ReinstallAction), 'Reinstall Extension...', localize({ key: 'developer', comment: ['A developer on Code itself or someone diagnosing issues in Code'] }, "Developer"));
+// Registry.as<IConfigurationRegistry>(ConfigurationExtensions.Configuration)
+// 	.registerConfiguration({
+// 		id: 'extensions',
+// 		order: 30,
+// 		title: localize('extensionsConfigurationTitle', "Extensions"),
+// 		type: 'object',
+// 		properties: {
+// 			'extensions.autoUpdate': {
+// 				enum: [true, 'onlyEnabledExtensions', 'onlySelectedExtensions', false,],
+// 				enumItemLabels: [
+// 					localize('all', "All Extensions"),
+// 					localize('enabled', "Only Enabled Extensions"),
+// 					localize('selected', "Only Selected Extensions"),
+// 					localize('none', "None"),
+// 				],
+// 				enumDescriptions: [
+// 					localize('extensions.autoUpdate.true', 'Download and install updates automatically for all extensions except for those updates are ignored.'),
+// 					localize('extensions.autoUpdate.enabled', 'Download and install updates automatically only for enabled extensions except for those updates are ignored. Disabled extensions are not updated automatically.'),
+// 					localize('extensions.autoUpdate.selected', 'Download and install updates automatically only for selected extensions.'),
+// 					localize('extensions.autoUpdate.false', 'Extensions are not automatically updated.'),
+// 				],
+// 				description: localize('extensions.autoUpdate', "Controls the automatic update behavior of extensions. The updates are fetched from a Microsoft online service."),
+// 				default: true,
+// 				scope: ConfigurationScope.APPLICATION,
+// 				tags: ['usesOnlineServices']
+// 			},
+// 			'extensions.autoCheckUpdates': {
+// 				type: 'boolean',
+// 				description: localize('extensionsCheckUpdates', "When enabled, automatically checks extensions for updates. If an extension has an update, it is marked as outdated in the Extensions view. The updates are fetched from a Microsoft online service."),
+// 				default: true,
+// 				scope: ConfigurationScope.APPLICATION,
+// 				tags: ['usesOnlineServices']
+// 			},
+// 			'extensions.ignoreRecommendations': {
+// 				type: 'boolean',
+// 				description: localize('extensionsIgnoreRecommendations', "When enabled, the notifications for extension recommendations will not be shown."),
+// 				default: false
+// 			},
+// 			'extensions.showRecommendationsOnlyOnDemand': {
+// 				type: 'boolean',
+// 				deprecationMessage: localize('extensionsShowRecommendationsOnlyOnDemand_Deprecated', "This setting is deprecated. Use extensions.ignoreRecommendations setting to control recommendation notifications. Use Extensions view's visibility actions to hide Recommended view by default."),
+// 				default: false,
+// 				tags: ['usesOnlineServices']
+// 			},
+// 			'extensions.closeExtensionDetailsOnViewChange': {
+// 				type: 'boolean',
+// 				description: localize('extensionsCloseExtensionDetailsOnViewChange', "When enabled, editors with extension details will be automatically closed upon navigating away from the Extensions View."),
+// 				default: false
+// 			},
+// 			'extensions.confirmedUriHandlerExtensionIds': {
+// 				type: 'array',
+// 				items: {
+// 					type: 'string'
+// 				},
+// 				description: localize('handleUriConfirmedExtensions', "When an extension is listed here, a confirmation prompt will not be shown when that extension handles a URI."),
+// 				default: [],
+// 				scope: ConfigurationScope.APPLICATION
+// 			},
+// 			'extensions.webWorker': {
+// 				type: ['boolean', 'string'],
+// 				enum: [true, false, 'auto'],
+// 				enumDescriptions: [
+// 					localize('extensionsWebWorker.true', "The Web Worker Extension Host will always be launched."),
+// 					localize('extensionsWebWorker.false', "The Web Worker Extension Host will never be launched."),
+// 					localize('extensionsWebWorker.auto', "The Web Worker Extension Host will be launched when a web extension needs it."),
+// 				],
+// 				description: localize('extensionsWebWorker', "Enable web worker extension host."),
+// 				default: 'auto'
+// 			},
+// 			'extensions.supportVirtualWorkspaces': {
+// 				type: 'object',
+// 				markdownDescription: localize('extensions.supportVirtualWorkspaces', "Override the virtual workspaces support of an extension."),
+// 				patternProperties: {
+// 					'([a-z0-9A-Z][a-z0-9-A-Z]*)\\.([a-z0-9A-Z][a-z0-9-A-Z]*)$': {
+// 						type: 'boolean',
+// 						default: false
+// 					}
+// 				},
+// 				additionalProperties: false,
+// 				default: {},
+// 				defaultSnippets: [{
+// 					'body': {
+// 						'pub.name': false
+// 					}
+// 				}]
+// 			},
+// 			'extensions.experimental.affinity': {
+// 				type: 'object',
+// 				markdownDescription: localize('extensions.affinity', "Configure an extension to execute in a different extension host process."),
+// 				patternProperties: {
+// 					'([a-z0-9A-Z][a-z0-9-A-Z]*)\\.([a-z0-9A-Z][a-z0-9-A-Z]*)$': {
+// 						type: 'integer',
+// 						default: 1
+// 					}
+// 				},
+// 				additionalProperties: false,
+// 				default: {},
+// 				defaultSnippets: [{
+// 					'body': {
+// 						'pub.name': 1
+// 					}
+// 				}]
+// 			},
+// 			[WORKSPACE_TRUST_EXTENSION_SUPPORT]: {
+// 				type: 'object',
+// 				scope: ConfigurationScope.APPLICATION,
+// 				markdownDescription: localize('extensions.supportUntrustedWorkspaces', "Override the untrusted workspace support of an extension. Extensions using `true` will always be enabled. Extensions using `limited` will always be enabled, and the extension will hide functionality that requires trust. Extensions using `false` will only be enabled only when the workspace is trusted."),
+// 				patternProperties: {
+// 					'([a-z0-9A-Z][a-z0-9-A-Z]*)\\.([a-z0-9A-Z][a-z0-9-A-Z]*)$': {
+// 						type: 'object',
+// 						properties: {
+// 							'supported': {
+// 								type: ['boolean', 'string'],
+// 								enum: [true, false, 'limited'],
+// 								enumDescriptions: [
+// 									localize('extensions.supportUntrustedWorkspaces.true', "Extension will always be enabled."),
+// 									localize('extensions.supportUntrustedWorkspaces.false', "Extension will only be enabled only when the workspace is trusted."),
+// 									localize('extensions.supportUntrustedWorkspaces.limited', "Extension will always be enabled, and the extension will hide functionality requiring trust."),
+// 								],
+// 								description: localize('extensions.supportUntrustedWorkspaces.supported', "Defines the untrusted workspace support setting for the extension."),
+// 							},
+// 							'version': {
+// 								type: 'string',
+// 								description: localize('extensions.supportUntrustedWorkspaces.version', "Defines the version of the extension for which the override should be applied. If not specified, the override will be applied independent of the extension version."),
+// 							}
+// 						}
+// 					}
+// 				}
+// 			},
+// 			'extensions.experimental.deferredStartupFinishedActivation': {
+// 				type: 'boolean',
+// 				description: localize('extensionsDeferredStartupFinishedActivation', "When enabled, extensions which declare the `onStartupFinished` activation event will be activated after a timeout."),
+// 				default: false
+// 			}
+// 		}
+// 	});
 /* End AGPL */
-
-=======
-
-Registry.as<IViewContainersRegistry>(ViewContainerExtensions.ViewContainersRegistry).registerViewContainer(
-	{
-		id: VIEWLET_ID,
-		title: { value: localize('extensions', "Extensions"), original: 'Extensions' },
-		openCommandActionDescriptor: {
-			id: VIEWLET_ID,
-			mnemonicTitle: localize({ key: 'miViewExtensions', comment: ['&& denotes a mnemonic'] }, "E&&xtensions"),
-			keybindings: { primary: KeyMod.CtrlCmd | KeyMod.Shift | KeyCode.KeyX },
-			order: 4,
-		},
-		ctorDescriptor: new SyncDescriptor(ExtensionsViewPaneContainer),
-		icon: extensionsViewIcon,
-		order: 4,
-		rejectAddedViews: true,
-		alwaysUseContainerInfo: true,
-	}, ViewContainerLocation.Sidebar);
-
-
->>>>>>> ace48dd4
-Registry.as<IConfigurationRegistry>(ConfigurationExtensions.Configuration)
-	.registerConfiguration({
-		id: 'extensions',
-		order: 30,
-		title: localize('extensionsConfigurationTitle', "Extensions"),
-		type: 'object',
-		properties: {
-			'extensions.autoUpdate': {
-				enum: [true, 'onlyEnabledExtensions', 'onlySelectedExtensions', false,],
-				enumItemLabels: [
-					localize('all', "All Extensions"),
-					localize('enabled', "Only Enabled Extensions"),
-					localize('selected', "Only Selected Extensions"),
-					localize('none', "None"),
-				],
-				enumDescriptions: [
-					localize('extensions.autoUpdate.true', 'Download and install updates automatically for all extensions except for those updates are ignored.'),
-					localize('extensions.autoUpdate.enabled', 'Download and install updates automatically only for enabled extensions except for those updates are ignored. Disabled extensions are not updated automatically.'),
-					localize('extensions.autoUpdate.selected', 'Download and install updates automatically only for selected extensions.'),
-					localize('extensions.autoUpdate.false', 'Extensions are not automatically updated.'),
-				],
-				description: localize('extensions.autoUpdate', "Controls the automatic update behavior of extensions. The updates are fetched from a Microsoft online service."),
-				default: true,
-				scope: ConfigurationScope.APPLICATION,
-				tags: ['usesOnlineServices']
-			},
-			'extensions.autoCheckUpdates': {
-				type: 'boolean',
-				description: localize('extensionsCheckUpdates', "When enabled, automatically checks extensions for updates. If an extension has an update, it is marked as outdated in the Extensions view. The updates are fetched from a Microsoft online service."),
-				default: true,
-				scope: ConfigurationScope.APPLICATION,
-				tags: ['usesOnlineServices']
-			},
-			'extensions.ignoreRecommendations': {
-				type: 'boolean',
-				description: localize('extensionsIgnoreRecommendations', "When enabled, the notifications for extension recommendations will not be shown."),
-				default: false
-			},
-			'extensions.showRecommendationsOnlyOnDemand': {
-				type: 'boolean',
-				deprecationMessage: localize('extensionsShowRecommendationsOnlyOnDemand_Deprecated', "This setting is deprecated. Use extensions.ignoreRecommendations setting to control recommendation notifications. Use Extensions view's visibility actions to hide Recommended view by default."),
-				default: false,
-				tags: ['usesOnlineServices']
-			},
-			'extensions.closeExtensionDetailsOnViewChange': {
-				type: 'boolean',
-				description: localize('extensionsCloseExtensionDetailsOnViewChange', "When enabled, editors with extension details will be automatically closed upon navigating away from the Extensions View."),
-				default: false
-			},
-			'extensions.confirmedUriHandlerExtensionIds': {
-				type: 'array',
-				items: {
-					type: 'string'
-				},
-				description: localize('handleUriConfirmedExtensions', "When an extension is listed here, a confirmation prompt will not be shown when that extension handles a URI."),
-				default: [],
-				scope: ConfigurationScope.APPLICATION
-			},
-			'extensions.webWorker': {
-				type: ['boolean', 'string'],
-				enum: [true, false, 'auto'],
-				enumDescriptions: [
-					localize('extensionsWebWorker.true', "The Web Worker Extension Host will always be launched."),
-					localize('extensionsWebWorker.false', "The Web Worker Extension Host will never be launched."),
-					localize('extensionsWebWorker.auto', "The Web Worker Extension Host will be launched when a web extension needs it."),
-				],
-				description: localize('extensionsWebWorker', "Enable web worker extension host."),
-				default: 'auto'
-			},
-			'extensions.supportVirtualWorkspaces': {
-				type: 'object',
-				markdownDescription: localize('extensions.supportVirtualWorkspaces', "Override the virtual workspaces support of an extension."),
-				patternProperties: {
-					'([a-z0-9A-Z][a-z0-9-A-Z]*)\\.([a-z0-9A-Z][a-z0-9-A-Z]*)$': {
-						type: 'boolean',
-						default: false
-					}
-				},
-				additionalProperties: false,
-				default: {},
-				defaultSnippets: [{
-					'body': {
-						'pub.name': false
-					}
-				}]
-			},
-			'extensions.experimental.affinity': {
-				type: 'object',
-				markdownDescription: localize('extensions.affinity', "Configure an extension to execute in a different extension host process."),
-				patternProperties: {
-					'([a-z0-9A-Z][a-z0-9-A-Z]*)\\.([a-z0-9A-Z][a-z0-9-A-Z]*)$': {
-						type: 'integer',
-						default: 1
-					}
-				},
-				additionalProperties: false,
-				default: {},
-				defaultSnippets: [{
-					'body': {
-						'pub.name': 1
-					}
-				}]
-			},
-			[WORKSPACE_TRUST_EXTENSION_SUPPORT]: {
-				type: 'object',
-				scope: ConfigurationScope.APPLICATION,
-				markdownDescription: localize('extensions.supportUntrustedWorkspaces', "Override the untrusted workspace support of an extension. Extensions using `true` will always be enabled. Extensions using `limited` will always be enabled, and the extension will hide functionality that requires trust. Extensions using `false` will only be enabled only when the workspace is trusted."),
-				patternProperties: {
-					'([a-z0-9A-Z][a-z0-9-A-Z]*)\\.([a-z0-9A-Z][a-z0-9-A-Z]*)$': {
-						type: 'object',
-						properties: {
-							'supported': {
-								type: ['boolean', 'string'],
-								enum: [true, false, 'limited'],
-								enumDescriptions: [
-									localize('extensions.supportUntrustedWorkspaces.true', "Extension will always be enabled."),
-									localize('extensions.supportUntrustedWorkspaces.false', "Extension will only be enabled only when the workspace is trusted."),
-									localize('extensions.supportUntrustedWorkspaces.limited', "Extension will always be enabled, and the extension will hide functionality requiring trust."),
-								],
-								description: localize('extensions.supportUntrustedWorkspaces.supported', "Defines the untrusted workspace support setting for the extension."),
-							},
-							'version': {
-								type: 'string',
-								description: localize('extensions.supportUntrustedWorkspaces.version', "Defines the version of the extension for which the override should be applied. If not specified, the override will be applied independent of the extension version."),
-							}
-						}
-					}
-				}
-			},
-			'extensions.experimental.deferredStartupFinishedActivation': {
-				type: 'boolean',
-				description: localize('extensionsDeferredStartupFinishedActivation', "When enabled, extensions which declare the `onStartupFinished` activation event will be activated after a timeout."),
-				default: false
-			}
-		}
-	});
 
 const jsonRegistry = <jsonContributionRegistry.IJSONContributionRegistry>Registry.as(jsonContributionRegistry.Extensions.JSONContribution);
 jsonRegistry.registerSchema(ExtensionsConfigurationSchemaId, ExtensionsConfigurationSchema);
@@ -571,23 +457,10 @@
 	}
 }
 
-<<<<<<< HEAD
-/* AGPL */
-// MenuRegistry.appendMenuItem(MenuId.GlobalActivity, {
-// 	group: '2_keybindings',
-// 	command: {
-// 		id: ShowRecommendedKeymapExtensionsAction.ID,
-// 		title: localize('miOpenKeymapExtensions2', "Keymaps")
-// 	},
-// 	order: 2
-// });
-/* End AGPL */
-=======
 type IExtensionActionOptions = IAction2Options & {
 	menuTitles?: { [id: string]: string };
 	run(accessor: ServicesAccessor, ...args: any[]): Promise<any>;
 };
->>>>>>> ace48dd4
 
 class ExtensionsContributions extends Disposable implements IWorkbenchContribution {
 
@@ -618,23 +491,10 @@
 			hasRemoteServerContext.set(true);
 		}
 
-<<<<<<< HEAD
-/* AGPL */
-// MenuRegistry.appendMenuItem(MenuId.GlobalActivity, {
-// 	group: '2_configuration',
-// 	command: {
-// 		id: VIEWLET_ID,
-// 		title: localize('showExtensions', "Extensions")
-// 	},
-// 	order: 3
-// });
-/* End AGPL */
-=======
 		const hasWebServerContext = CONTEXT_HAS_WEB_SERVER.bindTo(contextKeyService);
 		if (this.extensionManagementServerService.webExtensionManagementServer) {
 			hasWebServerContext.set(true);
 		}
->>>>>>> ace48dd4
 
 		this.registerGlobalActions();
 		this.registerContextMenuActions();
@@ -657,22 +517,24 @@
 
 	// Global actions
 	private registerGlobalActions(): void {
-		this._register(MenuRegistry.appendMenuItem(MenuId.MenubarPreferencesMenu, {
-			command: {
-				id: VIEWLET_ID,
-				title: localize({ key: 'miPreferencesExtensions', comment: ['&& denotes a mnemonic'] }, "&&Extensions")
-			},
-			group: '2_configuration',
-			order: 3
-		}));
-		this._register(MenuRegistry.appendMenuItem(MenuId.GlobalActivity, {
-			command: {
-				id: VIEWLET_ID,
-				title: localize('showExtensions', "Extensions")
-			},
-			group: '2_configuration',
-			order: 3
-		}));
+		/* AGPL */
+		// this._register(MenuRegistry.appendMenuItem(MenuId.MenubarPreferencesMenu, {
+		// 	command: {
+		// 		id: VIEWLET_ID,
+		// 		title: localize({ key: 'miPreferencesExtensions', comment: ['&& denotes a mnemonic'] }, "&&Extensions")
+		// 	},
+		// 	group: '2_configuration',
+		// 	order: 3
+		// }));
+		// this._register(MenuRegistry.appendMenuItem(MenuId.GlobalActivity, {
+		// 	command: {
+		// 		id: VIEWLET_ID,
+		// 		title: localize('showExtensions', "Extensions")
+		// 	},
+		// 	group: '2_configuration',
+		// 	order: 3
+		// }));
+		/* End AGPL */
 
 		this.registerExtensionAction({
 			id: 'workbench.extensions.action.focusExtensionsView',

--- conflicted
+++ resolved
@@ -11,18 +11,13 @@
 import { IWorkbenchEditorConfiguration } from 'vs/workbench/common/editor';
 import { ACTIVE_GROUP, IEditorService, SIDE_GROUP } from 'vs/workbench/services/editor/common/editorService';
 import { ICodeEditorService } from 'vs/editor/browser/services/codeEditorService';
-<<<<<<< HEAD
-import { registerSingleton } from 'vs/platform/instantiation/common/extensions';
-import { extUri } from 'vs/base/common/resources';
-/* AGPL */
-import { ReferenceMetadata } from 'vs/cd/common/DecompilationTypes';
-/* End AGPL */
-=======
 import { InstantiationType, registerSingleton } from 'vs/platform/instantiation/common/extensions';
 import { isEqual } from 'vs/base/common/resources';
 import { IConfigurationService } from 'vs/platform/configuration/common/configuration';
 import { applyTextEditorOptions } from 'vs/workbench/common/editor/editorOptions';
->>>>>>> ace48dd4
+/* AGPL */
+import { ReferenceMetadata } from 'vs/cd/common/DecompilationTypes';
+/* End AGPL */
 
 export class CodeEditorService extends AbstractCodeEditorService {
 
@@ -55,13 +50,7 @@
 		return null;
 	}
 
-<<<<<<< HEAD
-	/* AGPL */
-	async openCodeEditor(input: IResourceEditorInput, source: ICodeEditor | null, sideBySide?: boolean, navigationData?: ReferenceMetadata): Promise<ICodeEditor | null> {
-	/* End AGPL */
-=======
 	private async doOpenCodeEditorFromDiff(input: IResourceEditorInput, source: ICodeEditor | null, sideBySide?: boolean): Promise<ICodeEditor | null> {
->>>>>>> ace48dd4
 
 		// Special case: If the active editor is a diff editor and the request to open originates and
 		// targets the modified side of it, we just apply the request there to prevent opening the modified
@@ -83,23 +72,13 @@
 			return targetEditor;
 		}
 
-<<<<<<< HEAD
-		// Open using our normal editor service
-		/* AGPL */
-		return this.doOpenCodeEditor(input, source, sideBySide, navigationData);
-		/* End AGPL */
-	}
-
-	/* AGPL */
-	private async doOpenCodeEditor(input: IResourceEditorInput, source: ICodeEditor | null, sideBySide?: boolean, navigationData?: ReferenceMetadata): Promise<ICodeEditor | null> {
-		const control = await this.editorService.openEditor(input, sideBySide ? SIDE_GROUP : ACTIVE_GROUP, navigationData);
-	/* End AGPL */
-=======
 		return null;
 	}
 
 	// Open using our normal editor service
-	private async doOpenCodeEditor(input: IResourceEditorInput, source: ICodeEditor | null, sideBySide?: boolean): Promise<ICodeEditor | null> {
+	/* AGPL */
+	private async doOpenCodeEditor(input: IResourceEditorInput, source: ICodeEditor | null, sideBySide?: boolean, navigationData?: ReferenceMetadata): Promise<ICodeEditor | null> {
+	/* End AGPL */
 
 		// Special case: we want to detect the request to open an editor that
 		// is different from the current one to decide whether the current editor
@@ -123,8 +102,9 @@
 		}
 
 		// Open as editor
-		const control = await this.editorService.openEditor(input, sideBySide ? SIDE_GROUP : ACTIVE_GROUP);
->>>>>>> ace48dd4
+		/* AGPL */
+		const control = await this.editorService.openEditor(input, sideBySide ? SIDE_GROUP : ACTIVE_GROUP, navigationData);
+		/* End AGPL */
 		if (control) {
 			const widget = control.getControl();
 			if (isCodeEditor(widget)) {

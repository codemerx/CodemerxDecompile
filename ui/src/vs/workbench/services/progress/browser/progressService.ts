--- conflicted
+++ resolved
@@ -541,26 +541,15 @@
 
 		const createDialog = (message: string) => {
 			const buttons = options.buttons || [];
-<<<<<<< HEAD
-			/* AGPL */
-			if (!options.nonClosable) {
-				buttons.push(options.cancellable ? localize('cancel', "Cancel") : localize('dismiss', "Dismiss"));
-			}
-			/* End AGPL */
-=======
 			if (!options.sticky) {
 				buttons.push(options.cancellable ? localize('cancel', "Cancel") : localize('dismiss', "Dismiss"));
 			}
->>>>>>> ace48dd4
 
 			dialog = new Dialog(
 				this.layoutService.activeContainer,
 				message,
 				buttons,
 				{
-					/* AGPL */
-					nonClosable: options.nonClosable,
-					/* End AGPL */
 					type: 'pending',
 					detail: options.detail,
 					cancelId: buttons.length - 1,

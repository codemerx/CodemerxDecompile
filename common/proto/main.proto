--- conflicted
+++ resolved
@@ -1,135 +1,132 @@
-//    Copyright CodeMerx 2020
-//    This file is part of CodemerxDecompile.
-
-//    CodemerxDecompile is free software: you can redistribute it and/or modify
-//    it under the terms of the GNU Affero General Public License as published by
-//    the Free Software Foundation, either version 3 of the License, or
-//    (at your option) any later version.
-
-//    CodemerxDecompile is distributed in the hope that it will be useful,
-//    but WITHOUT ANY WARRANTY; without even the implied warranty of
-//    MERCHANTABILITY or FITNESS FOR A PARTICULAR PURPOSE. See the
-//    GNU Affero General Public License for more details.
-
-//    You should have received a copy of the GNU Affero General Public License
-//    along with CodemerxDecompile.  If not, see<https://www.gnu.org/licenses/>.
-
-syntax = "proto3";
-
-import "common.proto";
-
-option csharp_namespace = "CodemerxDecompile.Service";
-
-service RpcDecompiler {
-  rpc GetAssemblyRelatedFilePaths (GetAssemblyRelatedFilePathsRequest) returns (GetAssemblyRelatedFilePathsResponse);
-  rpc GetProjectCreationMetadataFromTypeFilePath (GetProjectCreationMetadataFromTypeFilePathRequest) returns (GetProjectCreationMetadataFromTypeFilePathResponse);
-  rpc GetAllTypeFilePaths (GetAllTypeFilePathsRequest) returns (GetAllTypeFilePathsResponse);
-  rpc DecompileType (DecompileTypeRequest) returns (DecompileTypeResponse);
-  rpc GetMemberReferenceMetadata (GetMemberReferenceMetadataRequest) returns (GetMemberReferenceMetadataResponse);
-  rpc GetMemberDefinitionPosition (GetMemberDefinitionPositionRequest) returns (Selection);
-  rpc AddResolvedAssembly (AddResolvedAssemblyRequest) returns (Empty);
-<<<<<<< HEAD
-  rpc Search (SearchRequest) returns (stream SearchResult);
-=======
-  rpc CreateProject (CreateProjectRequest) returns (CreateProjectResponse);
-}
-
-message GetProjectCreationMetadataFromTypeFilePathRequest {
-  string typeFilePath = 1;
-  string projectVisualStudioVersion = 2;
-}
-
-message GetProjectCreationMetadataFromTypeFilePathResponse {
-  string assemblyFilePath = 1;
-  bool containsDangerousResources = 2;
-  ProjectFileMetadata projectFileMetadata = 3;
-}
-
-message ProjectFileMetadata {
-  bool isDecompilerSupportedProjectType = 1;
-  bool isVSSupportedProjectType = 2;
-  string projectTypeNotSupportedErrorMessage = 3;
-  string projectFileName = 4;
-  string projectFileExtension = 5;
-}
-
-message CreateProjectRequest {
-  string assemblyFilePath = 1;
-  string outputPath = 2;
-  bool decompileDangerousResources = 3;
-  string projectVisualStudioVersion = 4;
-}
-
-message CreateProjectResponse {
-  string errorMessage = 1;
->>>>>>> ad31b2a8
-}
-
-message GetAssemblyRelatedFilePathsRequest {
-  string assemblyPath = 1;
-}
-
-message GetAssemblyRelatedFilePathsResponse {
-  string decompiledAssemblyDirectory = 1;
-  string decompiledAssemblyPath = 2;
-}
-
-message GetAllTypeFilePathsRequest {
-  string assemblyPath = 1;
-}
-
-message GetAllTypeFilePathsResponse {
-  repeated string typeFilePaths = 1;
-}
-
-message GetMemberReferenceMetadataRequest {
-	string absoluteFilePath = 1;
-	int32 lineNumber = 2;
-	int32 column = 3;
-}
-
-message GetMemberReferenceMetadataResponse {
-  string definitionFilePath = 1;
-  string memberFullName = 2;
-  bool isCrossAssemblyReference = 3;
-  string referencedAssemblyFullName = 4;
-  string referencedAssemblyFilePath = 5;
-}
-
-message GetMemberDefinitionPositionRequest {
-  string absoluteFilePath = 1;
-  string memberFullName = 2;
-}
-
-message Selection {
-	int32 startLineNumber = 1;
-	int32 startColumn = 2;
-	int32 endLineNumber = 3;
-	int32 endColumn = 4;
-}
-
-message TypeFilePath {
-  string typeFullName = 1;
-  string absoluteFilePath = 2;
-}
-
-message DecompileTypeRequest {
-  string filePath = 1;
-}
-
-message DecompileTypeResponse {
-  string sourceCode = 1;
-}
-
-message AddResolvedAssemblyRequest {
-  string filePath = 1;
-}
-
-message SearchRequest {
-  string query = 1;
-}
-
-message SearchResult {
-  string filePath = 1;
-  string preview = 2;
-}
+//    Copyright CodeMerx 2020
+//    This file is part of CodemerxDecompile.
+
+//    CodemerxDecompile is free software: you can redistribute it and/or modify
+//    it under the terms of the GNU Affero General Public License as published by
+//    the Free Software Foundation, either version 3 of the License, or
+//    (at your option) any later version.
+
+//    CodemerxDecompile is distributed in the hope that it will be useful,
+//    but WITHOUT ANY WARRANTY; without even the implied warranty of
+//    MERCHANTABILITY or FITNESS FOR A PARTICULAR PURPOSE. See the
+//    GNU Affero General Public License for more details.
+
+//    You should have received a copy of the GNU Affero General Public License
+//    along with CodemerxDecompile.  If not, see<https://www.gnu.org/licenses/>.
+
+syntax = "proto3";
+
+import "common.proto";
+
+option csharp_namespace = "CodemerxDecompile.Service";
+
+service RpcDecompiler {
+  rpc GetAssemblyRelatedFilePaths (GetAssemblyRelatedFilePathsRequest) returns (GetAssemblyRelatedFilePathsResponse);
+  rpc GetProjectCreationMetadataFromTypeFilePath (GetProjectCreationMetadataFromTypeFilePathRequest) returns (GetProjectCreationMetadataFromTypeFilePathResponse);
+  rpc GetAllTypeFilePaths (GetAllTypeFilePathsRequest) returns (GetAllTypeFilePathsResponse);
+  rpc DecompileType (DecompileTypeRequest) returns (DecompileTypeResponse);
+  rpc GetMemberReferenceMetadata (GetMemberReferenceMetadataRequest) returns (GetMemberReferenceMetadataResponse);
+  rpc GetMemberDefinitionPosition (GetMemberDefinitionPositionRequest) returns (Selection);
+  rpc AddResolvedAssembly (AddResolvedAssemblyRequest) returns (Empty);
+  rpc Search (SearchRequest) returns (stream SearchResultResponse);
+  rpc CreateProject (CreateProjectRequest) returns (CreateProjectResponse);
+}
+
+message GetProjectCreationMetadataFromTypeFilePathRequest {
+  string typeFilePath = 1;
+  string projectVisualStudioVersion = 2;
+}
+
+message GetProjectCreationMetadataFromTypeFilePathResponse {
+  string assemblyFilePath = 1;
+  bool containsDangerousResources = 2;
+  ProjectFileMetadata projectFileMetadata = 3;
+}
+
+message ProjectFileMetadata {
+  bool isDecompilerSupportedProjectType = 1;
+  bool isVSSupportedProjectType = 2;
+  string projectTypeNotSupportedErrorMessage = 3;
+  string projectFileName = 4;
+  string projectFileExtension = 5;
+}
+
+message CreateProjectRequest {
+  string assemblyFilePath = 1;
+  string outputPath = 2;
+  bool decompileDangerousResources = 3;
+  string projectVisualStudioVersion = 4;
+}
+
+message CreateProjectResponse {
+  string errorMessage = 1;
+}
+
+message GetAssemblyRelatedFilePathsRequest {
+  string assemblyPath = 1;
+}
+
+message GetAssemblyRelatedFilePathsResponse {
+  string decompiledAssemblyDirectory = 1;
+  string decompiledAssemblyPath = 2;
+}
+
+message GetAllTypeFilePathsRequest {
+  string assemblyPath = 1;
+}
+
+message GetAllTypeFilePathsResponse {
+  repeated string typeFilePaths = 1;
+}
+
+message GetMemberReferenceMetadataRequest {
+	string absoluteFilePath = 1;
+	int32 lineNumber = 2;
+	int32 column = 3;
+}
+
+message GetMemberReferenceMetadataResponse {
+  string definitionFilePath = 1;
+  string memberFullName = 2;
+  bool isCrossAssemblyReference = 3;
+  string referencedAssemblyFullName = 4;
+  string referencedAssemblyFilePath = 5;
+}
+
+message GetMemberDefinitionPositionRequest {
+  string absoluteFilePath = 1;
+  string memberFullName = 2;
+}
+
+message Selection {
+	int32 startLineNumber = 1;
+	int32 startColumn = 2;
+	int32 endLineNumber = 3;
+	int32 endColumn = 4;
+}
+
+message TypeFilePath {
+  string typeFullName = 1;
+  string absoluteFilePath = 2;
+}
+
+message DecompileTypeRequest {
+  string filePath = 1;
+}
+
+message DecompileTypeResponse {
+  string sourceCode = 1;
+}
+
+message AddResolvedAssemblyRequest {
+  string filePath = 1;
+}
+
+message SearchRequest {
+  string query = 1;
+}
+
+message SearchResultResponse {
+  string filePath = 1;
+  string preview = 2;
+}
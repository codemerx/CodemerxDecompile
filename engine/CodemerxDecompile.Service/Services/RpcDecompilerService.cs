using System;
using System.Collections.Generic;
using System.IO;
using System.Linq;
using System.Threading.Tasks;
using CodemerxDecompile.Service.Interfaces;
using CodemerxDecompile.Service.Services;
using Grpc.Core;

using JustDecompile.Tools.MSBuildProjectBuilder;
using JustDecompile.Tools.MSBuildProjectBuilder.FilePathsServices;
using Mono.Cecil;
using Mono.Cecil.Extensions;
using Mono.Collections.Generic;
using Telerik.JustDecompiler.Decompiler.Caching;
using Telerik.JustDecompiler.Decompiler.WriterContextServices;
using Telerik.JustDecompiler.External;
using Telerik.JustDecompiler.Languages;
using Telerik.JustDecompiler.Languages.CSharp;

namespace CodemerxDecompile.Service
{
    public class RpcDecompilerService : RpcDecompiler.RpcDecompilerBase
    {
<<<<<<< HEAD
        private readonly IDecompilationContext decompilationContext;

        public RpcDecompilerService(IDecompilationContext decompilationContext)
        {
            this.decompilationContext = decompilationContext;
=======
        public override Task<GetAssemblyMetadataResponse> GetAssemblyMetadata(GetAssemblyMetadataRequest request, ServerCallContext context)
        {
            AssemblyDefinition assembly = Telerik.JustDecompiler.Decompiler.Utilities.GetAssembly(request.AssemblyPath);

            GetAssemblyMetadataResponse response = new GetAssemblyMetadataResponse();
            response.StrongName = assembly.FullName;
            response.MainModuleName = assembly.MainModule.Name;

            return Task.FromResult(response);
>>>>>>> aa4546b5
        }

        public override Task<GetAllTypeFilePathsResponse> GetAllTypeFilePaths(GetAllTypeFilePathsRequest request, ServerCallContext context)
        {
            AssemblyDefinition assembly = Telerik.JustDecompiler.Decompiler.Utilities.GetAssembly(request.AssemblyPath);
            Dictionary<ModuleDefinition, Collection<TypeDefinition>> userDefinedTypes = Utilities.GetUserDefinedTypes(assembly, true);
            Dictionary<ModuleDefinition, Collection<Resource>> resources = Utilities.GetResources(assembly);
            DefaultFilePathsService filePathsService = new DefaultFilePathsService(
                assembly,
                request.AssemblyPath,
                null,
                userDefinedTypes,
                resources,
                assembly.BuildNamespaceHierarchyTree(),
                LanguageFactory.GetLanguage(CSharpVersion.V7),
                Utilities.GetMaxRelativePathLength(request.TargetPath),
                true);

            this.decompilationContext.TypeToFilePathMap = filePathsService.GetTypesToFilePathsMap();

            GetAllTypeFilePathsResponse response = new GetAllTypeFilePathsResponse();
            response.TypeFilePaths.AddRange(this.decompilationContext.TypeToFilePathMap.Select(pair =>
            {
                TypeFilePath result = new TypeFilePath();
                result.TypeFullName = pair.Key.FullName;
                result.RelativeFilePath = pair.Value;

                return result;
            }));

            return Task.FromResult(response);
        }

        public override Task<GetMemberDefinitionResponse> GetMemberDefinition(GetMemberDefinitionRequest request, ServerCallContext context)
        {
            GetMemberDefinitionResponse response = new GetMemberDefinitionResponse();

            if (!this.decompilationContext.CodeSpanToMemberReference.ContainsKey(request.FilePath))
            {
                return Task.FromResult(response);
            }

            KeyValuePair<CodeSpan, MemberReference> entry = this.decompilationContext.CodeSpanToMemberReference[request.FilePath]
                .FirstOrDefault(kvp => kvp.Key.Start.Line <= request.LineNumber && kvp.Key.End.Line >= request.LineNumber &&
                    kvp.Key.Start.Column < request.ColumnIndex && kvp.Key.End.Column > request.ColumnIndex);

            if (entry.Value == null)
            {
                return Task.FromResult(response);
            }

            MemberReference reference = entry.Value;
            TypeReference typeDef = reference.DeclaringType;
            string typeDefFullName = string.Empty;

            if (typeDef != null)
            {
                while (typeDef.DeclaringType != null)
                {
                    typeDef = typeDef.DeclaringType;
                }

                typeDefFullName = typeDef.FullName;
            }
            else
            {
                typeDefFullName = reference.FullName;
            }

            KeyValuePair<TypeDefinition, string> typeDefKvp = this.decompilationContext.TypeToFilePathMap.FirstOrDefault(kvp => kvp.Key.FullName == typeDefFullName);
            string typeDefinitionFilePath = typeDefKvp.Value;

            response.Filepath = typeDefinitionFilePath;
            response.MemberFullName = reference.FullName;

            return Task.FromResult(response);
        }

        public override Task<Selection> GetMemberDefinitionPosition(GetMemberDefinitionPositionRequest request, ServerCallContext context)
        {
            Selection selection = new Selection();

            if (!this.decompilationContext.MemberDeclarationToCodeSpan.ContainsKey(request.Filepath))
            {
                return Task.FromResult(selection);
            }

            KeyValuePair<IMemberDefinition, CodeSpan> entry = this.decompilationContext.MemberDeclarationToCodeSpan[request.Filepath].FirstOrDefault(kvp => kvp.Key.FullName == request.MemberFullName);
            if (entry.Key == null)
            {
                return Task.FromResult(selection);
            }
            else
            {
                selection.StartLineNumber = entry.Value.Start.Line + 1;
                selection.StartColumnIndex = entry.Value.Start.Column + 1;
                selection.EndLineNumber = entry.Value.End.Line + 1;
                selection.EndColumnIndex = entry.Value.End.Column + 1;

                return Task.FromResult(selection);
            }
        }

        public override Task<DecompileTypeResponse> DecompileType(DecompileTypeRequest request, ServerCallContext context)
        {
            AssemblyDefinition assembly = Telerik.JustDecompiler.Decompiler.Utilities.GetAssembly(request.AssemblyPath);
            TypeDefinition type = assembly.MainModule.GetType(request.TypeFullName);
            IExceptionFormatter exceptionFormatter = SimpleExceptionFormatter.Instance;
            ILanguage language = LanguageFactory.GetLanguage(CSharpVersion.V7);
            StringWriter theWriter = new StringWriter();
            CodeFormatter formatter = new CodeFormatter(theWriter);
            IWriterSettings settings = new WriterSettings(writeExceptionsAsComments: true,
                                                          writeFullyQualifiedNames: false,
                                                          writeDocumentation: true,
                                                          showCompilerGeneratedMembers: false,
                                                          writeLargeNumbersInHex: false);
            ILanguageWriter writer = language.GetWriter(formatter, exceptionFormatter, settings);

            IWriterContextService writerContextService = new TypeCollisionWriterContextService(new ProjectGenerationDecompilationCacheService(), true);

            try
            {
                List<WritingInfo> infos = (writer as INamespaceLanguageWriter).WriteTypeAndNamespaces(type, writerContextService);

                Dictionary<IMemberDefinition, CodeSpan> mapping = new Dictionary<IMemberDefinition, CodeSpan>();

                foreach (WritingInfo info in infos)
                {
                    this.AddRange(mapping, info.MemberDeclarationToCodeSpan);
                }

                KeyValuePair<TypeDefinition, string> kvp = this.decompilationContext.TypeToFilePathMap.Where(kvp => kvp.Key.FullName == type.FullName).FirstOrDefault();

                if (kvp.Value != null)
                {
                    this.decompilationContext.MemberDeclarationToCodeSpan.Add(kvp.Value, mapping);
                    this.decompilationContext.CodeSpanToMemberReference.Add(kvp.Value, formatter.CodeSpanToMemberReference);
                }

                return Task.FromResult(new DecompileTypeResponse() { SourceCode = theWriter.ToString() });
            }
            catch (Exception e)
            {
                string[] exceptionMessageLines = exceptionFormatter.Format(e, type.FullName, null);
                string exceptionMessage = string.Join(Environment.NewLine, exceptionMessageLines);
                string commentedExceptionMessage = language.CommentLines(exceptionMessage);

                return Task.FromResult(new DecompileTypeResponse() { SourceCode = commentedExceptionMessage });
            }
		}

        private void AddRange(Dictionary<IMemberDefinition, CodeSpan> source, Dictionary<IMemberDefinition, CodeSpan> target)
        {
            foreach (var item in target)
            {
                source[item.Key] = item.Value;
            }
        }
    }
}
<|MERGE_RESOLUTION|>--- conflicted
+++ resolved
@@ -1,201 +1,201 @@
-using System;
-using System.Collections.Generic;
-using System.IO;
-using System.Linq;
-using System.Threading.Tasks;
-using CodemerxDecompile.Service.Interfaces;
-using CodemerxDecompile.Service.Services;
-using Grpc.Core;
-
-using JustDecompile.Tools.MSBuildProjectBuilder;
-using JustDecompile.Tools.MSBuildProjectBuilder.FilePathsServices;
-using Mono.Cecil;
-using Mono.Cecil.Extensions;
-using Mono.Collections.Generic;
-using Telerik.JustDecompiler.Decompiler.Caching;
-using Telerik.JustDecompiler.Decompiler.WriterContextServices;
-using Telerik.JustDecompiler.External;
-using Telerik.JustDecompiler.Languages;
-using Telerik.JustDecompiler.Languages.CSharp;
-
-namespace CodemerxDecompile.Service
-{
-    public class RpcDecompilerService : RpcDecompiler.RpcDecompilerBase
-    {
-<<<<<<< HEAD
-        private readonly IDecompilationContext decompilationContext;
-
-        public RpcDecompilerService(IDecompilationContext decompilationContext)
-        {
-            this.decompilationContext = decompilationContext;
-=======
-        public override Task<GetAssemblyMetadataResponse> GetAssemblyMetadata(GetAssemblyMetadataRequest request, ServerCallContext context)
-        {
-            AssemblyDefinition assembly = Telerik.JustDecompiler.Decompiler.Utilities.GetAssembly(request.AssemblyPath);
-
-            GetAssemblyMetadataResponse response = new GetAssemblyMetadataResponse();
-            response.StrongName = assembly.FullName;
-            response.MainModuleName = assembly.MainModule.Name;
-
-            return Task.FromResult(response);
->>>>>>> aa4546b5
-        }
-
-        public override Task<GetAllTypeFilePathsResponse> GetAllTypeFilePaths(GetAllTypeFilePathsRequest request, ServerCallContext context)
-        {
-            AssemblyDefinition assembly = Telerik.JustDecompiler.Decompiler.Utilities.GetAssembly(request.AssemblyPath);
-            Dictionary<ModuleDefinition, Collection<TypeDefinition>> userDefinedTypes = Utilities.GetUserDefinedTypes(assembly, true);
-            Dictionary<ModuleDefinition, Collection<Resource>> resources = Utilities.GetResources(assembly);
-            DefaultFilePathsService filePathsService = new DefaultFilePathsService(
-                assembly,
-                request.AssemblyPath,
-                null,
-                userDefinedTypes,
-                resources,
-                assembly.BuildNamespaceHierarchyTree(),
-                LanguageFactory.GetLanguage(CSharpVersion.V7),
-                Utilities.GetMaxRelativePathLength(request.TargetPath),
-                true);
-
-            this.decompilationContext.TypeToFilePathMap = filePathsService.GetTypesToFilePathsMap();
-
-            GetAllTypeFilePathsResponse response = new GetAllTypeFilePathsResponse();
-            response.TypeFilePaths.AddRange(this.decompilationContext.TypeToFilePathMap.Select(pair =>
-            {
-                TypeFilePath result = new TypeFilePath();
-                result.TypeFullName = pair.Key.FullName;
-                result.RelativeFilePath = pair.Value;
-
-                return result;
-            }));
-
-            return Task.FromResult(response);
-        }
-
-        public override Task<GetMemberDefinitionResponse> GetMemberDefinition(GetMemberDefinitionRequest request, ServerCallContext context)
-        {
-            GetMemberDefinitionResponse response = new GetMemberDefinitionResponse();
-
-            if (!this.decompilationContext.CodeSpanToMemberReference.ContainsKey(request.FilePath))
-            {
-                return Task.FromResult(response);
-            }
-
-            KeyValuePair<CodeSpan, MemberReference> entry = this.decompilationContext.CodeSpanToMemberReference[request.FilePath]
-                .FirstOrDefault(kvp => kvp.Key.Start.Line <= request.LineNumber && kvp.Key.End.Line >= request.LineNumber &&
-                    kvp.Key.Start.Column < request.ColumnIndex && kvp.Key.End.Column > request.ColumnIndex);
-
-            if (entry.Value == null)
-            {
-                return Task.FromResult(response);
-            }
-
-            MemberReference reference = entry.Value;
-            TypeReference typeDef = reference.DeclaringType;
-            string typeDefFullName = string.Empty;
-
-            if (typeDef != null)
-            {
-                while (typeDef.DeclaringType != null)
-                {
-                    typeDef = typeDef.DeclaringType;
-                }
-
-                typeDefFullName = typeDef.FullName;
-            }
-            else
-            {
-                typeDefFullName = reference.FullName;
-            }
-
-            KeyValuePair<TypeDefinition, string> typeDefKvp = this.decompilationContext.TypeToFilePathMap.FirstOrDefault(kvp => kvp.Key.FullName == typeDefFullName);
-            string typeDefinitionFilePath = typeDefKvp.Value;
-
-            response.Filepath = typeDefinitionFilePath;
-            response.MemberFullName = reference.FullName;
-
-            return Task.FromResult(response);
-        }
-
-        public override Task<Selection> GetMemberDefinitionPosition(GetMemberDefinitionPositionRequest request, ServerCallContext context)
-        {
-            Selection selection = new Selection();
-
-            if (!this.decompilationContext.MemberDeclarationToCodeSpan.ContainsKey(request.Filepath))
-            {
-                return Task.FromResult(selection);
-            }
-
-            KeyValuePair<IMemberDefinition, CodeSpan> entry = this.decompilationContext.MemberDeclarationToCodeSpan[request.Filepath].FirstOrDefault(kvp => kvp.Key.FullName == request.MemberFullName);
-            if (entry.Key == null)
-            {
-                return Task.FromResult(selection);
-            }
-            else
-            {
-                selection.StartLineNumber = entry.Value.Start.Line + 1;
-                selection.StartColumnIndex = entry.Value.Start.Column + 1;
-                selection.EndLineNumber = entry.Value.End.Line + 1;
-                selection.EndColumnIndex = entry.Value.End.Column + 1;
-
-                return Task.FromResult(selection);
-            }
-        }
-
-        public override Task<DecompileTypeResponse> DecompileType(DecompileTypeRequest request, ServerCallContext context)
-        {
-            AssemblyDefinition assembly = Telerik.JustDecompiler.Decompiler.Utilities.GetAssembly(request.AssemblyPath);
-            TypeDefinition type = assembly.MainModule.GetType(request.TypeFullName);
-            IExceptionFormatter exceptionFormatter = SimpleExceptionFormatter.Instance;
-            ILanguage language = LanguageFactory.GetLanguage(CSharpVersion.V7);
-            StringWriter theWriter = new StringWriter();
-            CodeFormatter formatter = new CodeFormatter(theWriter);
-            IWriterSettings settings = new WriterSettings(writeExceptionsAsComments: true,
-                                                          writeFullyQualifiedNames: false,
-                                                          writeDocumentation: true,
-                                                          showCompilerGeneratedMembers: false,
-                                                          writeLargeNumbersInHex: false);
-            ILanguageWriter writer = language.GetWriter(formatter, exceptionFormatter, settings);
-
-            IWriterContextService writerContextService = new TypeCollisionWriterContextService(new ProjectGenerationDecompilationCacheService(), true);
-
-            try
-            {
-                List<WritingInfo> infos = (writer as INamespaceLanguageWriter).WriteTypeAndNamespaces(type, writerContextService);
-
-                Dictionary<IMemberDefinition, CodeSpan> mapping = new Dictionary<IMemberDefinition, CodeSpan>();
-
-                foreach (WritingInfo info in infos)
-                {
-                    this.AddRange(mapping, info.MemberDeclarationToCodeSpan);
-                }
-
-                KeyValuePair<TypeDefinition, string> kvp = this.decompilationContext.TypeToFilePathMap.Where(kvp => kvp.Key.FullName == type.FullName).FirstOrDefault();
-
-                if (kvp.Value != null)
-                {
-                    this.decompilationContext.MemberDeclarationToCodeSpan.Add(kvp.Value, mapping);
-                    this.decompilationContext.CodeSpanToMemberReference.Add(kvp.Value, formatter.CodeSpanToMemberReference);
-                }
-
-                return Task.FromResult(new DecompileTypeResponse() { SourceCode = theWriter.ToString() });
-            }
-            catch (Exception e)
-            {
-                string[] exceptionMessageLines = exceptionFormatter.Format(e, type.FullName, null);
-                string exceptionMessage = string.Join(Environment.NewLine, exceptionMessageLines);
-                string commentedExceptionMessage = language.CommentLines(exceptionMessage);
-
-                return Task.FromResult(new DecompileTypeResponse() { SourceCode = commentedExceptionMessage });
-            }
-		}
-
-        private void AddRange(Dictionary<IMemberDefinition, CodeSpan> source, Dictionary<IMemberDefinition, CodeSpan> target)
-        {
-            foreach (var item in target)
-            {
-                source[item.Key] = item.Value;
-            }
-        }
-    }
-}
+using System;
+using System.Collections.Generic;
+using System.IO;
+using System.Linq;
+using System.Threading.Tasks;
+using CodemerxDecompile.Service.Interfaces;
+using CodemerxDecompile.Service.Services;
+using Grpc.Core;
+
+using JustDecompile.Tools.MSBuildProjectBuilder;
+using JustDecompile.Tools.MSBuildProjectBuilder.FilePathsServices;
+using Mono.Cecil;
+using Mono.Cecil.Extensions;
+using Mono.Collections.Generic;
+using Telerik.JustDecompiler.Decompiler.Caching;
+using Telerik.JustDecompiler.Decompiler.WriterContextServices;
+using Telerik.JustDecompiler.External;
+using Telerik.JustDecompiler.Languages;
+using Telerik.JustDecompiler.Languages.CSharp;
+
+namespace CodemerxDecompile.Service
+{
+    public class RpcDecompilerService : RpcDecompiler.RpcDecompilerBase
+    {
+        private readonly IDecompilationContext decompilationContext;
+
+        public RpcDecompilerService(IDecompilationContext decompilationContext)
+        {
+            this.decompilationContext = decompilationContext;
+        }
+
+        public override Task<GetAssemblyMetadataResponse> GetAssemblyMetadata(GetAssemblyMetadataRequest request, ServerCallContext context)
+        {
+            AssemblyDefinition assembly = Telerik.JustDecompiler.Decompiler.Utilities.GetAssembly(request.AssemblyPath);
+
+            GetAssemblyMetadataResponse response = new GetAssemblyMetadataResponse();
+            response.StrongName = assembly.FullName;
+            response.MainModuleName = assembly.MainModule.Name;
+
+            return Task.FromResult(response);
+        }
+
+        public override Task<GetAllTypeFilePathsResponse> GetAllTypeFilePaths(GetAllTypeFilePathsRequest request, ServerCallContext context)
+        {
+            AssemblyDefinition assembly = Telerik.JustDecompiler.Decompiler.Utilities.GetAssembly(request.AssemblyPath);
+            Dictionary<ModuleDefinition, Collection<TypeDefinition>> userDefinedTypes = Utilities.GetUserDefinedTypes(assembly, true);
+            Dictionary<ModuleDefinition, Collection<Resource>> resources = Utilities.GetResources(assembly);
+            DefaultFilePathsService filePathsService = new DefaultFilePathsService(
+                assembly,
+                request.AssemblyPath,
+                null,
+                userDefinedTypes,
+                resources,
+                assembly.BuildNamespaceHierarchyTree(),
+                LanguageFactory.GetLanguage(CSharpVersion.V7),
+                Utilities.GetMaxRelativePathLength(request.TargetPath),
+                true);
+
+            this.decompilationContext.TypeToFilePathMap = filePathsService.GetTypesToFilePathsMap()
+                                                                          .ToDictionary(kvp => kvp.Key, kvp => Path.Join(assembly.FullName, assembly.MainModule.Name, kvp.Value));
+
+            GetAllTypeFilePathsResponse response = new GetAllTypeFilePathsResponse();
+            response.TypeFilePaths.AddRange(this.decompilationContext.TypeToFilePathMap.Select(pair =>
+            {
+                TypeFilePath result = new TypeFilePath();
+                result.TypeFullName = pair.Key.FullName;
+                result.RelativeFilePath = pair.Value;
+
+                return result;
+            }));
+
+            return Task.FromResult(response);
+        }
+
+        public override Task<GetMemberDefinitionResponse> GetMemberDefinition(GetMemberDefinitionRequest request, ServerCallContext context)
+        {
+            GetMemberDefinitionResponse response = new GetMemberDefinitionResponse();
+
+            if (!this.decompilationContext.CodeSpanToMemberReference.ContainsKey(request.FilePath))
+            {
+                return Task.FromResult(response);
+            }
+
+            KeyValuePair<CodeSpan, MemberReference> entry = this.decompilationContext.CodeSpanToMemberReference[request.FilePath]
+                .FirstOrDefault(kvp => kvp.Key.Start.Line <= request.LineNumber && kvp.Key.End.Line >= request.LineNumber &&
+                    kvp.Key.Start.Column < request.ColumnIndex && kvp.Key.End.Column > request.ColumnIndex);
+
+            if (entry.Value == null)
+            {
+                return Task.FromResult(response);
+            }
+
+            MemberReference reference = entry.Value;
+            TypeReference typeDef = reference.DeclaringType;
+            string typeDefFullName = string.Empty;
+
+            if (typeDef != null)
+            {
+                while (typeDef.DeclaringType != null)
+                {
+                    typeDef = typeDef.DeclaringType;
+                }
+
+                typeDefFullName = typeDef.FullName;
+            }
+            else
+            {
+                typeDefFullName = reference.FullName;
+            }
+
+            KeyValuePair<TypeDefinition, string> typeDefKvp = this.decompilationContext.TypeToFilePathMap.FirstOrDefault(kvp => kvp.Key.FullName == typeDefFullName);
+            string typeDefinitionFilePath = typeDefKvp.Value;
+
+            response.Filepath = typeDefinitionFilePath;
+            response.MemberFullName = reference.FullName;
+
+            return Task.FromResult(response);
+        }
+
+        public override Task<Selection> GetMemberDefinitionPosition(GetMemberDefinitionPositionRequest request, ServerCallContext context)
+        {
+            Selection selection = new Selection();
+
+            if (!this.decompilationContext.MemberDeclarationToCodeSpan.ContainsKey(request.Filepath))
+            {
+                return Task.FromResult(selection);
+            }
+
+            KeyValuePair<IMemberDefinition, CodeSpan> entry = this.decompilationContext.MemberDeclarationToCodeSpan[request.Filepath].FirstOrDefault(kvp => kvp.Key.FullName == request.MemberFullName);
+            if (entry.Key == null)
+            {
+                return Task.FromResult(selection);
+            }
+            else
+            {
+                selection.StartLineNumber = entry.Value.Start.Line + 1;
+                selection.StartColumnIndex = entry.Value.Start.Column + 1;
+                selection.EndLineNumber = entry.Value.End.Line + 1;
+                selection.EndColumnIndex = entry.Value.End.Column + 1;
+
+                return Task.FromResult(selection);
+            }
+        }
+
+        public override Task<DecompileTypeResponse> DecompileType(DecompileTypeRequest request, ServerCallContext context)
+        {
+            AssemblyDefinition assembly = Telerik.JustDecompiler.Decompiler.Utilities.GetAssembly(request.AssemblyPath);
+            TypeDefinition type = assembly.MainModule.GetType(request.TypeFullName);
+            IExceptionFormatter exceptionFormatter = SimpleExceptionFormatter.Instance;
+            ILanguage language = LanguageFactory.GetLanguage(CSharpVersion.V7);
+            StringWriter theWriter = new StringWriter();
+            CodeFormatter formatter = new CodeFormatter(theWriter);
+            IWriterSettings settings = new WriterSettings(writeExceptionsAsComments: true,
+                                                          writeFullyQualifiedNames: false,
+                                                          writeDocumentation: true,
+                                                          showCompilerGeneratedMembers: false,
+                                                          writeLargeNumbersInHex: false);
+            ILanguageWriter writer = language.GetWriter(formatter, exceptionFormatter, settings);
+
+            IWriterContextService writerContextService = new TypeCollisionWriterContextService(new ProjectGenerationDecompilationCacheService(), true);
+
+            try
+            {
+                List<WritingInfo> infos = (writer as INamespaceLanguageWriter).WriteTypeAndNamespaces(type, writerContextService);
+
+                Dictionary<IMemberDefinition, CodeSpan> mapping = new Dictionary<IMemberDefinition, CodeSpan>();
+
+                foreach (WritingInfo info in infos)
+                {
+                    this.AddRange(mapping, info.MemberDeclarationToCodeSpan);
+                }
+
+                KeyValuePair<TypeDefinition, string> kvp = this.decompilationContext.TypeToFilePathMap.Where(kvp => kvp.Key.FullName == type.FullName).FirstOrDefault();
+
+                if (kvp.Value != null)
+                {
+                    this.decompilationContext.MemberDeclarationToCodeSpan.Add(kvp.Value, mapping);
+                    this.decompilationContext.CodeSpanToMemberReference.Add(kvp.Value, formatter.CodeSpanToMemberReference);
+                }
+
+                return Task.FromResult(new DecompileTypeResponse() { SourceCode = theWriter.ToString() });
+            }
+            catch (Exception e)
+            {
+                string[] exceptionMessageLines = exceptionFormatter.Format(e, type.FullName, null);
+                string exceptionMessage = string.Join(Environment.NewLine, exceptionMessageLines);
+                string commentedExceptionMessage = language.CommentLines(exceptionMessage);
+
+                return Task.FromResult(new DecompileTypeResponse() { SourceCode = commentedExceptionMessage });
+            }
+		}
+
+        private void AddRange(Dictionary<IMemberDefinition, CodeSpan> source, Dictionary<IMemberDefinition, CodeSpan> target)
+        {
+            foreach (var item in target)
+            {
+                source[item.Key] = item.Value;
+            }
+        }
+    }
+}
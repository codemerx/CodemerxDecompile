/*---------------------------------------------------------------------------------------------
 *  Copyright (c) Microsoft Corporation. All rights reserved.
 *  Licensed under the MIT License. See License.txt in the project root for license information.
 *--------------------------------------------------------------------------------------------*/

<<<<<<< HEAD
/* AGPL */
// import * as nls from 'vs/nls';
// import * as arrays from 'vs/base/common/arrays';
// import { getBaseLabel, getPathLabel, splitName } from 'vs/base/common/labels';
// import { IEnvironmentService } from 'vs/platform/environment/common/environment';
// import { INativeEnvironmentService } from 'vs/platform/environment/node/environmentService';
// import { getSimpleWorkspaceLabel } from 'vs/platform/label/common/label';
/* End AGPL */
import { IStateService } from 'vs/platform/state/node/state';
import { app } from 'electron';
import { ILogService } from 'vs/platform/log/common/log';
import { Event as CommonEvent, Emitter } from 'vs/base/common/event';
import { isWindows, isMacintosh } from 'vs/base/common/platform';
import { IWorkspaceIdentifier, ISingleFolderWorkspaceIdentifier, IRecentlyOpened, isRecentWorkspace, isRecentFolder, IRecent, isRecentFile, IRecentFolder, IRecentWorkspace, IRecentFile, toStoreData, restoreRecentlyOpened, RecentlyOpenedStorageData } from 'vs/platform/workspaces/common/workspaces';
import { IWorkspacesMainService } from 'vs/platform/workspaces/electron-main/workspacesMainService';
import { ThrottledDelayer } from 'vs/base/common/async';
import { isEqual, originalFSPath, basename } from 'vs/base/common/resources';
import { URI } from 'vs/base/common/uri';
import { Schemas } from 'vs/base/common/network';
import { exists } from 'vs/base/node/pfs';
import { ILifecycleMainService, LifecycleMainPhase } from 'vs/platform/lifecycle/electron-main/lifecycleMainService';
=======
import { app, JumpListCategory, JumpListItem } from 'electron';
import { coalesce } from 'vs/base/common/arrays';
import { ThrottledDelayer } from 'vs/base/common/async';
import { Emitter, Event as CommonEvent } from 'vs/base/common/event';
import { normalizeDriveLetter, splitRecentLabel } from 'vs/base/common/labels';
import { Disposable } from 'vs/base/common/lifecycle';
import { Schemas } from 'vs/base/common/network';
import { isMacintosh, isWindows } from 'vs/base/common/platform';
import { basename, extUriBiasedIgnorePathCase, originalFSPath } from 'vs/base/common/resources';
import { URI } from 'vs/base/common/uri';
import { Promises } from 'vs/base/node/pfs';
import { localize } from 'vs/nls';
>>>>>>> ace48dd4
import { createDecorator } from 'vs/platform/instantiation/common/instantiation';
import { ILifecycleMainService, LifecycleMainPhase } from 'vs/platform/lifecycle/electron-main/lifecycleMainService';
import { ILogService } from 'vs/platform/log/common/log';
import { StorageScope, StorageTarget } from 'vs/platform/storage/common/storage';
import { IApplicationStorageMainService } from 'vs/platform/storage/electron-main/storageMainService';
import { IRecent, IRecentFile, IRecentFolder, IRecentlyOpened, IRecentWorkspace, isRecentFile, isRecentFolder, isRecentWorkspace, restoreRecentlyOpened, toStoreData } from 'vs/platform/workspaces/common/workspaces';
import { IWorkspaceIdentifier, WORKSPACE_EXTENSION } from 'vs/platform/workspace/common/workspace';
import { IWorkspacesManagementMainService } from 'vs/platform/workspaces/electron-main/workspacesManagementMainService';
import { ResourceMap } from 'vs/base/common/map';
import { IDialogMainService } from 'vs/platform/dialogs/electron-main/dialogMainService';

export const IWorkspacesHistoryMainService = createDecorator<IWorkspacesHistoryMainService>('workspacesHistoryMainService');

export interface IWorkspacesHistoryMainService {

	readonly _serviceBrand: undefined;

	readonly onDidChangeRecentlyOpened: CommonEvent<void>;

	addRecentlyOpened(recents: IRecent[]): Promise<void>;
	getRecentlyOpened(): Promise<IRecentlyOpened>;
	removeRecentlyOpened(paths: URI[]): Promise<void>;
	clearRecentlyOpened(options?: { confirm?: boolean }): Promise<void>;
}

export class WorkspacesHistoryMainService extends Disposable implements IWorkspacesHistoryMainService {

	private static readonly MAX_TOTAL_RECENT_ENTRIES = 500;

	private static readonly RECENTLY_OPENED_STORAGE_KEY = 'history.recentlyOpenedPathsList';

	declare readonly _serviceBrand: undefined;

	private readonly _onDidChangeRecentlyOpened = this._register(new Emitter<void>());
	readonly onDidChangeRecentlyOpened = this._onDidChangeRecentlyOpened.event;

	constructor(
		@ILogService private readonly logService: ILogService,
<<<<<<< HEAD
		@IWorkspacesMainService private readonly workspacesMainService: IWorkspacesMainService,
		/* AGPL */
		// @IEnvironmentService private readonly environmentService: INativeEnvironmentService,
		/* End AGPL */
		@ILifecycleMainService private readonly lifecycleMainService: ILifecycleMainService
=======
		@IWorkspacesManagementMainService private readonly workspacesManagementMainService: IWorkspacesManagementMainService,
		@ILifecycleMainService private readonly lifecycleMainService: ILifecycleMainService,
		@IApplicationStorageMainService private readonly applicationStorageMainService: IApplicationStorageMainService,
		@IDialogMainService private readonly dialogMainService: IDialogMainService
>>>>>>> ace48dd4
	) {
		super();

		this.registerListeners();
	}

	private registerListeners(): void {

		// Install window jump list delayed after opening window
		// because perf measurements have shown this to be slow
		this.lifecycleMainService.when(LifecycleMainPhase.Eventually).then(() => this.handleWindowsJumpList());

		// Add to history when entering workspace
		this._register(this.workspacesManagementMainService.onDidEnterWorkspace(event => this.addRecentlyOpened([{ workspace: event.workspace, remoteAuthority: event.window.remoteAuthority }])));
	}

	//#region Workspaces History

	async addRecentlyOpened(recentToAdd: IRecent[]): Promise<void> {
		let workspaces: Array<IRecentFolder | IRecentWorkspace> = [];
		let files: IRecentFile[] = [];

		for (const recent of recentToAdd) {

			// Workspace
			if (isRecentWorkspace(recent)) {
				if (!this.workspacesManagementMainService.isUntitledWorkspace(recent.workspace) && !this.containsWorkspace(workspaces, recent.workspace)) {
					workspaces.push(recent);
				}
			}

			// Folder
			else if (isRecentFolder(recent)) {
				if (!this.containsFolder(workspaces, recent.folderUri)) {
					workspaces.push(recent);
				}
			}

			// File
			else {
				const alreadyExistsInHistory = this.containsFile(files, recent.fileUri);
				const shouldBeFiltered = recent.fileUri.scheme === Schemas.file && WorkspacesHistoryMainService.COMMON_FILES_FILTER.indexOf(basename(recent.fileUri)) >= 0;

				if (!alreadyExistsInHistory && !shouldBeFiltered) {
					files.push(recent);

					// Add to recent documents (Windows only, macOS later)
					if (isWindows && recent.fileUri.scheme === Schemas.file) {
						app.addRecentDocument(recent.fileUri.fsPath);
					}
				}
			}
		}

		const mergedEntries = await this.mergeEntriesFromStorage({ workspaces, files });
		workspaces = mergedEntries.workspaces;
		files = mergedEntries.files;

		if (workspaces.length > WorkspacesHistoryMainService.MAX_TOTAL_RECENT_ENTRIES) {
			workspaces.length = WorkspacesHistoryMainService.MAX_TOTAL_RECENT_ENTRIES;
		}

		if (files.length > WorkspacesHistoryMainService.MAX_TOTAL_RECENT_ENTRIES) {
			files.length = WorkspacesHistoryMainService.MAX_TOTAL_RECENT_ENTRIES;
		}

		await this.saveRecentlyOpened({ workspaces, files });
		this._onDidChangeRecentlyOpened.fire();

		// Schedule update to recent documents on macOS dock
		if (isMacintosh) {
			this.macOSRecentDocumentsUpdater.trigger(() => this.updateMacOSRecentDocuments());
		}
	}

	async removeRecentlyOpened(recentToRemove: URI[]): Promise<void> {
		const keep = (recent: IRecent) => {
			const uri = this.location(recent);
			for (const resourceToRemove of recentToRemove) {
				if (extUriBiasedIgnorePathCase.isEqual(resourceToRemove, uri)) {
					return false;
				}
			}

			return true;
		};

		const mru = await this.getRecentlyOpened();
		const workspaces = mru.workspaces.filter(keep);
		const files = mru.files.filter(keep);

		if (workspaces.length !== mru.workspaces.length || files.length !== mru.files.length) {
			await this.saveRecentlyOpened({ files, workspaces });
			this._onDidChangeRecentlyOpened.fire();

			// Schedule update to recent documents on macOS dock
			if (isMacintosh) {
				this.macOSRecentDocumentsUpdater.trigger(() => this.updateMacOSRecentDocuments());
			}
		}
	}

	async clearRecentlyOpened(options?: { confirm?: boolean }): Promise<void> {
		if (options?.confirm) {
			const { response } = await this.dialogMainService.showMessageBox({
				type: 'warning',
				buttons: [
					localize({ key: 'clearButtonLabel', comment: ['&& denotes a mnemonic'] }, "&&Clear"),
					localize({ key: 'cancel', comment: ['&& denotes a mnemonic'] }, "&&Cancel")
				],
				message: localize('confirmClearRecentsMessage', "Do you want to clear all recently opened files and workspaces?"),
				detail: localize('confirmClearDetail', "This action is irreversible!"),
				cancelId: 1
			});

			if (response !== 0) {
				return;
			}
		}

		await this.saveRecentlyOpened({ workspaces: [], files: [] });
		app.clearRecentDocuments();

		// Event
		this._onDidChangeRecentlyOpened.fire();
	}

	async getRecentlyOpened(): Promise<IRecentlyOpened> {
		return this.mergeEntriesFromStorage();
	}

	private async mergeEntriesFromStorage(existingEntries?: IRecentlyOpened): Promise<IRecentlyOpened> {

		// Build maps for more efficient lookup of existing entries that
		// are passed in by storing based on workspace/file identifier

		const mapWorkspaceIdToWorkspace = new ResourceMap<IRecentFolder | IRecentWorkspace>(uri => extUriBiasedIgnorePathCase.getComparisonKey(uri));
		if (existingEntries?.workspaces) {
			for (const workspace of existingEntries.workspaces) {
				mapWorkspaceIdToWorkspace.set(this.location(workspace), workspace);
			}
		}

		const mapFileIdToFile = new ResourceMap<IRecentFile>(uri => extUriBiasedIgnorePathCase.getComparisonKey(uri));
		if (existingEntries?.files) {
			for (const file of existingEntries.files) {
				mapFileIdToFile.set(this.location(file), file);
			}
		}

		// Merge in entries from storage, preserving existing known entries

		const recentFromStorage = await this.getRecentlyOpenedFromStorage();
		for (const recentWorkspaceFromStorage of recentFromStorage.workspaces) {
			const existingRecentWorkspace = mapWorkspaceIdToWorkspace.get(this.location(recentWorkspaceFromStorage));
			if (existingRecentWorkspace) {
				existingRecentWorkspace.label = existingRecentWorkspace.label ?? recentWorkspaceFromStorage.label;
			} else {
				mapWorkspaceIdToWorkspace.set(this.location(recentWorkspaceFromStorage), recentWorkspaceFromStorage);
			}
		}

		for (const recentFileFromStorage of recentFromStorage.files) {
			const existingRecentFile = mapFileIdToFile.get(this.location(recentFileFromStorage));
			if (existingRecentFile) {
				existingRecentFile.label = existingRecentFile.label ?? recentFileFromStorage.label;
			} else {
				mapFileIdToFile.set(this.location(recentFileFromStorage), recentFileFromStorage);
			}
		}

		return {
			workspaces: [...mapWorkspaceIdToWorkspace.values()],
			files: [...mapFileIdToFile.values()]
		};
	}

	private async getRecentlyOpenedFromStorage(): Promise<IRecentlyOpened> {

		// Wait for global storage to be ready
		await this.applicationStorageMainService.whenReady;

		let storedRecentlyOpened: object | undefined = undefined;

		// First try with storage service
		const storedRecentlyOpenedRaw = this.applicationStorageMainService.get(WorkspacesHistoryMainService.RECENTLY_OPENED_STORAGE_KEY, StorageScope.APPLICATION);
		if (typeof storedRecentlyOpenedRaw === 'string') {
			try {
				storedRecentlyOpened = JSON.parse(storedRecentlyOpenedRaw);
			} catch (error) {
				this.logService.error('Unexpected error parsing opened paths list', error);
			}
		}

		return restoreRecentlyOpened(storedRecentlyOpened, this.logService);
	}

	private async saveRecentlyOpened(recent: IRecentlyOpened): Promise<void> {

		// Wait for global storage to be ready
		await this.applicationStorageMainService.whenReady;

		// Store in global storage (but do not sync since this is mainly local paths)
		this.applicationStorageMainService.store(WorkspacesHistoryMainService.RECENTLY_OPENED_STORAGE_KEY, JSON.stringify(toStoreData(recent)), StorageScope.APPLICATION, StorageTarget.MACHINE);
	}

	private location(recent: IRecent): URI {
		if (isRecentFolder(recent)) {
			return recent.folderUri;
		}

		if (isRecentFile(recent)) {
			return recent.fileUri;
		}

		return recent.workspace.configPath;
	}

	private containsWorkspace(recents: IRecent[], candidate: IWorkspaceIdentifier): boolean {
		return !!recents.find(recent => isRecentWorkspace(recent) && recent.workspace.id === candidate.id);
	}

	private containsFolder(recents: IRecent[], candidate: URI): boolean {
		return !!recents.find(recent => isRecentFolder(recent) && extUriBiasedIgnorePathCase.isEqual(recent.folderUri, candidate));
	}

	private containsFile(recents: IRecentFile[], candidate: URI): boolean {
		return !!recents.find(recent => extUriBiasedIgnorePathCase.isEqual(recent.fileUri, candidate));
	}

	//#endregion


	//#region macOS Dock / Windows JumpList

	private static readonly MAX_MACOS_DOCK_RECENT_WORKSPACES = 7; 		// prefer higher number of workspaces...
	private static readonly MAX_MACOS_DOCK_RECENT_ENTRIES_TOTAL = 10; 	// ...over number of files

	private static readonly MAX_WINDOWS_JUMP_LIST_ENTRIES = 7;

	// Exclude some very common files from the dock/taskbar
	private static readonly COMMON_FILES_FILTER = [
		'COMMIT_EDITMSG',
		'MERGE_MSG'
	];

	private readonly macOSRecentDocumentsUpdater = this._register(new ThrottledDelayer<void>(800));

	private async handleWindowsJumpList(): Promise<void> {
		if (!isWindows) {
			return; // only on windows
		}

		await this.updateWindowsJumpList();
		this._register(this.onDidChangeRecentlyOpened(() => this.updateWindowsJumpList()));
	}

	private async updateWindowsJumpList(): Promise<void> {
		if (!isWindows) {
			return; // only on windows
		}

		/* AGPL */
		// const jumpList: JumpListCategory[] = [];

		// Tasks
<<<<<<< HEAD
		// jumpList.push({
		// 	type: 'tasks',
		// 	items: [
		// 		{
		// 			type: 'task',
		// 			title: nls.localize('newWindow', "New Window"),
		// 			description: nls.localize('newWindowDesc', "Opens a new window"),
		// 			program: process.execPath,
		// 			args: '-n', // force new window
		// 			iconPath: process.execPath,
		// 			iconIndex: 0
		// 		}
		// 	]
		// });

		// Recent Workspaces
		// if (this.getRecentlyOpened().workspaces.length > 0) {

		// 	// The user might have meanwhile removed items from the jump list and we have to respect that
		// 	// so we need to update our list of recent paths with the choice of the user to not add them again
		// 	// Also: Windows will not show our custom category at all if there is any entry which was removed
		// 	// by the user! See https://github.com/Microsoft/vscode/issues/15052
		// 	let toRemove: URI[] = [];
		// 	for (let item of app.getJumpListSettings().removedItems) {
		// 		const args = item.args;
		// 		if (args) {
		// 			const match = /^--(folder|file)-uri\s+"([^"]+)"$/.exec(args);
		// 			if (match) {
		// 				toRemove.push(URI.parse(match[2]));
		// 			}
		// 		}
		// 	}
		// 	this.removeRecentlyOpened(toRemove);

			// Add entries
			// jumpList.push({
			// 	type: 'custom',
			// 	name: nls.localize('recentFolders', "Recent Workspaces"),
			// 	items: arrays.coalesce(this.getRecentlyOpened().workspaces.slice(0, 7 /* limit number of entries here */).map(recent => {
			// 		const workspace = isRecentWorkspace(recent) ? recent.workspace : recent.folderUri;
			// 		const title = recent.label ? splitName(recent.label).name : getSimpleWorkspaceLabel(workspace, this.environmentService.untitledWorkspacesHome);

			// 		let description;
			// 		let args;
			// 		if (isSingleFolderWorkspaceIdentifier(workspace)) {
			// 			description = nls.localize('folderDesc', "{0} {1}", getBaseLabel(workspace), getPathLabel(dirname(workspace), this.environmentService));
			// 			args = `--folder-uri "${workspace.toString()}"`;
			// 		} else {
			// 			description = nls.localize('workspaceDesc', "{0} {1}", getBaseLabel(workspace.configPath), getPathLabel(dirname(workspace.configPath), this.environmentService));
			// 			args = `--file-uri "${workspace.configPath.toString()}"`;
			// 		}

			// 		return {
			// 			type: 'task',
			// 			title,
			// 			description,
			// 			program: process.execPath,
			// 			args,
			// 			iconPath: 'explorer.exe', // simulate folder icon
			// 			iconIndex: 0
			// 		};
			// 	}))
			// });
		// }
=======
		jumpList.push({
			type: 'tasks',
			items: [
				{
					type: 'task',
					title: localize('newWindow', "New Window"),
					description: localize('newWindowDesc', "Opens a new window"),
					program: process.execPath,
					args: '-n', // force new window
					iconPath: process.execPath,
					iconIndex: 0
				}
			]
		});

		// Recent Workspaces
		if ((await this.getRecentlyOpened()).workspaces.length > 0) {

			// The user might have meanwhile removed items from the jump list and we have to respect that
			// so we need to update our list of recent paths with the choice of the user to not add them again
			// Also: Windows will not show our custom category at all if there is any entry which was removed
			// by the user! See https://github.com/microsoft/vscode/issues/15052
			const toRemove: URI[] = [];
			for (const item of app.getJumpListSettings().removedItems) {
				const args = item.args;
				if (args) {
					const match = /^--(folder|file)-uri\s+"([^"]+)"$/.exec(args);
					if (match) {
						toRemove.push(URI.parse(match[2]));
					}
				}
			}
			await this.removeRecentlyOpened(toRemove);

			// Add entries
			let hasWorkspaces = false;
			const items: JumpListItem[] = coalesce((await this.getRecentlyOpened()).workspaces.slice(0, WorkspacesHistoryMainService.MAX_WINDOWS_JUMP_LIST_ENTRIES).map(recent => {
				const workspace = isRecentWorkspace(recent) ? recent.workspace : recent.folderUri;

				const { title, description } = this.getWindowsJumpListLabel(workspace, recent.label);
				let args;
				if (URI.isUri(workspace)) {
					args = `--folder-uri "${workspace.toString()}"`;
				} else {
					hasWorkspaces = true;
					args = `--file-uri "${workspace.configPath.toString()}"`;
				}

				return {
					type: 'task',
					title: title.substr(0, 255), 				// Windows seems to be picky around the length of entries
					description: description.substr(0, 255),	// (see https://github.com/microsoft/vscode/issues/111177)
					program: process.execPath,
					args,
					iconPath: 'explorer.exe', // simulate folder icon
					iconIndex: 0
				};
			}));

			if (items.length > 0) {
				jumpList.push({
					type: 'custom',
					name: hasWorkspaces ? localize('recentFoldersAndWorkspaces', "Recent Folders & Workspaces") : localize('recentFolders', "Recent Folders"),
					items
				});
			}
		}
>>>>>>> ace48dd4

		// Recent
		// jumpList.push({
		// 	type: 'recent' // this enables to show files in the "recent" category
		// });

		try {
<<<<<<< HEAD
			app.setJumpList(null);
		/* End AGPL */
=======
			const res = app.setJumpList(jumpList);
			if (res && res !== 'ok') {
				this.logService.warn(`updateWindowsJumpList#setJumpList unexpected result: ${res}`);
			}
>>>>>>> ace48dd4
		} catch (error) {
			this.logService.warn('updateWindowsJumpList#setJumpList', error); // since setJumpList is relatively new API, make sure to guard for errors
		}
	}

	private getWindowsJumpListLabel(workspace: IWorkspaceIdentifier | URI, recentLabel: string | undefined): { title: string; description: string } {

		// Prefer recent label
		if (recentLabel) {
			return { title: splitRecentLabel(recentLabel).name, description: recentLabel };
		}

		// Single Folder
		if (URI.isUri(workspace)) {
			return { title: basename(workspace), description: this.renderJumpListPathDescription(workspace) };
		}

		// Workspace: Untitled
		if (this.workspacesManagementMainService.isUntitledWorkspace(workspace)) {
			return { title: localize('untitledWorkspace', "Untitled (Workspace)"), description: '' };
		}

		// Workspace: normal
		let filename = basename(workspace.configPath);
		if (filename.endsWith(WORKSPACE_EXTENSION)) {
			filename = filename.substr(0, filename.length - WORKSPACE_EXTENSION.length - 1);
		}

		return { title: localize('workspaceName', "{0} (Workspace)", filename), description: this.renderJumpListPathDescription(workspace.configPath) };
	}

	private renderJumpListPathDescription(uri: URI) {
		return uri.scheme === 'file' ? normalizeDriveLetter(uri.fsPath) : uri.toString();
	}

	private async updateMacOSRecentDocuments(): Promise<void> {
		if (!isMacintosh) {
			return;
		}

		// We clear all documents first to ensure an up-to-date view on the set. Since entries
		// can get deleted on disk, this ensures that the list is always valid
		app.clearRecentDocuments();

		const mru = await this.getRecentlyOpened();

		// Collect max-N recent workspaces that are known to exist
		const workspaceEntries: string[] = [];
		let entries = 0;
		for (let i = 0; i < mru.workspaces.length && entries < WorkspacesHistoryMainService.MAX_MACOS_DOCK_RECENT_WORKSPACES; i++) {
			const loc = this.location(mru.workspaces[i]);
			if (loc.scheme === Schemas.file) {
				const workspacePath = originalFSPath(loc);
				if (await Promises.exists(workspacePath)) {
					workspaceEntries.push(workspacePath);
					entries++;
				}
			}
		}

		// Collect max-N recent files that are known to exist
		const fileEntries: string[] = [];
		for (let i = 0; i < mru.files.length && entries < WorkspacesHistoryMainService.MAX_MACOS_DOCK_RECENT_ENTRIES_TOTAL; i++) {
			const loc = this.location(mru.files[i]);
			if (loc.scheme === Schemas.file) {
				const filePath = originalFSPath(loc);
				if (
					WorkspacesHistoryMainService.COMMON_FILES_FILTER.includes(basename(loc)) || // skip some well known file entries
					workspaceEntries.includes(filePath)											// prefer a workspace entry over a file entry (e.g. for .code-workspace)
				) {
					continue;
				}

				if (await Promises.exists(filePath)) {
					fileEntries.push(filePath);
					entries++;
				}
			}
		}

		// The apple guidelines (https://developer.apple.com/design/human-interface-guidelines/macos/menus/menu-anatomy/)
		// explain that most recent entries should appear close to the interaction by the user (e.g. close to the
		// mouse click). Most native macOS applications that add recent documents to the dock, show the most recent document
		// to the bottom (because the dock menu is not appearing from top to bottom, but from the bottom to the top). As such
		// we fill in the entries in reverse order so that the most recent shows up at the bottom of the menu.
		//
		// On top of that, the maximum number of documents can be configured by the user (defaults to 10). To ensure that
		// we are not failing to show the most recent entries, we start by adding files first (in reverse order of recency)
		// and then add folders (in reverse order of recency). Given that strategy, we can ensure that the most recent
		// N folders are always appearing, even if the limit is low (https://github.com/microsoft/vscode/issues/74788)
		fileEntries.reverse().forEach(fileEntry => app.addRecentDocument(fileEntry));
		workspaceEntries.reverse().forEach(workspaceEntry => app.addRecentDocument(workspaceEntry));
	}

	//#endregion
}<|MERGE_RESOLUTION|>--- conflicted
+++ resolved
@@ -3,29 +3,6 @@
  *  Licensed under the MIT License. See License.txt in the project root for license information.
  *--------------------------------------------------------------------------------------------*/
 
-<<<<<<< HEAD
-/* AGPL */
-// import * as nls from 'vs/nls';
-// import * as arrays from 'vs/base/common/arrays';
-// import { getBaseLabel, getPathLabel, splitName } from 'vs/base/common/labels';
-// import { IEnvironmentService } from 'vs/platform/environment/common/environment';
-// import { INativeEnvironmentService } from 'vs/platform/environment/node/environmentService';
-// import { getSimpleWorkspaceLabel } from 'vs/platform/label/common/label';
-/* End AGPL */
-import { IStateService } from 'vs/platform/state/node/state';
-import { app } from 'electron';
-import { ILogService } from 'vs/platform/log/common/log';
-import { Event as CommonEvent, Emitter } from 'vs/base/common/event';
-import { isWindows, isMacintosh } from 'vs/base/common/platform';
-import { IWorkspaceIdentifier, ISingleFolderWorkspaceIdentifier, IRecentlyOpened, isRecentWorkspace, isRecentFolder, IRecent, isRecentFile, IRecentFolder, IRecentWorkspace, IRecentFile, toStoreData, restoreRecentlyOpened, RecentlyOpenedStorageData } from 'vs/platform/workspaces/common/workspaces';
-import { IWorkspacesMainService } from 'vs/platform/workspaces/electron-main/workspacesMainService';
-import { ThrottledDelayer } from 'vs/base/common/async';
-import { isEqual, originalFSPath, basename } from 'vs/base/common/resources';
-import { URI } from 'vs/base/common/uri';
-import { Schemas } from 'vs/base/common/network';
-import { exists } from 'vs/base/node/pfs';
-import { ILifecycleMainService, LifecycleMainPhase } from 'vs/platform/lifecycle/electron-main/lifecycleMainService';
-=======
 import { app, JumpListCategory, JumpListItem } from 'electron';
 import { coalesce } from 'vs/base/common/arrays';
 import { ThrottledDelayer } from 'vs/base/common/async';
@@ -38,7 +15,6 @@
 import { URI } from 'vs/base/common/uri';
 import { Promises } from 'vs/base/node/pfs';
 import { localize } from 'vs/nls';
->>>>>>> ace48dd4
 import { createDecorator } from 'vs/platform/instantiation/common/instantiation';
 import { ILifecycleMainService, LifecycleMainPhase } from 'vs/platform/lifecycle/electron-main/lifecycleMainService';
 import { ILogService } from 'vs/platform/log/common/log';
@@ -77,18 +53,10 @@
 
 	constructor(
 		@ILogService private readonly logService: ILogService,
-<<<<<<< HEAD
-		@IWorkspacesMainService private readonly workspacesMainService: IWorkspacesMainService,
-		/* AGPL */
-		// @IEnvironmentService private readonly environmentService: INativeEnvironmentService,
-		/* End AGPL */
-		@ILifecycleMainService private readonly lifecycleMainService: ILifecycleMainService
-=======
 		@IWorkspacesManagementMainService private readonly workspacesManagementMainService: IWorkspacesManagementMainService,
 		@ILifecycleMainService private readonly lifecycleMainService: ILifecycleMainService,
 		@IApplicationStorageMainService private readonly applicationStorageMainService: IApplicationStorageMainService,
 		@IDialogMainService private readonly dialogMainService: IDialogMainService
->>>>>>> ace48dd4
 	) {
 		super();
 
@@ -354,15 +322,14 @@
 		/* AGPL */
 		// const jumpList: JumpListCategory[] = [];
 
-		// Tasks
-<<<<<<< HEAD
+		// // Tasks
 		// jumpList.push({
 		// 	type: 'tasks',
 		// 	items: [
 		// 		{
 		// 			type: 'task',
-		// 			title: nls.localize('newWindow', "New Window"),
-		// 			description: nls.localize('newWindowDesc', "Opens a new window"),
+		// 			title: localize('newWindow', "New Window"),
+		// 			description: localize('newWindowDesc', "Opens a new window"),
 		// 			program: process.execPath,
 		// 			args: '-n', // force new window
 		// 			iconPath: process.execPath,
@@ -371,15 +338,15 @@
 		// 	]
 		// });
 
-		// Recent Workspaces
-		// if (this.getRecentlyOpened().workspaces.length > 0) {
+		// // Recent Workspaces
+		// if ((await this.getRecentlyOpened()).workspaces.length > 0) {
 
 		// 	// The user might have meanwhile removed items from the jump list and we have to respect that
 		// 	// so we need to update our list of recent paths with the choice of the user to not add them again
 		// 	// Also: Windows will not show our custom category at all if there is any entry which was removed
-		// 	// by the user! See https://github.com/Microsoft/vscode/issues/15052
-		// 	let toRemove: URI[] = [];
-		// 	for (let item of app.getJumpListSettings().removedItems) {
+		// 	// by the user! See https://github.com/microsoft/vscode/issues/15052
+		// 	const toRemove: URI[] = [];
+		// 	for (const item of app.getJumpListSettings().removedItems) {
 		// 		const args = item.args;
 		// 		if (args) {
 		// 			const match = /^--(folder|file)-uri\s+"([^"]+)"$/.exec(args);
@@ -388,123 +355,56 @@
 		// 			}
 		// 		}
 		// 	}
-		// 	this.removeRecentlyOpened(toRemove);
-
-			// Add entries
-			// jumpList.push({
-			// 	type: 'custom',
-			// 	name: nls.localize('recentFolders', "Recent Workspaces"),
-			// 	items: arrays.coalesce(this.getRecentlyOpened().workspaces.slice(0, 7 /* limit number of entries here */).map(recent => {
-			// 		const workspace = isRecentWorkspace(recent) ? recent.workspace : recent.folderUri;
-			// 		const title = recent.label ? splitName(recent.label).name : getSimpleWorkspaceLabel(workspace, this.environmentService.untitledWorkspacesHome);
-
-			// 		let description;
-			// 		let args;
-			// 		if (isSingleFolderWorkspaceIdentifier(workspace)) {
-			// 			description = nls.localize('folderDesc', "{0} {1}", getBaseLabel(workspace), getPathLabel(dirname(workspace), this.environmentService));
-			// 			args = `--folder-uri "${workspace.toString()}"`;
-			// 		} else {
-			// 			description = nls.localize('workspaceDesc', "{0} {1}", getBaseLabel(workspace.configPath), getPathLabel(dirname(workspace.configPath), this.environmentService));
-			// 			args = `--file-uri "${workspace.configPath.toString()}"`;
-			// 		}
-
-			// 		return {
-			// 			type: 'task',
-			// 			title,
-			// 			description,
-			// 			program: process.execPath,
-			// 			args,
-			// 			iconPath: 'explorer.exe', // simulate folder icon
-			// 			iconIndex: 0
-			// 		};
-			// 	}))
-			// });
+		// 	await this.removeRecentlyOpened(toRemove);
+
+		// 	// Add entries
+		// 	let hasWorkspaces = false;
+		// 	const items: JumpListItem[] = coalesce((await this.getRecentlyOpened()).workspaces.slice(0, WorkspacesHistoryMainService.MAX_WINDOWS_JUMP_LIST_ENTRIES).map(recent => {
+		// 		const workspace = isRecentWorkspace(recent) ? recent.workspace : recent.folderUri;
+
+		// 		const { title, description } = this.getWindowsJumpListLabel(workspace, recent.label);
+		// 		let args;
+		// 		if (URI.isUri(workspace)) {
+		// 			args = `--folder-uri "${workspace.toString()}"`;
+		// 		} else {
+		// 			hasWorkspaces = true;
+		// 			args = `--file-uri "${workspace.configPath.toString()}"`;
+		// 		}
+
+		// 		return {
+		// 			type: 'task',
+		// 			title: title.substr(0, 255), 				// Windows seems to be picky around the length of entries
+		// 			description: description.substr(0, 255),	// (see https://github.com/microsoft/vscode/issues/111177)
+		// 			program: process.execPath,
+		// 			args,
+		// 			iconPath: 'explorer.exe', // simulate folder icon
+		// 			iconIndex: 0
+		// 		};
+		// 	}));
+
+		// 	if (items.length > 0) {
+		// 		jumpList.push({
+		// 			type: 'custom',
+		// 			name: hasWorkspaces ? localize('recentFoldersAndWorkspaces', "Recent Folders & Workspaces") : localize('recentFolders', "Recent Folders"),
+		// 			items
+		// 		});
+		// 	}
 		// }
-=======
-		jumpList.push({
-			type: 'tasks',
-			items: [
-				{
-					type: 'task',
-					title: localize('newWindow', "New Window"),
-					description: localize('newWindowDesc', "Opens a new window"),
-					program: process.execPath,
-					args: '-n', // force new window
-					iconPath: process.execPath,
-					iconIndex: 0
-				}
-			]
-		});
-
-		// Recent Workspaces
-		if ((await this.getRecentlyOpened()).workspaces.length > 0) {
-
-			// The user might have meanwhile removed items from the jump list and we have to respect that
-			// so we need to update our list of recent paths with the choice of the user to not add them again
-			// Also: Windows will not show our custom category at all if there is any entry which was removed
-			// by the user! See https://github.com/microsoft/vscode/issues/15052
-			const toRemove: URI[] = [];
-			for (const item of app.getJumpListSettings().removedItems) {
-				const args = item.args;
-				if (args) {
-					const match = /^--(folder|file)-uri\s+"([^"]+)"$/.exec(args);
-					if (match) {
-						toRemove.push(URI.parse(match[2]));
-					}
-				}
-			}
-			await this.removeRecentlyOpened(toRemove);
-
-			// Add entries
-			let hasWorkspaces = false;
-			const items: JumpListItem[] = coalesce((await this.getRecentlyOpened()).workspaces.slice(0, WorkspacesHistoryMainService.MAX_WINDOWS_JUMP_LIST_ENTRIES).map(recent => {
-				const workspace = isRecentWorkspace(recent) ? recent.workspace : recent.folderUri;
-
-				const { title, description } = this.getWindowsJumpListLabel(workspace, recent.label);
-				let args;
-				if (URI.isUri(workspace)) {
-					args = `--folder-uri "${workspace.toString()}"`;
-				} else {
-					hasWorkspaces = true;
-					args = `--file-uri "${workspace.configPath.toString()}"`;
-				}
-
-				return {
-					type: 'task',
-					title: title.substr(0, 255), 				// Windows seems to be picky around the length of entries
-					description: description.substr(0, 255),	// (see https://github.com/microsoft/vscode/issues/111177)
-					program: process.execPath,
-					args,
-					iconPath: 'explorer.exe', // simulate folder icon
-					iconIndex: 0
-				};
-			}));
-
-			if (items.length > 0) {
-				jumpList.push({
-					type: 'custom',
-					name: hasWorkspaces ? localize('recentFoldersAndWorkspaces', "Recent Folders & Workspaces") : localize('recentFolders', "Recent Folders"),
-					items
-				});
-			}
-		}
->>>>>>> ace48dd4
-
-		// Recent
+
+		// // Recent
 		// jumpList.push({
 		// 	type: 'recent' // this enables to show files in the "recent" category
 		// });
+		/* End AGPL */
 
 		try {
-<<<<<<< HEAD
-			app.setJumpList(null);
-		/* End AGPL */
-=======
-			const res = app.setJumpList(jumpList);
+			/* AGPL */
+			// const res = app.setJumpList(jumpList);
+			const res = app.setJumpList(null);
+			/* End AGPL */
 			if (res && res !== 'ok') {
 				this.logService.warn(`updateWindowsJumpList#setJumpList unexpected result: ${res}`);
 			}
->>>>>>> ace48dd4
 		} catch (error) {
 			this.logService.warn('updateWindowsJumpList#setJumpList', error); // since setJumpList is relatively new API, make sure to guard for errors
 		}
